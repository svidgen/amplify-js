--- conflicted
+++ resolved
@@ -185,14 +185,11 @@
             cd amplify-js/packages/aws-amplify-angular
             yarn link
       - run:
-<<<<<<< HEAD
-=======
           name: 'Link @aws-amplify/analytics'
           command: |
             cd amplify-js/packages/analytics
             yarn link
       - run:
->>>>>>> 86741203
           name: 'Install Angular Authenticator sample'
           command: |
             cd amplify-js-samples-staging/samples/angular/auth/amplify-authenticator
@@ -224,14 +221,11 @@
       - restore_cache:
           key: amplify-js-{{ .Branch }}-{{ checksum "amplify-js-samples-staging/yarn.lock" }}
       - run:
-<<<<<<< HEAD
-=======
           name: 'Install Vue Authenticator sample'
           command: |
             cd amplify-js-samples-staging/samples/vue/auth/amplify-authenticator
             yarn
       - run:
->>>>>>> 86741203
           name: 'Link aws-amplify'
           command: |
             cd amplify-js/packages/aws-amplify
@@ -242,16 +236,6 @@
             cd amplify-js/packages/aws-amplify-vue
             yarn link
       - run:
-<<<<<<< HEAD
-          name: 'Install Vue Authenticator sample'
-          command: |
-            cd amplify-js-samples-staging/samples/vue/auth/amplify-authenticator
-            yarn
-            yarn link aws-amplify
-            yarn link aws-amplify-vue
-      - run:
-=======
->>>>>>> 86741203
           name: 'Start Vue Authenticator Sample server in background'
           command: |
             cd amplify-js-samples-staging/samples/vue/auth/amplify-authenticator
