--- conflicted
+++ resolved
@@ -1456,7 +1456,6 @@
           matrix:
             parameters:
               <<: *test_browsers
-<<<<<<< HEAD
       # - integ_react_storage:
       #     requires:
       #       - integ_setup
@@ -1550,7 +1549,6 @@
       #       - build
       #     filters:
       #       <<: *releasable_branches
-=======
       - integ_react_storage:
           requires:
             - integ_setup
@@ -1644,7 +1642,6 @@
             - build
           filters:
             <<: *releasable_branches
->>>>>>> 511751a5
       # - integ_rn_android_storage:
       #     requires:
       #       - integ_setup
@@ -1657,10 +1654,7 @@
       #       - build
       #     filters:
       #       <<: *releasable_branches
-<<<<<<< HEAD
       # TODO: reenable this after the sample is fixed
-=======
->>>>>>> 511751a5
       # - integ_rn_ios_datastore_sqlite_adapter:
       #     requires:
       #       - integ_setup
@@ -1734,7 +1728,6 @@
             - integ_react_datastore_observe_query
             - integ_react_datastore_observe_query_v2
             - integ_react_datastore_schema_drift
-<<<<<<< HEAD
             # - integ_react_storage
             # - integ_react_storage_multipart_progress
             # - integ_react_storage_copy
@@ -1752,25 +1745,6 @@
             # - integ_rn_ios_storage_multipart_progress
             # - integ_rn_android_storage_multipart_progress
             # - integ_rn_ios_push_notifications
-=======
-            - integ_react_storage
-            - integ_react_storage_multipart_progress
-            - integ_react_storage_copy
-            - integ_react_storage_ui
-            - integ_react_interactions
-            - integ_angular_interactions
-            - integ_vue_interactions
-            - integ_react_amazon_cognito_identity_js_cookie_storage
-            - integ_react_amazon_cognito_identity_js
-            - integ_node_amazon_cognito_identity_js
-            - integ_react_auth
-            - integ_angular_auth
-            - integ_vue_auth
-            - integ_rn_ios_storage
-            - integ_rn_ios_storage_multipart_progress
-            # - integ_rn_android_storage_multipart_progress
-            - integ_rn_ios_push_notifications
->>>>>>> 511751a5
             # - integ_rn_android_storage
             # - integ_rn_ios_datastore_sqlite_adapter
             - integ_datastore_auth
