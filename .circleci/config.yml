--- conflicted
+++ resolved
@@ -7,7 +7,6 @@
 orbs:
   win: circleci/windows@2.4.0
 
-<<<<<<< HEAD
 executors:
   build-executor:
     docker:
@@ -316,316 +315,6 @@
           path: reports/junit
       - store_artifacts:
           path: reports/junit
-=======
-# executors:
-#   build-executor:
-#     docker:
-#       - image: cypress/base:12
-#     resource_class: large
-#     working_directory: ~/amplify-js
-
-#   js-test-executor:
-#     docker:
-#       - image: cypress/included:4.12.1
-#       - image: verdaccio/verdaccio
-#     resource_class: large
-
-#   macos-executor:
-#     macos:
-#       xcode: 11.4.1
-
-# test_env_vars: &test_env_vars
-#   environment:
-#     NPM_REGISTRY: http://0.0.0.0:4873/
-#     NPM_USER: circleci
-#     NPM_PASS: circleci
-#     NPM_EMAIL: circleci@amplify.js
-
-# commands:
-#   restore_pods:
-#     steps:
-#       - restore_cache:
-#           keys:
-#             - v1-storage-app-pods-{{ checksum "ios/Podfile.lock" }}
-#             - v1-storage-app-pods-
-
-#   save_pods:
-#     steps:
-#       - save_cache:
-#           key: v1-storage-app-pods-{{ checksum "ios/Podfile.lock" }}
-#           paths:
-#             - ios/Pods
-
-#   publish_to_verdaccio:
-#     steps:
-#       - run:
-#           name: 'Set registry to Verdaccio and verify'
-#           # If the registry isn't set correctly, fail the job
-#           command: |
-#             yarn config set registry $NPM_REGISTRY
-#             npm set registry $NPM_REGISTRY
-#             CURRENT_REGISTRY=$(yarn config get registry)
-#             if [ "$CURRENT_REGISTRY" = "$NPM_REGISTRY" ]; then
-#               exit 0
-#             fi
-#             exit 1
-#       - run:
-#           # npm-cli-login allows us to log in to verdaccio in a noninteractive way
-#           # logs in with NPM_USER, NPM_PASS, and NPM_EMAIL env vars
-#           name: 'Install and run npm-cli-login'
-#           command: |
-#             npm i -g npm-cli-adduser
-#             npm-cli-adduser
-#             sleep 1
-#       - run:
-#           name: 'Publish to Verdaccio'
-#           command: |
-#             cd ~/amplify-js
-#             git config --global user.email $NPM_EMAIL
-#             git config --global user.name $NPM_USER
-#             git status
-#             git --no-pager diff
-#             ~/amplify-js/.circleci/retry-yarn-script.sh -s publish:verdaccio -n 5 -r true
-
-#   prepare_test_env:
-#     steps:
-#       - attach_workspace:
-#           at: /root
-#       - restore_cache:
-#           key: amplify-js-{{ .Branch }}-{{ checksum "~/amplify-js-samples-staging/yarn.lock" }}
-#       - publish_to_verdaccio
-
-#   prepare_ui_test_env:
-#     steps:
-#       - attach_workspace:
-#           at: /root
-#       - restore_cache:
-#           key: amplify-js-ui
-#       - publish_to_verdaccio
-
-#   integ_test_js:
-#     parameters:
-#       test_name:
-#         type: string
-#       framework:
-#         type: string
-#       category:
-#         type: string
-#       sample_name:
-#         type: string
-#       spec:
-#         # optional - the script will use sample_name by default
-#         type: string
-#         default: ''
-#       browser:
-#         type: string
-#         default: ''
-#     steps:
-#       - run:
-#           name: 'Install << parameters.test_name >> sample'
-#           command: |
-#             echo "Current NPM registry: " $(yarn config get registry)
-#             yarn
-#       - run:
-#           name: 'Run cypress tests for << parameters.test_name >> Sample'
-#           command: |
-#             cd ~/amplify-js-samples-staging
-#             ~/amplify-js/.circleci/retry-yarn-script.sh -s 'ci:test << parameters.framework >> << parameters.category >> << parameters.sample_name >> << parameters.spec >> << parameters.browser >>' -n 3
-#       - store_artifacts:
-#           path: ~/amplify-js-samples-staging/cypress/videos
-#       - store_artifacts:
-#           path: ~/amplify-js-samples-staging/cypress/screenshots
-
-#   integ_test_ui:
-#     parameters:
-#       test_name:
-#         type: string
-#       framework:
-#         type: string
-#       category:
-#         type: string
-#       sample_name:
-#         type: string
-#       spec:
-#         # optional - the script will use sample_name by default
-#         type: string
-#         default: ''
-#     steps:
-#       - run:
-#           name: 'Install << parameters.test_name >> sample'
-#           command: |
-#             cd << parameters.framework >>/<< parameters.category >>/<< parameters.sample_name >>
-#             echo "Current NPM registry: " $(yarn config get registry)
-#             yarn
-#       - run:
-#           name: 'Run << parameters.test_name >> UI tests'
-#           command: |
-#             cd ~/amplify-js-samples-staging-ui
-#             ~/amplify-js/.circleci/retry-yarn-script.sh -s 'ci:test << parameters.framework >> << parameters.category >> << parameters.sample_name >> << parameters.spec >>' -n 3
-#       - store_artifacts:
-#           path: ~/amplify-js-samples-staging-ui/cypress/videos
-#       - store_artifacts:
-#           path: ~/amplify-js-samples-staging-ui/cypress/screenshots
-
-#   install_verdaccio:
-#     steps:
-#       - run:
-#           name: Install Verdaccio
-#           command: npm i -g verdaccio
-#       - run:
-#           name: Run Verdaccio
-#           background: true
-#           command: |
-#             cd ~
-#             verdaccio
-
-#   integ_test_rn_ios:
-#     steps:
-#       - attach_workspace:
-#           at: ~/
-#       - install_verdaccio
-#       - publish_to_verdaccio
-#       - run:
-#           name: Yarn Install
-#           command: |
-#             echo "Current NPM registry: " $(yarn config get registry)
-#             yarn install --frozen-lockfile --non-interactive
-#       - restore_pods
-#       - run:
-#           name: Install CocoaPods
-#           command: |
-#             cd ios
-#             pod install
-#       - save_pods
-#       - run:
-#           background: true
-#           command: xcrun simctl boot "iPhone 11" || true
-#           name: Start iOS simulator (background)
-#       - run:
-#           background: true
-#           command: yarn start
-#           name: Start Metro Packager (background)
-#       - run:
-#           name: Configure Detox
-#           environment:
-#             HOMEBREW_NO_AUTO_UPDATE: '1'
-#           command: |
-#             brew tap wix/brew
-#             brew install applesimutils
-#             yarn global add detox-cli
-#       - run:
-#           name: Detox Build
-#           command: detox build -c ios.sim.debug
-#       - run:
-#           environment:
-#             JEST_JUNIT_OUTPUT_DIR: 'reports/junit'
-#             JEST_JUNIT_OUTPUT_NAME: 'detox-test-results.xml'
-#           name: Detox Test
-#           command: |
-#             ~/amplify-js/.circleci/retry-yarn-script.sh -s 'detox test -c ios.sim.debug -u' -n 3
-#       - store_test_results:
-#           path: reports/junit
-#       - store_artifacts:
-#           path: reports/junit
-
-#   integ_test_rn_android:
-#     steps:
-#       - attach_workspace:
-#           at: ~/
-#       - install_verdaccio
-#       - publish_to_verdaccio
-#       - run:
-#           # https://reactnative.dev/docs/environment-setup
-#           command: |
-#             cd ~/amplify-js
-#             ./.circleci/android-rn.sh export-env
-#           name: Configure Environment Variables
-#       - restore_cache:
-#           key: |
-#             brew-cache-{{ arch }}-{{ .Environment.CACHE_VERSION }}
-#       - run:
-#           # React Native Android can have issues with later versions of Node:
-#           # https://github.com/facebook/react-native/issues/26808
-#           command: |
-#             cd ~/amplify-js
-#             ./.circleci/android-rn.sh install-node
-#           name: Install node@10
-#       - run:
-#           # https://reactnative.dev/docs/environment-setup
-#           environment:
-#             HOMEBREW_NO_AUTO_UPDATE: '1'
-#           command: |
-#             brew tap wix/brew >/dev/null
-#             brew tap homebrew/cask >/dev/null
-#             brew cask install android-sdk >/dev/null
-#             yarn global add detox-cli
-#             touch .watchmanconfig
-#             node -v
-#           name: Configure Detox Environment
-#       - save_cache:
-#           key: |
-#             brew-cache-{{ arch }}-{{ .Environment.CACHE_VERSION }}
-#           paths:
-#             - /usr/local/Homebrew
-#             - ~/Library/Caches/Homebrew
-#       - run:
-#           name: Yarn Install
-#           command: |
-#             echo "Current NPM registry: " $(yarn config get registry)
-#             yarn install --frozen-lockfile --non-interactive
-#       - run:
-#           # Install Android Emulator without Android Studio
-#           command: |
-#             cd ~/amplify-js
-#             ./.circleci/android-rn.sh sdkmanager
-#           name: Install Android Emulator
-#           shell: /bin/bash -e
-#       - run:
-#           # Force ssh key generation for emulators
-#           command: |
-#             adb start-server
-#             adb devices
-#             adb kill-server
-#             ls -la ~/.android
-#           name: ADB Start Stop
-#       - run:
-#           # Create Android Emulator without Android Studio
-#           command: >-
-#             avdmanager create avd --force --name TestingAVD
-#             --package "system-images;android-28;default;x86_64"
-#             --tag default --device pixel
-#           name: Create Android Emulator
-#       - run:
-#           background: true
-#           command: |
-#             cd ~/amplify-js
-#             ./.circleci/android-rn.sh start-emulator
-#           name: Start Android Emulator (background)
-#       - run:
-#           command: |
-#             cd ~/amplify-js
-#             ./.circleci/android-rn.sh wait-for-avd
-#           name: Wait for AVD to be ready
-#           no_output_timeout: 5m
-#       - run:
-#           background: true
-#           command: yarn start
-#           name: Start Metro Packager (background)
-#       - run:
-#           name: Detox Build
-#           command: detox build -c android.emu.debug
-#       - run:
-#           environment:
-#             JEST_JUNIT_OUTPUT_DIR: 'reports/junit'
-#             JEST_JUNIT_OUTPUT_NAME: 'detox-test-results.xml'
-#           name: Detox Test
-#           command: |
-#             ~/amplify-js/.circleci/retry-yarn-script.sh -s 'detox test -c android.emu.debug -u' -n 3
-#       - store_test_results:
-#           path: reports/junit
-#       - store_artifacts:
-#           path: reports/junit
->>>>>>> 71d16f82
 
 jobs:
   # build:
@@ -668,7 +357,6 @@
             git clone $AMPLIFY_JS_SAMPLES_STAGING_URL
             cd amplify-js-samples-staging
             yarn
-<<<<<<< HEAD
       - save_cache:
           key: amplify-js-{{ .Branch }}-{{ checksum "amplify-js-samples-staging/yarn.lock" }}
           paths:
@@ -979,496 +667,10 @@
 
 test_browsers: &test_browsers
   browser: [chrome, firefox]
-=======
-      # - save_cache:
-      #     key: amplify-js-{{ .Branch }}-{{ checksum "amplify-js-samples-staging/yarn.lock" }}
-      #     paths:
-      #       - ~/.cache ## cache both yarn and Cypress
-      # - persist_to_workspace:
-      #     root: /root
-      #     paths:
-      #       - amplify-js-samples-staging
-  # integ_setup:
-  #   executor: build-executor
-  #   working_directory: ~/
-  #   steps:
-  #     - run:
-  #         name: 'Clone Amplify JS Samples repo, install cypress, install react samples authenticator and link amplify packages'
-  #         command: |
-  #           mkdir ~/.ssh/ && echo -e "Host github.com\n\tStrictHostKeyChecking no\n" > ~/.ssh/config
-  #           echo $SSH_HOST_PUBLIC_KEY >> ~/.ssh/known_hosts
-  #           git clone $AMPLIFY_JS_SAMPLES_STAGING_URL
-  #           cd amplify-js-samples-staging
-  #           yarn
-  #     - save_cache:
-  #         key: amplify-js-{{ .Branch }}-{{ checksum "amplify-js-samples-staging/yarn.lock" }}
-  #         paths:
-  #           - ~/.cache ## cache both yarn and Cypress
-  #     - persist_to_workspace:
-  #         root: /root
-  #         paths:
-  #           - amplify-js-samples-staging
-  # integ_react_auth:
-  #   parameters:
-  #     browser:
-  #       type: string
-  #   executor: js-test-executor
-  #   <<: *test_env_vars
-  #   working_directory: ~/amplify-js-samples-staging/samples/react/auth/with-authenticator-legacy
-  #   steps:
-  #     - prepare_test_env
-  #     - integ_test_js:
-  #         test_name: 'React Authenticator'
-  #         framework: react
-  #         category: auth
-  #         sample_name: with-authenticator-legacy
-  #         spec: authenticator
-  #         browser: << parameters.browser >>
-  #     - integ_test_js:
-  #         test_name: 'React Authenticator'
-  #         framework: react
-  #         category: auth
-  #         sample_name: amplify-authenticator
-  #         spec: ui-amplify-authenticator
-  #         browser: << parameters.browser >>
-  #     - integ_test_js:
-  #         test_name: 'React Typescript Authenticator'
-  #         framework: react
-  #         category: auth
-  #         sample_name: typescript-amplify-authenticator
-  #         spec: ui-amplify-authenticator
-  #         browser: << parameters.browser >>
-  #     - integ_test_js:
-  #         test_name: 'React Custom Authenticator'
-  #         framework: react
-  #         category: auth
-  #         sample_name: amplify-authenticator
-  #         spec: custom-authenticator
-  #         browser: << parameters.browser >>
-  #     - integ_test_js:
-  #         test_name: 'React Custom Authenticator'
-  #         framework: react
-  #         category: auth
-  #         sample_name: with-authenticator
-  #         spec: ui-amplify-authenticator
-  #         browser: << parameters.browser >>
-  # integ_angular_auth:
-  #   parameters:
-  #     browser:
-  #       type: string
-  #   executor: js-test-executor
-  #   <<: *test_env_vars
-  #   working_directory: ~/amplify-js-samples-staging/samples/angular/auth/amplify-authenticator-legacy
-  #   steps:
-  #     - prepare_test_env
-  #     - integ_test_js:
-  #         test_name: 'Angular Authenticator'
-  #         framework: angular
-  #         category: auth
-  #         sample_name: amplify-authenticator-legacy
-  #         spec: authenticator
-  #         browser: << parameters.browser >>
-  # integ_vue_auth:
-  #   parameters:
-  #     browser:
-  #       type: string
-  #   executor: js-test-executor
-  #   <<: *test_env_vars
-  #   working_directory: ~/amplify-js-samples-staging/samples/vue/auth/amplify-authenticator-legacy
-  #   steps:
-  #     - prepare_test_env
-  #     - integ_test_js:
-  #         test_name: 'Vue Authenticator'
-  #         framework: vue
-  #         category: auth
-  #         sample_name: amplify-authenticator-legacy
-  #         spec: authenticator
-  #         browser: << parameters.browser >>
-  # integ_react_predictions:
-  #   parameters:
-  #     browser:
-  #       type: string
-  #   executor: js-test-executor
-  #   <<: *test_env_vars
-  #   working_directory: ~/amplify-js-samples-staging/samples/react/predictions/multi-user-translation
-  #   steps:
-  #     - prepare_test_env
-  #     - integ_test_js:
-  #         test_name: 'React Predictions'
-  #         framework: react
-  #         category: predictions
-  #         sample_name: multi-user-translation
-  #         spec: multiuser-translation
-  #         browser: << parameters.browser >>
-  # integ_react_datastore:
-  #   parameters:
-  #     browser:
-  #       type: string
-  #   executor: js-test-executor
-  #   <<: *test_env_vars
-  #   working_directory: ~/amplify-js-samples-staging/samples/react/datastore/many-to-many
-  #   steps:
-  #     - prepare_test_env
-  #     - integ_test_js:
-  #         test_name: 'React DataStore'
-  #         framework: react
-  #         category: datastore
-  #         sample_name: many-to-many
-  #         spec: many-to-many
-  #         browser: << parameters.browser >>
-  # integ_react_storage:
-  #   parameters:
-  #     browser:
-  #       type: string
-  #   executor: js-test-executor
-  #   <<: *test_env_vars
-  #   working_directory: ~/amplify-js-samples-staging/samples/react/storage/storageApp
-  #   steps:
-  #     - prepare_test_env
-  #     - integ_test_js:
-  #         test_name: 'React Storage'
-  #         framework: react
-  #         category: storage
-  #         sample_name: storageApp
-  #         spec: storage
-  #         browser: << parameters.browser >>
-  # integ_react_storage_ui:
-  #   executor: js-test-executor
-  #   <<: *test_env_vars
-  #   working_directory: ~/amplify-js-samples-staging/samples/react/storage/storageComp
-  #   steps:
-  #     - prepare_test_env
-  #     - integ_test_js:
-  #         test_name: 'React Storage UI Components'
-  #         framework: react
-  #         category: storage
-  #         sample_name: storageComp
-  #         spec: storage-comp
-  # integ_amazon_cognito_identity_js:
-  #   parameters:
-  #     browser:
-  #       type: string
-  #   executor: js-test-executor
-  #   <<: *test_env_vars
-  #   working_directory: ~/amplify-js-samples-staging/samples/react/auth/amazon-cognito-identity-js
-  #   steps:
-  #     - prepare_test_env
-  #     - integ_test_js:
-  #         test_name: 'amazon-cognito-identity-js'
-  #         framework: react
-  #         category: auth
-  #         sample_name: amazon-cognito-identity-js
-  #         spec: amazon-cognito-identity-js
-  #         browser: << parameters.browser >>
-  # integ_setup_ui:
-  #   executor: build-executor
-  #   working_directory: ~/
-  #   steps:
-  #     - run:
-  #         name: 'Clone Amplify JS Samples repo, install cypress, install react samples authenticator and link amplify packages'
-  #         command: |
-  #           mkdir ~/.ssh/ && echo -e "Host github.com\n\tStrictHostKeyChecking no\n" > ~/.ssh/config
-  #           echo $SSH_HOST_PUBLIC_KEY >> ~/.ssh/known_hosts
-  #           git clone $AMPLIFY_JS_SAMPLES_STAGING_URL amplify-js-samples-staging-ui
-  #           cd amplify-js-samples-staging-ui
-  #           git checkout ui-components/master
-  #           yarn
-  #     - save_cache:
-  #         key: amplify-js-ui
-  #         paths:
-  #           - ~/.cache ## cache both yarn and Cypress
-  #     - persist_to_workspace:
-  #         root: /root
-  #         paths:
-  #           - amplify-js-samples-staging-ui
-  # integ_react_auth_ui:
-  #   executor: js-test-executor
-  #   <<: *test_env_vars
-  #   working_directory: ~/amplify-js-samples-staging-ui/samples
-  #   steps:
-  #     - prepare_ui_test_env
-  #     - integ_test_ui:
-  #         test_name: 'React Authenticator'
-  #         framework: react
-  #         category: auth
-  #         sample_name: amplify-authenticator
-  #     - integ_test_ui:
-  #         test_name: 'React Typescript Authenticator'
-  #         framework: react
-  #         category: auth
-  #         sample_name: typescript-amplify-authenticator
-  #         spec: amplify-authenticator
-  #     - integ_test_ui:
-  #         test_name: 'React Custom Authenticator'
-  #         framework: react
-  #         category: auth
-  #         sample_name: amplify-authenticator
-  #         spec: custom-authenticator
-  #     - integ_test_ui:
-  #         test_name: 'React Custom Authenticator'
-  #         framework: react
-  #         category: auth
-  #         sample_name: with-authenticator
-  #         spec: amplify-authenticator
-  # integ_angular_auth_ui:
-  #   executor: js-test-executor
-  #   <<: *test_env_vars
-  #   working_directory: ~/amplify-js-samples-staging-ui/samples
-  #   steps:
-  #     - prepare_ui_test_env
-  #     - integ_test_ui:
-  #         test_name: 'Angular Authenticator'
-  #         framework: angular
-  #         category: auth
-  #         sample_name: amplify-authenticator
-  #     - integ_test_ui:
-  #         test_name: 'Angular Custom Authenticator'
-  #         framework: angular
-  #         category: auth
-  #         sample_name: amplify-authenticator
-  #         spec: custom-authenticator
-  # integ_vue_auth_ui:
-  #   executor: js-test-executor
-  #   <<: *test_env_vars
-  #   working_directory: ~/amplify-js-samples-staging-ui/samples
-  #   steps:
-  #     - prepare_ui_test_env
-  #     - integ_test_ui:
-  #         test_name: 'Vue Authenticator'
-  #         framework: vue
-  #         category: auth
-  #         sample_name: amplify-authenticator
-  #     - integ_test_ui:
-  #         test_name: 'Vue Custom Authenticator'
-  #         framework: vue
-  #         category: auth
-  #         sample_name: amplify-authenticator
-  #         spec: custom-authenticator
-  # integ_rn_ios_storage:
-  #   executor: macos-executor
-  #   <<: *test_env_vars
-  #   working_directory: ~/amplify-js-samples-staging/samples/react-native/storage/StorageApp
-  #   steps:
-  #     - integ_test_rn_ios
-  # integ_rn_ios_push_notifications:
-  #   executor: macos-executor
-  #   <<: *test_env_vars
-  #   working_directory: ~/amplify-js-samples-staging/samples/react-native/push-notifications/PushNotificationApp
-  #   steps:
-  #     - integ_test_rn_ios
-  # integ_rn_android_storage:
-  #   executor: macos-executor
-  #   <<: *test_env_vars
-  #   working_directory: ~/amplify-js-samples-staging/samples/react-native/storage/StorageApp
-  #   steps:
-  #     - integ_test_rn_android
-  # deploy:
-  #   executor: macos-executor
-  #   working_directory: ~/amplify-js
-  #   steps:
-  #     - attach_workspace:
-  #         at: ~/
-  #     - run:
-  #         name: 'Publish to Amplify Package'
-  #         command: |
-  #           if [ -z "$CIRCLE_PULL_REQUEST" ]; then
-  #             echo "//registry.npmjs.org/:_authToken=$NPM_TOKEN" >> ~/.npmrc
-  #             npm whoami
-  #             git config --global user.email $GITHUB_EMAIL
-  #             git config --global user.name $GITHUB_USER
-  #             git status
-  #             git --no-pager diff
-  #             yarn publish:$CIRCLE_BRANCH
-  #           else
-  #             echo "Skipping deploy."
-  #           fi
-  # post_release:
-  #   executor: build-executor
-  #   steps:
-  #     - attach_workspace:
-  #         at: /root
-  #     - restore_cache:
-  #         keys:
-  #           - amplify-ssh-deps-{{ .Branch }}
-  #           - amplify-ssh-deps
-  #     - run:
-  #         name: 'Post-release steps'
-  #         command: |
-  #           git config --global user.email $GITHUB_EMAIL
-  #           git config --global user.name $GITHUB_USER
-  #           git pull origin release
-  #           yarn && yarn build
-  #           git add ./packages/core/src/Platform/version.ts
-  #           git commit -m "chore(release): update version.ts [ci skip]"
-  #           git push origin release
-  #           git push origin release:main
-# releasable_branches: &releasable_branches
-#   branches:
-#     only:
-#       - release
-#       - main
-#       - ui-components/master
-#       - 1.0-stable
-#       - circle-ci-cross-browser
-# deploy_branches: &deploy_branches
-#   branches:
-#     only:
-#       - release
-#       - main
-
-# test_browsers: &test_browsers
-#   browser: [chrome, firefox]
-
-# workflows:
-#   build_test_deploy:
-#     jobs:
-#       - build
-#       - integ_setup:
-#           filters:
-#             <<: *releasable_branches
-#       - integ_setup_ui:
-#           filters:
-#             <<: *releasable_branches
-#       - unit_test:
-#           requires:
-#             - build
-#       - integ_react_auth:
-#           requires:
-#             - integ_setup
-#             - build
-#           filters:
-#             <<: *releasable_branches
-#           matrix:
-#             parameters:
-#               <<: *test_browsers
-#       - integ_angular_auth:
-#           requires:
-#             - integ_setup
-#             - build
-#           filters:
-#             <<: *releasable_branches
-#           matrix:
-#             parameters:
-#               <<: *test_browsers
-#       - integ_vue_auth:
-#           requires:
-#             - integ_setup
-#             - build
-#           filters:
-#             <<: *releasable_branches
-#           matrix:
-#             parameters:
-#               <<: *test_browsers
-#       - integ_react_predictions:
-#           requires:
-#             - integ_setup
-#             - build
-#           filters:
-#             <<: *releasable_branches
-#           matrix:
-#             parameters:
-#               <<: *test_browsers
-#       - integ_react_datastore:
-#           requires:
-#             - integ_setup
-#             - build
-#           filters:
-#             <<: *releasable_branches
-#           matrix:
-#             parameters:
-#               <<: *test_browsers
-#       - integ_react_storage:
-#           requires:
-#             - integ_setup
-#             - build
-#           filters:
-#             <<: *releasable_branches
-#           matrix:
-#             parameters:
-#               <<: *test_browsers
-#       - integ_react_storage_ui:
-#           requires:
-#             - integ_setup
-#             - build
-#           filters:
-#             <<: *releasable_branches
-#       - integ_amazon_cognito_identity_js:
-#           requires:
-#             - integ_setup
-#             - build
-#           filters:
-#             <<: *releasable_branches
-#           matrix:
-#             parameters:
-#               <<: *test_browsers
-#       - integ_rn_ios_storage:
-#           requires:
-#             - integ_setup
-#             - build
-#           filters:
-#             <<: *releasable_branches
-#       - integ_rn_ios_push_notifications:
-#           requires:
-#             - integ_setup
-#             - build
-#           filters:
-#             <<: *releasable_branches
-#       - integ_rn_android_storage:
-#           requires:
-#             - integ_setup
-#             - build
-#           filters:
-#             <<: *releasable_branches
-#       - integ_react_auth_ui:
-#           requires:
-#             - integ_setup_ui
-#             - build
-#           filters:
-#             <<: *releasable_branches
-#       - integ_angular_auth_ui:
-#           requires:
-#             - integ_setup_ui
-#             - build
-#           filters:
-#             <<: *releasable_branches
-#       - integ_vue_auth_ui:
-#           requires:
-#             - integ_setup_ui
-#             - build
-#           filters:
-#             <<: *releasable_branches
-#       - deploy:
-#           filters:
-#             <<: *deploy_branches
-#           requires:
-#             - unit_test
-#             - integ_react_predictions
-#             - integ_react_datastore
-#             - integ_react_storage
-#             - integ_react_storage_ui
-#             - integ_amazon_cognito_identity_js
-#             - integ_react_auth
-#             - integ_angular_auth
-#             - integ_vue_auth
-#             - integ_react_auth_ui
-#             - integ_angular_auth_ui
-#             - integ_vue_auth_ui
-#             - integ_rn_ios_storage
-#             - integ_rn_ios_push_notifications
-#             - integ_rn_android_storage
-#       - post_release:
-#           filters:
-#             branches:
-#               only:
-#                 - release
-#           requires:
-#             - deploy
->>>>>>> 71d16f82
 
 workflows:
   windows_test:
     jobs:
-<<<<<<< HEAD
       - build
       - integ_setup:
           filters:
@@ -1609,7 +811,4 @@
               only:
                 - release
           requires:
-            - deploy
-=======
-      - integ_setup_windows
->>>>>>> 71d16f82
+            - deploy