<!doctype html>
<html class="minimal no-js">
<head>
	<meta charset="utf-8">
	<meta http-equiv="X-UA-Compatible" content="IE=edge">
	<title>APIClass | amplify-js</title>
	<meta name="description" content="">
	<meta name="viewport" content="width=device-width, initial-scale=1">
	<link rel="icon" type="image/x-icon" href="https://aws-amplify.github.io/amplify-js/images/layout/favicon.ico">
	<style type="text/css">/*! normalize.css v1.1.3 | MIT License | git.io/normalize */
/* ========================================================================== HTML5 display definitions ========================================================================== */
/** Correct `block` display not defined in IE 6/7/8/9 and Firefox 3. */
article, aside, details, figcaption, figure, footer, header, hgroup, main, nav, section, summary { display: block; }

/** Correct `inline-block` display not defined in IE 6/7/8/9 and Firefox 3. */
audio, canvas, video { display: inline-block; *display: inline; *zoom: 1; }

/** Prevent modern browsers from displaying `audio` without controls. Remove excess height in iOS 5 devices. */
audio:not([controls]) { display: none; height: 0; }

/** Address styling not present in IE 7/8/9, Firefox 3, and Safari 4. Known issue: no IE 6 support. */
[hidden] { display: none; }

/* ========================================================================== Base ========================================================================== */
/** 1. Correct text resizing oddly in IE 6/7 when body `font-size` is set using `em` units. 2. Prevent iOS text size adjust after orientation change, without disabling user zoom. */
html { font-size: 100%; /* 1 */ -ms-text-size-adjust: 100%; /* 2 */ -webkit-text-size-adjust: 100%; /* 2 */ font-family: sans-serif; }

/** Address `font-family` inconsistency between `textarea` and other form elements. */
button, input, select, textarea { font-family: sans-serif; }

/** Address margins handled incorrectly in IE 6/7. */
body { margin: 0; }

/* ========================================================================== Links ========================================================================== */
/** Address `outline` inconsistency between Chrome and other browsers. */
a:focus { outline: thin dotted; }
a:active, a:hover { outline: 0; }

/** Improve readability when focused and also mouse hovered in all browsers. */
/* ========================================================================== Typography ========================================================================== */
/** Address font sizes and margins set differently in IE 6/7. Address font sizes within `section` and `article` in Firefox 4+, Safari 5, and Chrome. */
h1 { font-size: 2em; margin: 0.67em 0; }

h2 { font-size: 1.5em; margin: 0.83em 0; }

h3 { font-size: 1.17em; margin: 1em 0; }

h4, .tsd-index-panel h3 { font-size: 1em; margin: 1.33em 0; }

h5 { font-size: 0.83em; margin: 1.67em 0; }

h6 { font-size: 0.67em; margin: 2.33em 0; }

/** Address styling not present in IE 7/8/9, Safari 5, and Chrome. */
abbr[title] { border-bottom: 1px dotted; }

/** Address style set to `bolder` in Firefox 3+, Safari 4/5, and Chrome. */
b, strong { font-weight: bold; }

blockquote { margin: 1em 40px; }

/** Address styling not present in Safari 5 and Chrome. */
dfn { font-style: italic; }

/** Address differences between Firefox and other browsers. Known issue: no IE 6/7 normalization. */
hr { box-sizing: content-box; height: 0; }

/** Address styling not present in IE 6/7/8/9. */
mark { background: #ff0; color: #000; }

/** Address margins set differently in IE 6/7. */
p, pre { margin: 1em 0; }

/** Correct font family set oddly in IE 6, Safari 4/5, and Chrome. */
code, kbd, pre, samp { font-family: monospace, serif; _font-family: "courier new", monospace; font-size: 1em; }

/** Improve readability of pre-formatted text in all browsers. */
pre { white-space: pre; white-space: pre-wrap; word-wrap: break-word; }

/** Address CSS quotes not supported in IE 6/7. */
q { quotes: none; }
q:before, q:after { content: ""; content: none; }

/** Address `quotes` property not supported in Safari 4. */
/** Address inconsistent and variable font size in all browsers. */
small { font-size: 80%; }

/** Prevent `sub` and `sup` affecting `line-height` in all browsers. */
sub { font-size: 75%; line-height: 0; position: relative; vertical-align: baseline; }

sup { font-size: 75%; line-height: 0; position: relative; vertical-align: baseline; top: -0.5em; }

sub { bottom: -0.25em; }

/* ========================================================================== Lists ========================================================================== */
/** Address margins set differently in IE 6/7. */
dl, menu, ol, ul { margin: 1em 0; }

dd { margin: 0 0 0 40px; }

/** Address paddings set differently in IE 6/7. */
menu, ol, ul { padding: 0 0 0 40px; }

/** Correct list images handled incorrectly in IE 7. */
nav ul, nav ol { list-style: none; list-style-image: none; }

/* ========================================================================== Embedded content ========================================================================== */
/** 1. Remove border when inside `a` element in IE 6/7/8/9 and Firefox 3. 2. Improve image quality when scaled in IE 7. */
img { border: 0; /* 1 */ -ms-interpolation-mode: bicubic; }

/* 2 */
/** Correct overflow displayed oddly in IE 9. */
svg:not(:root) { overflow: hidden; }

/* ========================================================================== Figures ========================================================================== */
/** Address margin not present in IE 6/7/8/9, Safari 5, and Opera 11. */
figure, form { margin: 0; }

/* ========================================================================== Forms ========================================================================== */
/** Correct margin displayed oddly in IE 6/7. */
/** Define consistent border, margin, and padding. */
fieldset { border: 1px solid #c0c0c0; margin: 0 2px; padding: 0.35em 0.625em 0.75em; }

/** 1. Correct color not being inherited in IE 6/7/8/9. 2. Correct text not wrapping in Firefox 3. 3. Correct alignment displayed oddly in IE 6/7. */
legend { border: 0; /* 1 */ padding: 0; white-space: normal; /* 2 */ *margin-left: -7px; }

/* 3 */
/** 1. Correct font size not being inherited in all browsers. 2. Address margins set differently in IE 6/7, Firefox 3+, Safari 5, and Chrome. 3. Improve appearance and consistency in all browsers. */
button, input, select, textarea { font-size: 100%; /* 1 */ margin: 0; /* 2 */ vertical-align: baseline; /* 3 */ *vertical-align: middle; }

/* 3 */
/** Address Firefox 3+ setting `line-height` on `input` using `!important` in the UA stylesheet. */
button, input { line-height: normal; }

/** Address inconsistent `text-transform` inheritance for `button` and `select`. All other form control elements do not inherit `text-transform` values. Correct `button` style inheritance in Chrome, Safari 5+, and IE 6+. Correct `select` style inheritance in Firefox 4+ and Opera. */
button, select { text-transform: none; }

/** 1. Avoid the WebKit bug in Android 4.0.* where (2) destroys native `audio` and `video` controls. 2. Correct inability to style clickable `input` types in iOS. 3. Improve usability and consistency of cursor style between image-type `input` and others. 4. Remove inner spacing in IE 7 without affecting normal text inputs. Known issue: inner spacing remains in IE 6. */
button, html input[type="button"] { -webkit-appearance: button; /* 2 */ cursor: pointer; /* 3 */ *overflow: visible; }

/* 4 */
input[type="reset"], input[type="submit"] { -webkit-appearance: button; /* 2 */ cursor: pointer; /* 3 */ *overflow: visible; }

/* 4 */
/** Re-set default cursor for disabled elements. */
button[disabled], html input[disabled] { cursor: default; }

/** 1. Address box sizing set to content-box in IE 8/9. 2. Remove excess padding in IE 8/9. 3. Remove excess padding in IE 7. Known issue: excess padding remains in IE 6. */
input { /* 3 */ }
input[type="checkbox"], input[type="radio"] { box-sizing: border-box; /* 1 */ padding: 0; /* 2 */ *height: 13px; /* 3 */ *width: 13px; }
input[type="search"] { -webkit-appearance: textfield; /* 1 */ /* 2 */ box-sizing: content-box; }
input[type="search"]::-webkit-search-cancel-button, input[type="search"]::-webkit-search-decoration { -webkit-appearance: none; }

/** 1. Address `appearance` set to `searchfield` in Safari 5 and Chrome. 2. Address `box-sizing` set to `border-box` in Safari 5 and Chrome (include `-moz` to future-proof). */
/** Remove inner padding and search cancel button in Safari 5 and Chrome on OS X. */
/** Remove inner padding and border in Firefox 3+. */
button::-moz-focus-inner, input::-moz-focus-inner { border: 0; padding: 0; }

/** 1. Remove default vertical scrollbar in IE 6/7/8/9. 2. Improve readability and alignment in all browsers. */
textarea { overflow: auto; /* 1 */ vertical-align: top; }

/* 2 */
/* ========================================================================== Tables ========================================================================== */
/** Remove most spacing between table cells. */
table { border-collapse: collapse; border-spacing: 0; }

/* Visual Studio-like style based on original C# coloring by Jason Diamond <jason@diamond.name> */
.hljs { display: inline-block; padding: 0.5em; background: white; color: black; }

.hljs-comment, .hljs-annotation, .hljs-template_comment, .diff .hljs-header, .hljs-chunk, .apache .hljs-cbracket { color: #008000; }

.hljs-keyword, .hljs-id, .hljs-built_in, .css .smalltalk .hljs-class, .hljs-winutils, .bash .hljs-variable, .tex .hljs-command, .hljs-request, .hljs-status, .nginx .hljs-title { color: #00f; }

.xml .hljs-tag { color: #00f; }
.xml .hljs-tag .hljs-value { color: #00f; }

.hljs-string, .hljs-title, .hljs-parent, .hljs-tag .hljs-value, .hljs-rules .hljs-value { color: #a31515; }

.ruby .hljs-symbol { color: #a31515; }
.ruby .hljs-symbol .hljs-string { color: #a31515; }

.hljs-template_tag, .django .hljs-variable, .hljs-addition, .hljs-flow, .hljs-stream, .apache .hljs-tag, .hljs-date, .tex .hljs-formula, .coffeescript .hljs-attribute { color: #a31515; }

.ruby .hljs-string, .hljs-decorator, .hljs-filter .hljs-argument, .hljs-localvars, .hljs-array, .hljs-attr_selector, .hljs-pseudo, .hljs-pi, .hljs-doctype, .hljs-deletion, .hljs-envvar, .hljs-shebang, .hljs-preprocessor, .hljs-pragma, .userType, .apache .hljs-sqbracket, .nginx .hljs-built_in, .tex .hljs-special, .hljs-prompt { color: #2b91af; }

.hljs-phpdoc, .hljs-javadoc, .hljs-xmlDocTag { color: #808080; }

.vhdl .hljs-typename { font-weight: bold; }
.vhdl .hljs-string { color: #666666; }
.vhdl .hljs-literal { color: #a31515; }
.vhdl .hljs-attribute { color: #00b0e8; }

.xml .hljs-attribute { color: #f00; }

.col > :first-child, .col-1 > :first-child, .col-2 > :first-child, .col-3 > :first-child, .col-4 > :first-child, .col-5 > :first-child, .col-6 > :first-child, .col-7 > :first-child, .col-8 > :first-child, .col-9 > :first-child, .col-10 > :first-child, .col-11 > :first-child, .tsd-panel > :first-child, ul.tsd-descriptions > li > :first-child, .col > :first-child > :first-child, .col-1 > :first-child > :first-child, .col-2 > :first-child > :first-child, .col-3 > :first-child > :first-child, .col-4 > :first-child > :first-child, .col-5 > :first-child > :first-child, .col-6 > :first-child > :first-child, .col-7 > :first-child > :first-child, .col-8 > :first-child > :first-child, .col-9 > :first-child > :first-child, .col-10 > :first-child > :first-child, .col-11 > :first-child > :first-child, .tsd-panel > :first-child > :first-child, ul.tsd-descriptions > li > :first-child > :first-child, .col > :first-child > :first-child > :first-child, .col-1 > :first-child > :first-child > :first-child, .col-2 > :first-child > :first-child > :first-child, .col-3 > :first-child > :first-child > :first-child, .col-4 > :first-child > :first-child > :first-child, .col-5 > :first-child > :first-child > :first-child, .col-6 > :first-child > :first-child > :first-child, .col-7 > :first-child > :first-child > :first-child, .col-8 > :first-child > :first-child > :first-child, .col-9 > :first-child > :first-child > :first-child, .col-10 > :first-child > :first-child > :first-child, .col-11 > :first-child > :first-child > :first-child, .tsd-panel > :first-child > :first-child > :first-child, ul.tsd-descriptions > li > :first-child > :first-child > :first-child { margin-top: 0; }
.col > :last-child, .col-1 > :last-child, .col-2 > :last-child, .col-3 > :last-child, .col-4 > :last-child, .col-5 > :last-child, .col-6 > :last-child, .col-7 > :last-child, .col-8 > :last-child, .col-9 > :last-child, .col-10 > :last-child, .col-11 > :last-child, .tsd-panel > :last-child, ul.tsd-descriptions > li > :last-child, .col > :last-child > :last-child, .col-1 > :last-child > :last-child, .col-2 > :last-child > :last-child, .col-3 > :last-child > :last-child, .col-4 > :last-child > :last-child, .col-5 > :last-child > :last-child, .col-6 > :last-child > :last-child, .col-7 > :last-child > :last-child, .col-8 > :last-child > :last-child, .col-9 > :last-child > :last-child, .col-10 > :last-child > :last-child, .col-11 > :last-child > :last-child, .tsd-panel > :last-child > :last-child, ul.tsd-descriptions > li > :last-child > :last-child, .col > :last-child > :last-child > :last-child, .col-1 > :last-child > :last-child > :last-child, .col-2 > :last-child > :last-child > :last-child, .col-3 > :last-child > :last-child > :last-child, .col-4 > :last-child > :last-child > :last-child, .col-5 > :last-child > :last-child > :last-child, .col-6 > :last-child > :last-child > :last-child, .col-7 > :last-child > :last-child > :last-child, .col-8 > :last-child > :last-child > :last-child, .col-9 > :last-child > :last-child > :last-child, .col-10 > :last-child > :last-child > :last-child, .col-11 > :last-child > :last-child > :last-child, .tsd-panel > :last-child > :last-child > :last-child, ul.tsd-descriptions > li > :last-child > :last-child > :last-child { margin-bottom: 0; }

.container { max-width: 1200px; margin: 0 auto; padding: 0 40px; }
@media (max-width: 640px) { .container { padding: 0 20px; } }

.container-main { padding-bottom: 200px; }

.row { position: relative; margin: 0 -10px; }
.row:after { visibility: hidden; display: block; content: ""; clear: both; height: 0; }

.col, .col-1, .col-2, .col-3, .col-4, .col-5, .col-6, .col-7, .col-8, .col-9, .col-10, .col-11 { box-sizing: border-box; float: left; padding: 0 10px; }

.col-1 { width: 8.33333%; }

.offset-1 { margin-left: 8.33333%; }

.col-2 { width: 16.66667%; }

.offset-2 { margin-left: 16.66667%; }

.col-3 { width: 25%; }

.offset-3 { margin-left: 25%; }

.col-4 { width: 33.33333%; }

.offset-4 { margin-left: 33.33333%; }

.col-5 { width: 41.66667%; }

.offset-5 { margin-left: 41.66667%; }

.col-6 { width: 50%; }

.offset-6 { margin-left: 50%; }

.col-7 { width: 58.33333%; }

.offset-7 { margin-left: 58.33333%; }

.col-8 { width: 66.66667%; }

.offset-8 { margin-left: 66.66667%; }

.col-9 { width: 75%; }

.offset-9 { margin-left: 75%; }

.col-10 { width: 83.33333%; }

.offset-10 { margin-left: 83.33333%; }

.col-11 { width: 91.66667%; }

.offset-11 { margin-left: 91.66667%; }

.tsd-kind-icon { display: block; position: relative; padding-left: 20px; text-indent: -20px; }
.tsd-kind-icon:before { content: ''; display: inline-block; vertical-align: middle; width: 17px; height: 17px; margin: 0 3px 2px 0; background-image: url(data:image/png;base64,iVBORw0KGgoAAAANSUhEUgAAAO4AAADMCAYAAAB0ip8fAAAAGXRFWHRTb2Z0d2FyZQBBZG9iZSBJbWFnZVJlYWR5ccllPAAAJLFJREFUeNrsnQ+sXUWdx+e9PnFbumFDrCmpqRZhdV3EurI1mrLPAI1t7ILIGkFX2y6EBqKugejq6mLLwkpgTTASTAnYV0iKWdQGgqEraZdnX2RF2C2srBKJha4NzbYQSUrZ16S+nd+7M+/OmTt/fr+Zufecd+7vl0xv773nft7vzDnfM3PmnO+ZsZmZGcHRiYvvz2c8dEV78uDojRt2vK0ReYzBP98ZSfvxNYbmSzB27NiRxNiwYUP2Tl96R29KHiXqtCn7x1N3pUHed/VMUUYTYpSPoRwc2fFuWR6Q5beyzKjXB9TnsVgqy2Iqwyfc5bLcKcuLCgKv29Tn2GgD45OyXCDLCs6DGY44RZavyvJDWfbK8kFZRtTro+pz+H6B57efUP//WyrDJdw1sjwLvRQjeXi9Wn2+BrFC850BlfSgLKer/z8z5Hkwwx3flGVclvfC2YAsB9Xn8HqX+hy+v93x21tleV6JkswYdRx9HlBNtysWq++XR45g853xZSWWhzgPZni+Xw1DGbJ8XJZjnmWOqe8vVsubv10iy8JUhi3cL8pyWuQoc5pazhfznbEMBg/V0Y/zYIaPAa30bbK8GmG8qpa7xvrtzhyGLdxLkecFlyZ+Nx8Ya9T5xyTnwYzActB93YVk7FLLm799IodhC3cJErIk8bv5wFiqXo9wHswILLdEbRtM2NtwifFZEmPM8eUyJCT0HZphXt9bNJHGqFyrPGVD7roctip3oPVhXP/NykNzLhMF6lRsaMT+sWpbffupvv57CYwWvvGtppAOIcV/xCHCZIbd4j6EVP9Did8J1fV7vyxvqZnhWw6G4E+obkmd9UHJo+l12sY8JtWAESYuVsubv12Vw7CFe1tgdMsc5bot8H2McbkaTfuZ6Fw3+5nV/x8Uw7cucPS72Rg4qKs+KHk0vU7bmIceNFwcyWOxWu471m8/kcOwhXtAlo+J8ND0x9RyvogxoAv4PXXEG1Gv36uBEVqXm9VI3pqa6wObx3yo07blMSW6N0iELin9UC03Zf32mCpJDNcNGLDAuaJz8fewsRJ3qc8fRTTrIYYeeLnNOPItrYERWpeTsqyX5XVV3ltTfWDzmA912sY8Pic6o8P/KTo3bSw1fne1+vwJtZwdX5BlpSw3pjBGwB1Uw03krju2RxZN7Mhm/KA7OEUKuLm/pCuHyHKuC/FPOxmXnciv0+MbNzRi/1i1beAmA2ceanDKDBAg3AG1WgnusGodoce0P/I3lqle1VkUxsggbX3GxtN/FFqTh3Uu1yBSMUY7nQzT1UKNQdvpjL/nXJdE4VYYmHz6WaeD3j9KhCFuZx4O4Q48xmr6u7tlWWtUxu6aGMmiG0R9YPIxxN/IOq1x/+hbHjdueCEJVtLLO5baTXZ1hwixrkDu60pvpRoN7OsK5NPIOm1jHk0w02NaXOiDH8r5I/LgsEwK/FBOV0d255bJLtuhWLetDUb6kgcQNtKXNdI35QkYISM9nCQ/JjqG3sdE1d2AFexqWWYZ8ArvEwS7WpZZBrzCe8HB0axohJFeC3af6F5wHlfvUQI2BNvDwArYEGwPgyhgNtKXy4MZ1ajPSP/OjVLuy72CtaMi4FfmPL9BwToZPgF7BOtkIARsG6UPinwDO5bRpjyY4Q6XkV5zcoz0UcboH8ou+5/8jRBSwPukgMcxhygp2PF/FxP7HhffrXyewrA/P+uss/adeuqpKMbLL788PjU1tS9wJLWN0ueL7hMGUg3sWEab8mCGu2fqMsHvM36TaqSPMua6yoaAdQvsEpuQYhMg2JfFCz3fl2AsXrxYnH322SBgIQXsE6yQghX79u0TR48e9W0Yl1H6oLVxUgzsGEab8mCGZ9xMuE3wyy3hpRjpo4xRjPhiYusHwyVgpGB1aAP0iFFcGwdjYKcy2pQHM/yna9oEP2MUl/AwRnoSYywmvn/b9XPx+NM/ShpqK8HQAn7sscdmBUuIJUaFYJYzR/kgjmQw2pQHM/yfHzHEHwqMkZ7EiF7H/f0bprPHykMM8/pe6DrvyZMnQyPQxlhdj+kbXv9RFlcTvVPgjPRUhl3haEbESI/OI2CkRzEiRvqB1UfESD+wPCJGejgfvlCWRQ7G/QJnpCcx6ngg+qxB+SNiywiUHMZHP/rRESieZR4ydnw4V3yTsTF0MZfT4TKwUxmUPDYLvJGeyiiRR4k6bWMepgle2/OOG0LTRQickZ7EqEO4l0vBxozSUYYULMVs/SZr4wijsrBGegqDkgfVSE9hlMijRJ22MQ/bBH/cEp4wRqexRno0wxTuh0TV7BuKKbW8HVGGFG3MoBxlSNGmmK31xjE3LNVIT2Fg80gx0lMYJfIoUadty8NlpNfCMwVHNdKjGKNW831+RDhasOdbTf9snPd1MSnL+QjxeQ3K73nPeyZlyWJY3U3TKP0mkW+kxzKweYTWBZtHifrod522MQ+Xkf64yDfSRxljnr77+apbcJPoXPQFAX3NJVZXgICB8eRWJ0NHcNQLBAyMp59+OplhHFk3q0KN+4z/pzKweUwXyGO6z3mUqNM25XFC7Y/fF507oLaKqgkebpzYH/jthBogu4XKGIsMAIGAV0S6HFEB73lYrHh4ZssBh0PENCgHBbxnz54Vu3btOuBwu1QYTZkXluilRdcHIioMjAk+VqclDOwYRmz/KDHVJYbhcBDFtst+JbCUOJTCGEMekbLi736+2maQjdLXXXddNqOE2PoUbKSfR3k0wkh/4x/HFLNanggXd9KxkR6xLmykb2YeQ2OklzvgMrlDs5EemQcb6d0MNtJ3o69GerkDrpZllgGv8D5BsGyk52h6tMNIbwi2h4EVMBvpG5kHM6pRn5H+wjOFWLLIK1g7KgJ+/ehBjGCdDJ+A+2ykPyryDexYRpvyYIY7XEb6RSLfSB9ljL75VCEuersQUsD7pIBRtx5KwY7/z08m9h2crBrpUxj253020t8oujeTpxrYsYw25cEMd8/UZYJfI7pGgVQjfZQx11U2BKxbYJfYhBSbAMEeP/JCz/clGH020h+1Nk6KgR3DaFMezPCMmwm3CX6RJbwUI32UMeYT3/++Jvtlh4U4crwjtqP/vdcpNFeUYGgBHzt2TLz00kvitddemxXsL3/5S4yJHuJS4/zQtXH0TeWw3Oeso502sN+ayGhTHsxwM6BX+CX1/ys8wtOGgV2q92T+9gvqXDqJMRYT3yOTPxfPTaaZ4EswChjpdyKXM0f5II5kMNqUBzP8n2t/bOwCHsZIT2JEr+OOnsw30ocY5jXL0LXUDCM93HH1ISGsR1J2YkbgjPRUhl3haEbESI/OI2CkRzEiRvqB1UfESD+wPCJG+hVqwNZ1PjwicEZ6EqM2I/07LtsyAiWHgTTSrxDVZ/fYz/bBGOmpDEoesLGwRnoqo0QeJeq0jXmYJngQv/mcKvs5VhgjPYlRi5FeCnbQRnr7wVvCGLHDGukpDEoeVCM9hVEijxJ12sY8bBO8/ZA5YYxOY430aMbAjfRStHUZ6fXGMTcs1UhPYWDzSDHSUxgl8ihRp23Lw2Wk18IzBUc10qMYRY30V5wjJmVpspF+ucg30mMZ2DxC64LNo0R99LtO25iHy0h/UOQb6aOMvhjpQcDAuP8XbKQn5MFG+vmXRzuN9FrA/7pXrHju+1sOpBjH2UhPDjbSB4KN9ISY+Dwb6SPBRvp5lEcjjPT3/1dkiSWrxTsuYyN9n8XPRvp5lMfQGelzWjQ20qetDxvp2UjPRnoODnewkd4hWDbSs5G+qQw20kcE62TwjPQ8m7wY1hnph8xIzzPSM6MUoxkz0g+JkZ5npGdGKUazZqR3iS8mtn4weEZ6npG+4YxmzkjfIiM9z0iflwcz/J83d0Z6NtKzkZ6N9GykF4KN9Gykb0ce9Rrp4ZZHddvjmfIVFjrTc/Txtpi6IBlOI/1lJ3boo/yZ+/fvjzLYSM9G+przaIaRXgpuXL1e4PmxGU4jPYYRM9JL0Y6rVy+DjfRspBdspJ+N7bJcqQZENkrhbfWIJmSkxzL0wIvLoFxhSPGmMOzuJhvp8/MoUadtzKNWIz0I5a9kgTPuV9T594tSeFNXvHu2H64NvSEjPYWhYxrDkOKdWrlyJZbhO7Kykb5MHiXqtE151Gqkv0d07sh4UC30gIJMSOGdPL1zrhnz5EYZCCO9lyHFCy3PmWykRwUb6QPRNiP9JtXiHVZHgQnVTRMCb6T3MghGei+DjfRR8bORfkB5NMJIb7Wa5mvnjP20vxbL/zJ0qNkiYgxHVAzKMKKcyygRbKRnIz0mj0YY6VeeiCYRNNJjdlS5osvkUSpgpEd159hIn7A+bKQfXiP9iyLRSC9XcrUsswx4hfdUhmHze5GN9BwNjUYZ6e9V55iL1Ou9WAEbgu1hYAVsCLaHwUZ6NsE3hFGbkX7MEuxNKmG4tnSfMUA1od5/WgkJrjPBMPiULVibIbvIcwz5/RxD/n+WIb+fsgVrM2S3bY4hv59jyP/PMuT3vgenrxHVi9t6Q12txPAx4b7et0B0L3rD/aHPJDDalAcz3AFG+neIzvV100+rTfA7FR9aVfta7q1KU19NYZgtLtw1AtdLb7ZEq+Ok+vxmtZzLqlNhGKIVajSOzDBEq8+9MAy9AUyjNFyne934PsXATmG0KQ9muHumtgkeWuqFxjIpRnoUw+4qX6uOAPDYjo1G87xAvX9WfX9toELmGLJV3SjLAtUaL4D3VIZsVTfKskC1xgvgPZJhG6Xh6GXfhUU1sGMZbcqDGZ5xM9Frgr9a9N7zTDXSoxi2cKFLfLbo3MlxgxKI+XqL+n7CVxuyVe1hSMH2MNRyvhHNHoYUbA9DLecLlwH6KdUl2R1YzmVgpzLalAcz3GGa4CsD0KJzm+Ja4zOMkZ7EcPlxT1rntHD/8CZP99kn3pPWOe0cw+4+B8R70jqnnWPY3WdP+AzQcDvlOlUxKwXOwE5ltCkPZvh/7/P7wunNI+ogsF/gjPQkRshIrwW8PdTCIgW8HVpYuAZmXwcz37vuSDEEvB1aWLguaV+bjBjpXRVyr9ooQuCM9FSGGSRGxEiPziNgpEcxIkb6gdVHxEg/sDwiRnqX+D8juvcYY4z0JEYdRnozRvrIcJmoYWM8KctHAsu5DOxUBiWP2YcCCJyRnsookUeJOm1jHqYJ3gwQ2nmymM9qwhjpSQxbuOaAlC/0QJUzzAGpQMDO6DVKmwNSqQxRNUpDwD3QPxWda6HmiB3WSE9hUPKgGukpjBJ5lKjTNuZhm+Ah4DZduP56wBqdxhrp0Qx7RvorHSPKwjGyfKXwz0h/pT2ibDEgYjPSX2mPKBMZQvQape92DLNTjfQUBjaPFCM9hVEijxJ12rY8XEb6q0TvJSWqkR7FcM1Iv9kSsLAEu1l4ZqSX56iTslQY6hKQMC4F6YEXp0FZnsdOylJhqEtAwrgUFGRY3U3TKK03SI6RHsvA5hFaF2weJeqj33XaxjxcRnr9uxwjfZQx8g8Tbw11RaMz0ocsTlKsPobLFDniYkmxkhg/OGWDSInSN/cTWTMFzv+dDMt5lcQ4vjGtTjNMBs48Vm0buMnAmYcanLLPjb+q9lHTBH+z8BvpdSxTvaqzKIyQcHUEZ6THeBOlgFfI5Q4YI8i6QkyD8kiIJQW8QrbEppHeycAYx30xaFuf8fec65Io3AoDk08/65QShrideZQw9GPCELczD4dwBx4DmZEeRGt9RDZKg2hzGSVFVzjYSD+P8miakX6QwTPSI9aFjfTNzGNoZqTXRvrUI5XqzrGRPmF92EjPRno20nNwuION9A7BspGejfRNZbCR3hSsYCN90/JghjvYSO9jsJGejfQNZbCRPsRgIz0b6RvKYCO9Y0Szh8FG+tryYIY72EjvES8b6ZuRBzP8v2cjvVo+JGA20hPyYCN92TzYSF8NNtL7DdsPCzbSNzmPWo30psnAZyaYscSxwOi62qLxMmRrOmK0ruNqOHyV6ut/6e1i62SMIVvcEaMl6GHAilnuIFi5n6gTffA5ftsxYge2rgPWHUtwXe1fZHmJwgjsJCHGGepyQM+6EPJwMi47sWMyN4/jGzdQGJX6gLuePHdMkfNYtW0kOQ+468lzxxQ5D9na6jz+QJb/U43f79Vn4On9nGN0+hnVek4Zo8rQGfpKKmPUOmGGAA/sqSLNSI9hQIQMyiUYG9XrRaqSDgqa2fpbsnw4k4HNI2TYxuZxuEB9HO5znbYtj8vV6yajAaMY6W/KYThnpJflDlneLLrzdZqC9RnpgwykkT7IQBrpbcaN6gT/KWODxMzWg2SUWJemMJpSH4PO47tKYEuM38WM9P+cw/DOSK/U/bDR+m0WxBnpPQwd06UZspscYpyHPGeuizHdIoYY0jx2q1PL2Iz02Qx9jgtHkLNEdyb451WTfVJEjPTWkczLiBnp5TnuSIyBMdJL8XoZMQeQcY4bygMb0TwQRnpKHj0MeY4bZGgHUKhO5TlukBEztxvnuFFGyEgvz3GDecRmmjfOcaOMkJFenuOO9Hv/wPx4IDPSE4z0XgbBSB9aF5G7LgTxU/Igr4tD/CXqo5Y6bVMekUc5peYhfC2uN87Y+ELw+5cm3hb9I3plfF5G2dpGGY7WwRmhZ04RRNfXSHwuFSkwz5qK1SnmWVOEFjfK8C2LedYUocWNMnzLNuGRNXPCvVNEH+QTNNJjngMkN8gyuVyWGV8b6WPLNcXAzkZ6NtL3M/pqpJcba7Usswx4hfcJgmUjPUfTo1FG+j2ic3/yIvW6BytgQ7A9DKyADcH2MNhIzyb4hjAaZ6S/Qy34RdVVhh0HriXBRWivkV4JEsWQy84yZFcoZKQPMthIzyZ4wUb6ioEdBANzmCxRK7FEvb9D4E3wdTL0BjCN0nA3yvtF966UFAM7hdGmPJjh7pnaJng915C+AyvFSI9i+Iz0v1NHE/jBW9TrN9XnWBP8HEO2qtkM2apSGbZRekq11mbrTDWwYxltyoMZnnEz0WuCX60aE1OkVCM9iuEz0i9UC9+pdp471fuFImKklyLtYchucQ9DLecb0exhKCN9hYE00sMR9CnVLRHq9SnjyIoxsFMZbcqDGe4wTfCwP4L5/dPq/afVe91qYoz0JIYt3O1G10A/gWKr6D75QncxtgcGplAMtZxvYArFUMv5Qt/zCSf551kb5jz1ubmcOconRNW4TGW0KQ9m+H+v/bEwPeeTluieVJ/b29D8bTLDNar8K0OgE0ZLvNz6PhRzDN2yqtceBlzf08XH0C2reu1haHO9dc2SUiFmHE7cML4gMQJGelIewLGuB5MYhes0meHZPwaeB1z/hXLJ9Isi8YAaMtKTGbZw4Tascw1hbDdaYi2Uc9Vyvq5yhaFbVvX6K9X1O01UrUx2V7nC0C2rekUxRNcoHeuCYIz0VAYljycEfkZ6KqNEHiXqtI15mCb4WHcbY6QnMVwz0j9vCNQM/f55EZiRXgo0xrhcVUhwRvpchuidcXy12iDmST91Rnosg5JHyoz0WEaJPErUaRvzcM0mP6XEZg5wUWekRzF8M9JrgW4yWmItJNSM9JqhWmDdEj8v4gblHoZqgXVLjGFA2DOOL1RdIHOYnTojPYWBzSNlRnoKo0QeJeq0bXm4ZqR/XXVvzUtK1BnpUQzfjPRTwj0j/ZQIzEgvxTkpS4WhWmDdElNnpJ9l8Iz0PCN9Q/Oob0b6gMkANSN9yGQgxUqaTd7F4hnp8xg8I31LZ6RHuIOCRnqkO2iFXO5AzozjPCM9eifjGekzg2ek74qbZ6QPB89IP4/yaMSM9NijmDwKLZNdjixPrezqLHti8ywjZ8Zx7Q/mGekRjBJ51BA8I31uiysFq906q+X/Z88xpYCniF2POYYUbxLDcA3Nneu6XEE8I311fdhIP2RGehCbLI+J6sTSs35Y9TlKsLkMzwTXc75cwcFRf9RvpHeI7WwlFPAnflF1U8eJgiUzHIIlM1Swkb5cHsyoRm1GeleLa/phwXoEt4DZ02zGoimMNeo31xgbQhuln1XfuwIq6UHR8cLC/59JYLQpD2a445uq8YDr63BXk55bV5vg36u+v93xWzDSP69ESWb4usqmH3ZOKLKfP0E4mvWNYZkNQkdS0yhtR4qBncJoUx7M6A2Xkd6OFCM9ijHqORHXXdOFpthk99c0G8RO5rMZli93TrCG2SAU2ih9oei9JjqiPsca2KmMNuXBDM+4meia4PeI3ps1ZtTnWCM9iTHqOUc1/bC22M5FDkxlMyxfri3YGEMboPd6KmSvtZzZfbIN7FRGm/JghjtME/wFHvFfoP6PMdKTGKHHs/7Kej1Xtpqm2QATfWEYZoNQLEHyU2aCp/yt+Z4HM/yfH0EyUmakDzJ8XWXTDzsnNtlqbhTdm/xjXeUoQ5uTdXF0lSsMLVjTbGAavj2mb0yFmHE4ccOkfNezXMRIj84jYKRHMQrXaTIjYqQfWB4RIz1G/DEjPYnh6ypvNFo0U2x6gAjTVfYxPqxOsqNXwi1frilYDEMbpdd6uiBrreV0uAzsVAYlDxg5xxrpqYwSeZSo0zbmYZrgd3u62/pWTYyRnsTwdZVvMFrWZx2jwpjwMeCenj8VYaN0CYY2Sj/iqZBHBN5IT2VQ8jgo8EZ6KqNEHiXqtI15mCb4dR7xrxN4Iz2J4RPu2UbLeotjVPhVhHB7GKL7DKuYUboEwzZKu4bZqUZ6CgObR4qRnsIokUeJOm1bHi4jvR0pRnoUwyfc5bpltQT7pGoJML6mHoboPsMKY5SeZTgeFEdhsJG+TB4l6rSNedRnpJ+ZmbHPTW9S3TM4wmxULdzFqpm+TYow2tpGGF8THoOyeTO4PJ9NYrCRvspgI31LjfS2cNXKwYXn65Rg7sMKNsYwuthOg7I9x6kUL5nBRno20ufGvDXSK5F+XZXUo1wPw6gQlFFa7jA9DGMnYyO9YCN9HXk0wkhfU4X03fRNaT1NgZT28yJ5fTfSI32565AtIqmbnMBYh2wRSd3kBMa6UkIEsWvBpwrYPGAMVLi+SqREwW7bUmNAghLmhfBUhjMP4gHEmUdGr2GOkVHHResjo2tcNI+M/bZv+9ioGM64W3TuA6YGDEJ8NpPRpjyYUdO2HUbhgkka7lo5SPwdPIkALtZPZTDalAczaty2mGdOnaaOAHBNCa5v3ZE4wpzFUCPMFYYavKLEner330qo0B+LzrW3SxMZbcqDGTVv29Azp06TBa4r/UZ0rjFdpV5/Iz+/ASvYXAYIVhYnQ82ZS6lQ7Wd8lPC7dxkVOp7IaFMezGjAth1FiO2DlhUPbsHaShQsmeEQ7ActO1+UYcS3jcqAO5D2EioUjMzXi86F8RRGm/JgRkO2ravFBd8SPDLlU0psJxJM8EUZSrAniEZ6HbcbJ/sQC9X5w1LkUfB6da6RwmhTHsxo0LZ1CRfOJb8vy4NSbHtEmgm+KEMKtsJAGukhPiA6M//ZAQ+e+7X63hffEJ3pDn+bwWhTHsxo0Lb13Tm1SQruFiWWd8r3z8n3C5Sn9sui6nQQqQz7Irh9vQwEKkU7x5Dvn5PvFyhf7izDvrHAugb5OPxOdJ6o90krxXvU9764RP0G7tr6vCwXJTBIeXiu3ZLysBnWdV1UHn2sUxLDvlnDuq47sDwi+2kt+xjVSA9Hhc0y8fMRA1M+Bkwe/OeiM1VnbGCqwjCM9GiG6LiZrhLd+UZn9wk1EBCLnarStmQw2pQHMxqybV3C/ZCoTixdEawsk4hkvAzRsSf9mYgb6UswdFwguhMWQ2VcS9gowJ3MZMTyGEesSyyP8QL1MT6gOuU8MvexUUcXd1K1qCCQ+4iCDTJE99EbUSO9NcH1LEO9RzOsioG4i1ihp6vzi90ZDEwesXXB5FGiPgZRp5xHgX1sLCQ+4ZjImhIBhm1QvsnHAAHnMkTH4XGPOghQj8Svqkr9ciIDk0dsXTB5lKiPQdQp51FgH6vLHQQxPSDGcjVyd1UCH+4bhQdjL85gYPOYLpDHdJ/zKFGnnEeBfazue5XXD4ABz/XZlMi+Q3SePpDDoOSxvkAe6/uYR4k65TwK7GN1CVcbo3NN3xjGKxl5Hi7AwOQRW5fDBRhiQIxB1Eeb8kjax0YmJiay1hqu8WEnTz5nemPw+1+8cSJ7K+T4df/in57K/vs/+fv3oZeNeW5/dyCezx+tCP894qNritcpJWIm+xoeXeMbu0lml3gKBhjqB3qO6xMmRfyxnStVfBTB9fMgAHlQfusTt14fnpG+7Iz0OeJLfeQNpaucM8N20xgcHK0LW7g5M2w3jWFePPcV10V1uAAOTo/FGYw25cGMBm5bW7g5M2w3jQEXy1dFDlyrRO9FdbixG1waxzIYbcqDGWHGV1Sj4itfQWxbMsMUrmuG7W2iewuWEP4ZtpvGgMDasuzlTi/AaFMezAh/F/Pd7kVsWzLDFK45O7YOeHzGPtGdXFoI9wzbTWNwcAzNOa45O3ZlQE105i9Za3y2S/hvhG8Cg4NjaIQbmkAZmnZ4+txK9d43IW9TGBwcrQ7zOq4WwSHHcnBXx2dEd/Ihn7iSGI5ZzzMY58zrDVLiJhCTc+WytN9Xt8mG2urDvP67alt926Vy/bcBcweZLa45O7YZIJLzZPmR8Zk9w3YKA4T5lj4x5lPA+sLM5yMtYDSlPtqUR1S45uzYOsBiBNdOzQmCXTNsUxkhg3IJxnyKy0V8Bvb5wmhKfbQpj6hwXTNs24/S8M2wTWFAUGf6pjKEp6vtikOO7n4ug5KHb+bzIwUYYsCMftZHU/NYG+GsRexjZIZ9A0bODNtYhv5/zkzfGMZVIj7h0mHR63/cqcqyDAY1D9e6UPMoUR/9qtM257FdhO962o7Yx8gM22RwQnRme4fHosIthVtFdXbsj4v4DNsxxl1quek+M8CCdUZCLwRa9k8ZR8MURkoe0wXymO5DHiXqlPMovI/53EH7lUhzAsMwZ/ouwijt8kkNTB6OEeRYfWCiwsBY8hwOogqjhJ0Ow3A4iCp5lJimFcNwOIgqeZR0+aTGWAmvJZYRm02euJMVn7W8RtE714Uofp6Rfh7kUUr0rZ2RPiUGbaSPrQsxn0bWKedRjXlppB9E6z5sRvrY+rCRvp1G+rGcirXPW0owUna0QT1ahYOjKdHmGenZSF8mD2Y0cNu6hDuDKLFoAoON9GXyYEaYUbuRvtIdV91o/TzZ9er9jZQufc0M+2I5PB3+dcRypxdgtCkPZoQZpgnefuCDEHQjPYrhEi7c4ADT/p20Pj+pPp9CiKYpDDPgpg2Ye+hgRvebGcwIheuBD31huIQbm7oSM7VlUxh2wHAtPK8q53ocM5gRCtcDH4oz2jw45Qvw9ML1uf3MYEafGPYDH4ozxupWkXkJKfXWuuolpHMwFXJvgUrtC4N4DdebB8FI72QQjfR9qw+ikb4veYyMniL+4+43dpd4wxkY8X+mwAHEyxi2Fhc2xpOyfKRBjFTDdhMZTamPYnlI0VLzcD3wQZRm1CXcEiZ4KgNms/+pLCsy8u4HI8Ww3VRGU+qjSB5StNQ8XA98oAaKERPuAus1JVwMykzfqQzbvHy36B1mdy13pACDkkeKkR7LEANm9LM+BpqHFG2Kkd71wAeqkR7FCAn3TtGdgft29Z4aPkbMoFyCwUb6MnmUqNM259EII70Z1xboEocY031msJG+TB4l6nRe5QGDUU3fx+oeVS5uHGcjPRvpQ4FhVEaQHXk0wkg/yI1jbBivQTm2o7GR3it+NtLPgzzYSB9hUK6HmgIp7edF8vpupEfaJdcRW0TyQRzJCOZB8dT6WtgQw+gqB/Og+HJNwZbw8w5UuCVa9YLe26WIwQlXmLM4pDKceRAPIM48MnoNc4yMOi5aHxn7S1YeM78/UWFkdNH7to8N4y2PEDD0f0rC7+AC/WczGW3Kgxk1bdthFC7cOAc+S6oL5N2ic+/oVAajTXkwo8ZtO2zChWvAYJvam1ChP5blC7JcmshoUx7MqHnbjg6ZaPUk2I8Sfvcuo0LHExltyoMZDdi2wyLcbxuV8TrhaAgVukeW62VZnchoUx7MaMi2HQbh3m6c7EMsVOcPS5FHwevVuUYKo015MKNB27btwv2A6Lg+7ICHdf1afe+Lb4jOExF+m8FoUx7MaNC2HWu5cB+X5Z2y3CrLJ63v7lHf++IS9Rt4vtXnZbkogUHKw3PtlpSHzbCu66LysG/WsK7r5tQpiWHfrGFd1x1YHvbNGtZ13Vr2sWHoKsNN3LZV6jtqICAWO1WlbclgtCkPZjRk2w7L4NQFouu1hMqgOJ9glG8ykxHLA/NQgFgelAcL9JMxqPpoUx7kfWxYhKsr/C5ihZ6uzi92ZzAwecQM25g8KA8n6CdjEPXRpjyS9rFhEe5ada6wOeFI/KroukRSGJg8YoZtTB6UhxP0kzGI+mhTHkn72NgQiHa5Grm7KuG3cN/ohaIzx0sqA5vHdIE8pvucR4k65TwK7GPD0OLC/CybEn97h+g8cS+HQcljfYE81vcxjxJ1ynkU2MeGQbivZPz2cAEGJg9t0PYZtg8XYIgBMQZRH23KI2kf+38BBgBl/ARfytYPuAAAAABJRU5ErkJggg==); }
@media (-webkit-min-device-pixel-ratio: 1.5), (min-device-pixel-ratio: 1.5), (min-resolution: 144dpi) { .tsd-kind-icon:before { background-image: url(data:image/png;base64,iVBORw0KGgoAAAANSUhEUgAAAdwAAAGYCAYAAADoalOPAAAAGXRFWHRTb2Z0d2FyZQBBZG9iZSBJbWFnZVJlYWR5ccllPAAAa/5JREFUeNrsvQ+MFce9JlozRpNlzdOs0HKFNRb+E/y4zxvb5GFhxYIdhJcIiwgShysc7suOvbEcEdmyZYsIL/OYgMyCgoyMsIKCzI3nWtcx73ltwYvFKF4j5jKyn5Hnhdj3Ostby39mGXm02OjOXjvszgt7Xv3oXzM1Pf2nqruqq8453yeVzpk+3VXffF3dX1d1Vf06Go2GAAAAAIBWw47BG4PhsqvvE9GJUwIAAAAA7jEHEgB5WP9rf2Uf/wH0CF0PAAi1pUktytCAFi4AAAAA+GjhHupwX+gWjdfGofAYHBx0zqOvry+IllUztaCgR5j1FPePmRg97J7IsocbTcNDAzfJtEmmNTJ1y7SUt5+VaVKmN2Q6KtPHjv8dJzzQpQwAAAD4xgqZnpapN8vP+XO1THtkGpGpX6ZhC+VeluntOniU6VKeTw93Mh2T6V2Z/sTpXd62hfdxDfDwz4Oe/B7gp0HoAT3AAzxM0SXTQZlOs8ldpA4KmTbIdCc3Cufw9w3820U2xlN8bFeFcnvYbGvhYWK4c2XaJtNHMv1CpvXs9tdwWsbbfsH7bONjbAM8/POg45+Q6XfcpfIx9IAe4AEeJUz+tzI9ItMlmfbKdLNMP5HpuEyj3Pq8zN+P8283876X+NjfGj4MxOVOiKhbuDYeuoa7kF18Dz/F6zzp7+FjFlqsHODhn0dcJnW73M9dKdADeoAHeJga/QluTZLxrZLpKRG9Hy3CJO+7io/t5bzmGpRLrdPddfPQMVxqcr8j0/ISoi7nY3ssVA7w8M9jgVLm4zKdgR7QAzzAowSe5XzGZbqLrx1TnOFjxzmvZzXLpQFQj/rgUWS41Cf9qkyLKgi7iPPoqpAHePjnQfsd4+OoW+Uw9IAe4AEeJY6lbuqHZZqS6T6ZxirwGOM8pjjPZRrlHmBzrJ1HkeE+UfIJKO2J6IkKx4OHfx70juJb/P2n0AN6gAd4lOTxc/7cX7JFmdbC3J/IO6tceg+7zxePPMOl/vqtwh62Cr33BOARHg/6fTt/p3loJ6EH9AAP8CjBg7pzaUrNpGJ8NrCP81wtpufMppU7JNMFXzzyDHedsDsMnPLaXOI48PDPY6NS5ivQA3qAB3iU5LGRP18X0cAlW6C8XkqUkVbukE8eeYa7SdjH2hLHgId/Hurvb0MP6AEe4FGSR/wa5qgDHkOJMtLKHfXJI89wlzggsqzEMeDhn8dtyvdz0AN6gAd4lOSxJHHd2MRozv8Yb/vQJ488w13ogMiCEseAh38eapkXoAf0AA/wKMkj3nfCAY8LOXzibZM+edQdLWhKhAHwAA/wAA/waC0eXaHzyDNcF84/XuIY8PDPY6KmJ1TogXoKHq3Nw2WPUE+ijLRyu33yyDNcF33b52o6Bjzs5vm+8n0J9IAe4AEeJfN0OeYh71qMty32ySMvPB9Nd1hvmchQiWNs8KAnsCdFFErp6tNYVszMjDiXznhkxTLNiD/q47zQ7/EQdxp5d7Id6kdOzF1XeqTyyOKTEa+3netpq98/gtYjK+ZuIk4ujepfzdfPcct6rFXKSCIudyl/98Ijr4VLJCYtkqC8XipxXFUe9JRxu4iGf49XyKdVeJQ5L3SRxnPVNqJ+ONED9RT3j3bQI563TqbfbVEPymtzooy0ctf55NFZcEL3WiSyt+SJrsqjX7k5Ut/6yzKdl6nB6Txv62kTHmXOC/2+m7/TE2Jvm9cPF3qgnuL+0Q560Mpsw2xM2yzqsY3zHOYysspdI6JxF154FI1SpnUhRy2QoDwOVDi+Co83+JP61d8T0cRvtTL08Db67dY24FH2vDwnptcbfQb1w7oeqKe4f7SLHk/yJ63DvMyCHpTHY4m8s8rtEtPrP9fOo8hwabj3hopdKeOcx6UKeVThET8FUrzS+ZwXPaVdz6mft83nfVqdR9nzEpc5JmZG2WjX+mFbD9RT3D/aRQ81utYxUS3MXw/nMZfzHC14UDnMBtvjg0en5gm+W5SPE3h3xQpmg4fgrgTCAHcHjnPazdvUfVqdR9nzQlMK4piRahzJdq0ftvVAPcX9o130UONHvyXKx+V9i/M4w3kWgfahrt6DPnjoLnxBT/Gr+OlF573BJO+7SlSLMWiDR4z4xfiRlP3ibfPagEfV8zLBx+8S0bua3javH7b0QD3F/aOd9KAW+r0ietdJsXVPcYtYZwBTN+97io8d5rx0Wv1xudQC3143D5OVpi7x08vNMj0qoigL6kvhs7ztUd5nd8VuD1s8krigua1Vedg4L3Q8Dby4U0Tz2ha1ef2woQfqKe4f7aYHDb76Nhv0XDbAj7j1SaOJ1fB2S3nbQd5nOx9zhPMwifgTl3uTiN4318ZjTokTRBk+x8knyvJogIfVMo+gfjjRA/UU94920IPe9z4k04sy7RHRvPZHOOWB5rg+xa3KKuX2chqug8csw93SEEHAFo+syem6yJjUb4ysRQN0kbHIQdvClh45i1s0FUKpp7h/zERi0QdvsMUja3ELCyDDonfKNPqZ5rbT+99upXVJLW3q0qZR0jS/9ZzFcmvjMUe0L+7hzzfBA0D9QD2FHkHoQQa2W0zPc/cFJzza2XC7wAMt6zLnxYUmOS1t1FPcP5pej119n0ChNjNcGrKuzrM6kbFPu/AAUD9QT6EH9IDhOgG9EP+VyA7HNMH7tAsPAPUD9RR6tLQeobWs28lwKbLGdeABoH6gnkKP9tBjx+CNwXAh8+9oNBqoOgAAAEDLITTDbfoWbtVh+1WnD1SdRmFrOocr+Jw2E+KALegBAM1hfCEO1OqsmoE0vBWUAvhfVnACDwAAACA4lG7hssnSOpK9/DdNGO6XLcYRDwZ3lYeIJi7T2qAtxaOOllUztaCgx0xU7WnRgU5vzKEO9/+rTq9UKDwcLhRxFTqLWoTCQwPxcot5C04cleljx/+OEx7GLVxu0Z6SX08r5iL4+2n6rY4WbxEPES0oXUdLcwWX5ZsHAABAsyK+j9L6xLS04moRhb28htMy3raH90neb6uU+626eGgbbo7BJeHUeE15uDI82aJYIZN3Hgoo+sUWEcVkfFemP3F6l7dt4X1sgp78HuCnQZ88oEeYeoAHeBSBFsw4qNxHaU3nQyKK10vBQOZwupO3HeJ9YmM8KMotQhKXS3OJ366LR6HhGhicU+OtysOW4RkYbV3GS5EqtvHT1i9kWp/yRLaef/uI951roUwK4vw77lL52BMP6BGmHuABHrom/1sRBQiII25RRKKfyHRcREHcL3Ma5W0/4X328jGPcB7zS5RLc4WP1smj04HBWTVe2zzKGl4Fo3VpvAs5nz1CP37jHj5mYcUy6X31/SJ6V+2DB/QIUw/wAA9doz/B98M4pjRF3dGNy/sUHzPBeZzQfBCIy6XW6e66eXQ6NLhKxuuah67hWTTaVB6UN5VR4njqCnlHpuUZv+/KOXY5H9tjWOYCpczHZTrjiQf0CFMP8AAPXTzL+dDyj3fxtZOGHTl5nOFjxzmvZzXLpQFQj/rgMctw//wBcXreIqvGMgMXxVjv/y1eOF20Xyg8Fi9efPraa691xuOLL77oHRkZOW14GL0reFVEgc6zMFBw0SziPLoMyjzGx1G3ymFPPKBHmHqAB3jogrqpHxZRTNr7ZBrL2XdngdmNcR5TnOcyjXIPsDnWzmOW4f5PNwrxv/ybK4Yn5i2yanBCGpx4W/yV+EJ8Urh/KDzmzZsnbrnlFjJeIY3XptEKabTi9OnT4vPPPzc9/ImcJ1OTi2Y556UDekcRj+b7qUce0CNMPcADPHTxc/7cn9OiNDG7M5yXmndWufQedp8vHp2uDc/U4ELlYct4Kxotgd6jbDXYv+ii2SqK39/Q79v5O81DO+mJB/QIUw/wAA9dUHcuTauZVIxPB0Vmt4/zXC2m58ymlUtrQF/wxaNwlHJZw6tqcKHyKGu8Fow2xjphPjw/76KhvDYXHL9RKfMVjzygR5h6gAd46GIjf74uooFLJsgzO8rrpUQZaeUO+eShPQ9X1/BsG1yoPHSN16LRxtiU+LsjI5lcNGsLylR/f9sjD+gRph7gAR66iF/DHE1sb2QkE7MbSpSRVu6oTx7GSzvGhveP0sPOnxTiy7Fpg/t/xUkn5hYyj9h4v/zyS/HZZ5+Jr7766qrR/uEPf7BlsiqWVDh2gD+TFWVZwXG3Kd/PeeQBPcLUAzzAw7T8cxV47OTP5APAaM7/GG/70CeP0mspq4b3wgsv1GZwofJQjZd4ODDaGAtTnsiqYoFBmRc88oAeYeoBHuBhuu9ESku7Ki7k8Im3TfrkUTlaEBmeL5MLkQcZr0OzdYUp8AAP8ACPJufRFTqPpo+H24agJ7LkqEAauPOqYT4vKd/HDcpcwPv74AE9wtQDPMDDpPXXwy3t5GpO9KrmG4Y81LhhPYkWZlq53fzdC4/KLVygdqS9c6DRcPdZzlPF+8r3JR55QI8w9QAP8DDdd0nGdfV3FXjkXYvxtsU+ebRLC5eewJ6UaWSd+NmMp7G0uJlbGu55fPe7353BIy2eaUb8UXoaXZ9x0YiUJ9WXNHgNafwe508j70564uFKDzoXtA7yiPq0nhNz15UeqTyy+GTE63XGIyvmbkD1tFY9smLuZtw/Wl6PrJi7iTi5NKp/NZd3POdh9hs5LcgsrFXKSCIudyl/98KjHVq49JRxuzTao0mz9cFDGu3RpNka4rjIXli7zJPqpMbFTRfpxcSF6YOHCz2unBcRTQ8YN7hp2dajDI9Q9AilnkKP8PWI562T6Xfn9CCZtjApr82JMtLKXeeTRzsYbr802vjmSH3rL8t0XkzPrzrP23pc85BGa4MHXSx7c343vXj3iuLIGPT7bv5OT4i9nni40KNfMU/d8+JCjzI8QtEjlHoKPcLXg1ZmG2Zj2pZTjqnZbeM8h7mMrHLXiGjchRce7WC4b/An9au/J6KJ32pl6OFt9NutTcKD1usctXDxUh4HNPk/J6bXG33GIw/bepQ9L7b1CKV+NHs9hR7h6/Ekf9I6zMssmB3l8Vgi76xyu8T0+s+180gz3FUi6pt3hREuowhWeMjWbfwUSPFKaRmyKX5Ku55TP2+bz/s44SFbt1V5qKD9NhR06RRdvOOcxyXNfyEuc0zMjLJRNw/bepQ9L7b1CKV+NHs9hR7h66FG1zpW0DtQZHY9nMdcznO04EHlMBtsjw8eswz3zgExLNNKB8Z7xWh/0/jZSpmGi3Z2wGMNfw5wd+A4p91iegWVNcmD7rjjjmGZvPPIuPDuFvlRLjZmbD/Dx5q+g6EpBXHMSDWOZN08bOtR9rzY1iOU+tHs9RR6hK+HGj/6LZEfvej9jO3L+dgezutxjf+b9qGu3oM+eHTWYHhGRuuQR/xi/EjKb/G2eVkHWzTeSjwSGGM+/ULvfc4k77tK5Md+LDJdOp6WM6N3Nb2eeNjSo+p5saVHKPWjVeop9AhbD2qh3yuid520Kv4pbhHrRB7q5n1P8bHDnJdOqz8ul1rg2+vmUfgOt4LhVTJah8Z7QXOba+OtxCNRgeip8maZHhVR9Av1Zf1Z3vYo77O7YndUXCYNvLhTRPPaFnniYUMPG+fFhh6h1I9WqqfQI2w9aPDVt9mg57IBfsStTxpNrIa3W8rbDvI+2/mYI5yHScSfuNybRPS+uTYe2vNwyfDkx8p3d155gidXX5FjtP02TNYGj5TtVmbZkvESj9///vdeeSQq0XOc6sLFlCdcHzxs6tEIRI9GC+gRSj2FHuHqQe97H5LpRZn2iGhe+yOc8kBzXJ/iVmWVcns5DdfBw3jhixzDc2q0pjwqnAhTXOHBJ80Zj4xFDtoWtvRY/+vW0CNj8QljZC1uoQuHi8Z44XGo4lL2iUUfvMEWj6zFLSzdR+mdMo1+pnfH9P63W2ldUkuburRplDTNbz1nsdzaeJReaSpheKIuoy0wPGFgcPfw55stxgOwg1DOC3igfrSTHmRgu8X0PHdfcMKj8tKOZLy/GfhZCCfc1PC7WpxHUC3JJkRXnZrktLSDj4CC+gEU6bGr7xMoJFpgLeU7B6a/pxm/0iVEQ9bVeVYnUrIzHm5/xx13zNr22muvzdqmdNU54QFURijnBTxQP6AHDLfpQS/EfyVmB2COMcH7tAsPAPUD9RR6tLQeobWs28lwKbLGdeABoH6gnkKP9tBjx+CNwXAh8+9oNBqoOgAAAEDLITTDbfoWbtVpHVUHwFSdRmFrOkeo+vo8N9ADANrX+EIcqFU5WpC8Aa2gFMD/skII8AAAAADCROkWLpssLfTQy3/TdJh++RQ+UvP/MIOHiKbl0IITLcWjjpZVM7WgoMdMVO1p0YFOb8yhDvf/q86iFqHwcLhQxFXoLGoRCg8NxMst5i04cVSmjx3/O054GBtu0mgV0N+n6zLeIh41Gm8oPAAAAJoVWffRq37On6tFtPSirZX8qNzLIlqi0TkPbcPNMThRp/Ga8nBleLJFEQQPBfP5iWytiObHqU9kNB9uiJ/ILlosk578vsf/28ceeUCPMPUAD/AoAi2Y8YyYXrP4IpczxOXGgRSWMq+1zJPuv6dEtPYzBXufKlnuCJdXC49CwzUwOKfGW5WHLcMzMNq6jJciVTwm0zaRHlJqGaf1/ERGUW0OiGqRR6jMLVw5H2Rz8cEDeoSpB3iAh67Jv8r3xkucL+WfFipwlNNxEQUL2Ma86Zq7Tab7DB4G4nLjbuHaeMxxYHBWjdc2j7KGV8FoXRovTTo/JvKDJidbYHu4FbZBRJPTy5ZJlWuViAIu++ABPcLUAzzAQ9foT3DZE5zfGc1jJ9nsXmP+vZzXKo0HgbhcarXurptHZ5rByXSKTaFX2ENsvKd0RjW75sHdAIU8yGhlcsaD8mYzNwV1a7yTc7G8mnPscj62x7DMBUqZj3PF9MEDeoSpB3iAhy6e5XzI+O7KMblv5ORxho8d57ye1SyXuoUf9cFjluHec7M4veCfWjWWGbj0+Vjvf/7bF04X7RcKj8WLF5++9tprnfH44osvekdGRk4bHtbFF8SinH1eKbhoFvHvXQZlHuPjqEvlsCce0CNMPcADPHRBXdQPi+h9J3XBjuXse1uB2Y1xHlOc5zKNcg+wOdbOY5bh/tm1Qvyrr18xPCENz6bBCWlwYmz4r8QfL3xSuH8oPObNmyduueUWMl4hjdem0QpptOL06dPi888/Nz38Cc1uoKKLZjnnpQN6R/Et/v5TjzygR5h6gAd46OLn/Llf6HXfFpndGc5LzTurXBqRvM8Xj07XhmdqcKHysGW8FY2WQO9RthrsX3TRbBXpgyWSZW7n7zRa76QnHtAjTD3AAzx0Qd25NKVmUjE+HRSZ3T7Oc7WYHmGdVi6NOr7gi0fhSlNlDa+qwYXKo6zxWjDaGOtENKpOWLpoKK/NBcdvVMp8xSMP6BGmHuABHrrYyJ+vC/MpRnlmR3m9lCgjrdwhnzy05+HGhvdfvhLivQn5iPDHbIP7/IOTVswtZB6x8X755Zfis88+E1999VWm0f7hD3+oarIqNiX+3mxw0RDuS/mN5pQdyjl2rfL9bY88oEeYeoAHeOjyiF/DHE1s113X7Tb+/LuU38hMtyhlpJU76pOH8UpTWYbn2uBC5ZFlvA6MNsaSCsdmXTTLNCsX4ZxHHtAjTD3AAzxMyz9XgUeW2Y3m/I/xtg998ii9lrJqeC+88EJtBhcqD9V4iYcDo42RDPj8koU8FxiUecEjD+gRph7gAR6m+ybn8NpYHf1CDp9426RPHpWjBZHh+TK5EHmQ8To0W1eYAg/wAA/waHIeXaHz6BRAsyFtdZcBmToMk4pxgzIXeOQBPcLUAzzAw7T1tzDlt50yNQyTip5EGWnldvvkAcNtPpzLqCA7LOep4n3l+xKPPKBHmHqAB3iY7rskw/h3VeCRdy3G2xb75DFHtAfoCYwiOYws+f7PZjyNpcVVdRgH9SqP7373uzN4pMUzzYg/SgMX1mdcNCKlougEqRzS+D0e4k4j70564uFKDzoX94toXevxvLrhWI9UHll8MuqpMx5ZMXcDqqe16pEVczcjTm7L65EVczcRJ5dG9a/m6+d4htmJlAcAnYC+a5UykojLXcrfvfBohxYuPWXcLo32aNJsffCQRns0abaGoMoxmfFbmSdVyusljYs0nqu20SMPF3pcOS8imh4wbnDTsq1HGR6h6BFKPYUe4esRj3Qm089aMKNMC5Py2pwoI63cdT55tIPh9kujjW+O1Lf+skznxXTf+3ne1uOahzRaGzzoYtmb87vpxbs35wJUy9zN3+kJsdcTDxd69CvmqXteXOhRhkcoeoRST6FH+HrQymzDbEzbcsoxNbs4vOCwmI5dm1buGhGNu/DCox0M9w3+pH7190Q08VutDD28jX67tUl40HqdoxYuXsrjgCZ/CrAcrzf6jEcetvUoe15s6xFK/Wj2ego9wtfjSf6kdZiXWTA7yuOxRN5Z5XaJ6fWfa+eRZrirhL3g6GkY4TKKYIWHbN3GT4EUy5aWIZvip7TrOfXztvm8jxMesnVblYcK2m9DQZdO0cU7znnoBpKOyxwTM6Ns1M3Dth5lz4ttPUKpH81eT6FH+Hqo0bWOFfQOFJldD+cxl/McLXhQOcwG2+ODxyzD/cE3xLBMKx0Y7xWjPffKz1bKNFy0swMeaxThdnNli4MQDyT2uYo77rhjWCbvPDIuvLtFfpSLnRnbz/Cxpu9gaEpBHDNSjSNZNw/bepQ9L7b1CKV+NHs9hR7h66HGj35L5EcvGsjYvpyP7eG8Htf4v2kf6uo96INHZw2GZ2S0DnnEL8aPpPwWb5uXdbBF463EI4Ex5tMv9N7nTPK+q0R+7Mci013FT3v0rqbXEw9belQ9L7b0CKV+tEo9hR5h60Et9HtF9K6TYuue4haxTuShbt73FB87zHnptPrjcqkFvr1uHoXvcCsYXiWjdWi8FzS3uTbeSjwSFYieKm+W6VERRb9QX9af5W2P8j67K3ZHxWXSwIs7RTSvbZEnHjb0sHFebOgRSv1opXoKPcLWgwZffZsNei4b4Efc+qTRxGp4u6W87SDvs52POcJ5mET8icu9SUTvm2vjoT0PlwxPfqz89d9deYInV1+RY7T9NkzWBo+U7Q0bPMh4icfvf/97rzwSleg5TnXhYsoTrg8eNvVoBKJHowX0CKWeQo9w9aD3vQ/J9KJMe0Q0r/0RTnmgOa5PcauySrm9nIbr4GG88EWO4Tk1WlMeFU6EKa7w4JPmjIfDxTiaErb0WP/r1tAjY/EJY2QtbqGLLY0w9LDF41BHteMTiz54gy0eWYtbWLqP0jtlGv1Mc9vp/W+30rqkljZ1adMoaZrfes5iubXxKL3SVMLwRF1GW2B4wsDg7uHPN1uMB2AHoZwX8ED9aCc9yMB2i+l57r7ghEflpR2vvFt95WchnHBTw+9qcR5BtSSbEF11apLT0g4+AgrqB1Ckx66+T6CQaIG1lKXhT39PMX7lRkZD1tV5VidSsjMebn/HHXfM2vbaa6/N2qZ01TnhAVRGKOcFPFA/oAcMt+lBL8R/JdLDMREmeJ924QGgfqCeQo+W1iO0lnU7GS5F1rgOPADUD9RT6NEeeuwYvDEYLmT+HY1GA1UHAAAAaDmEZrhN38KtOq2j6gCYqtMobE3nCFVfn+cGegBA+xpfiAO1KkcLkjegFZQC+F9WCAEeAAAAQJgo3cJlk6WFHnr5b5oO0y+fwkdq/h9m8BDRtBxacKKleNTRsmqmFhT0mImqPS060OmNOdTh/n/VWdQiFB4OF4q4Cp1FLULhoYF4ucW8BSeOyvSx43/HCQ9jw00arQL6+3RdxlvEo0bjDYUHAABAsyLrPnrVz/lztYiWXrS1kh+Ve1lESzQ656FtuDkGJ+o0XlMergxPtiiC4KFgPj+RrRXR/Dj1iYzmww3xE9lFi2XSk9/3+H/72CMP6BGmHuABHkWgBTOeEdNrFl/kcoa43DiQwlLmtZZ50v33lIjWfqZg71Mlyx3h8mrhUWi4Bgbn1Hir8rBleAZGW5fxUqSKx2TaJtJDSi3jtJ6fyCiqzQFRLfIIlbmFK+eDbC4+eECPMPUAD/DQNflX+d54ifOl/NNCBY5yOi6iYAHbmDddc7fJdJ/Bw0BcbtwtXBuPOQ4Mzqrx2uZR1vAqGK1L46VJ58dEftDkZAtsD7fCNohocnrZMqlyrRJRwGUfPKBHmHqAB3joGv0JLnuC8zujeewkm91rzL+X81ql8SAQl0ut1t118+hMMziZTrEp9Ap7iI33lM6oZtc8uBugkAcZrUzOeFDebOamoG6Nd3Iull05xy7nY3sMy1yglPk4V0wfPKBHmHqAB3jo4lnOh4zvrhyT25GTxxk+dpzzelazXOoWftQHj1mGe8/N4vSCf2rVWGbg0udjvf/5b184XbRfKDwWL158+tprr3XG44svvugdGRk5bXhYF3eBLMrZZ6DgolnEeXQZlHmMj6MulcOeeECPMPUAD/DQBXVRPyyi953UBTuWs+/OArMb4zymOM9lGuUeYHOsnccsw/2za4X4V1+/YnhCGp5NgxPS4MTY8F+JP174pHD/UHjMmzdP3HLLLWS8QhqvTaMV0mjF6dOnxeeff256+BOa3UBFF81yzksH9I7iW/z9px55QI8w9QAP8NDFz/lzv9Drvi0yuzOcl5p3Vrk0InmfLx6drg3P1OBC5WHLeCsaLYHeo2w12L/ootkq0gdLJMvczt9ptN5JTzygR5h6gAd46IK6c2lKzaRifDooMrt9nOdqMT3COq1cGnV8wRePwpWmyhpeVYMLlUdZ47VgtDHWiWhUnbB00VBemwuO36iU+YpHHtAjTD3AAzx0sZE/XxfmU4zyzI7yeilRRlq5Qz55aC/tqGt4tg0uVB66xmvRaGNsSvzdkZFMLpq1BWWqv7/tkQf0CFMP8AAPXcSvYY4mtjcykonZDSXKSCt31CcP45WmYsP7L18J8d6EbJv/cdrgPv/gpBNzC5lHbLxffvml+Oyzz8RXX3111Wj/8Ic/2DJZFUsqHDvAn8mKsqzguNuU7+c88oAeYeoBHuBhWv65Cjx28mfyAWA053+Mt33ok0fptZRVw3vhhRdqM7hQeajGSzwcGG2MhSlPZFWxwKDMCx55QI8w9QAP8DDddyKlpV0VF3L4xNsmffKoHC2IDM+XyYXIg4zXodm6whR4gAd4gEeT8+gKnUenAJoNaau7DIjsdzE672jGDcpc4JEH9AhTD/AAD9PW38KU33aK7HeoOu9WexJlpJXb7ZMHDLf5cC6jguywnKeK95XvSzzygB5h6gEe4GG675IM499VgUfetRhvW+yTxxzRHqAnMIrkMLLk+z+b8TSWFlfVYRzUqzy++93vzuCRFs80I/4oTUNZn3HRiJSKovOOZkjj93iIO428O+mJhys96FzcL6J1rcfz6oZjPVJ5ZPHJqKfOeGTF3A2ontaqR1bM3Yw4uS2vR1bM3UScXBrVv5qvn+MZZidSHgB03q2uVcpIIi53KX/3wqMdWrj0lHG7NNqjSbP1wUMa7dGk2RqCKsdkxm9lnlQpr5c0LtJ4rtpGjzxc6HHlvIhoesC4wU3Lth5leISiRyj1FHqEr0c8b51MP2vBjDItTMprc6KMtHLX+eSRZri7xOz++irN67KwxaNfGm18c6S+9ZdlOi+m+97P87Ye1zyk0VbhoV5oe3N+N7149+ZcgGqZu/k7PSH2euLhQo9+xTx1z4sLPcrwCEWPUOop9AhfD1qZbZiNaVtOOaZmF4cXHBbTsWvTyl0jonEXXnjMSek2G0gr9Ae3pTavrSCj684Wjzf4k/rV3xKzV1mhirGJT8TK708NfpDoOUvlsXTpUqc8ZPogJ6/93LJalnPRCI2KQvPFDmjyf4750fqpFKj5Tk88bOtR9rzY1iOU+tHs9RR6hK8HvVZ7V0TrML8ipuetZnlA0X2W/o/HlLyzoJb7lA8eaS3cLjFzWPOVv3/9fuUXyTGo33+Vxn5WeMjWbfwU+DRXjil+SrueUz9vm8/7aPE4e/asEQ/Zuq3KQwXtt6GgS6foSXWc89ANJB2XOSZmRtmom4dtPcqeF9t6hFI/mr2eQo/w9VCjax0r6B0ous/2cB5zOc/RggeVw2ywPT54dKaYyzHlwLnK31VN94rRnnvlZytlGtYwW9s81ijC7ebKFgchHkjso8XD1HQr8Mi68O4W+VEudmZsP8PHmr6DoSkFccxINY5k3Txs61H2vNjWI5T60ez1FHqEr4caP/otkR+9aCBj+3I+tofzelzj/36cu3oP+uDRmWIuNMKK+ksXcgZLeVtZszMxWpc84hfjR1J+i7fNM+VRwnRNeeRhjHsL+oXe+5xJ3neVyI/9WGS6q/h/pnc1vZ542NKj6nmxpUco9aNV6in0CFsPaqHfK6J3nRRb9xS3iHUiD3Xzvqf42GHOS6fVH5dLLfDtdfPoTDEXmqx7j0wfi2jdyXt4W2wyczXNztRoXfFI4oLGNiMeJVu6FzS36VQgeqq8WaZHRRT9Qn1Zf5a3Pcr77K7YHRWXSQMv6L3lYq5sPnjY0MPGebGhRyj1o5XqKfQIWw8afPVtNui5bIAfcetznZgZ3m4pbzvI+2znY45wHiYRf+JybxLR++baeMzJMBf1RfcHvO1N3udVme4js8sYwERG229gsnkmV5lHSjkNFzzIdDMGUpXlYQo60c9xqgsXU55wffCwqUcjED0aLaBHKPUUeoSrB73vfUimF2XaI6J57Y9wygPNcX2KW5VVyu3lNFwHDzLcaxLbLqfsdznj+AHFYMoabQyrPCqciFB4zIDDxTiaErb0yFncoqmQsfiEMbIWt9DFlkYYetjicajiUvaJRR+8wRaPrMUtLIDuk/ROmUY/0whqev/brbQuqaVNXdo0SppGFJ+zWG5tPOZwl8J93FKjFtspEfXrx626W3kbzV0a4n2vdG384BtC/PrvohHHFYxW7dooxYOxKkPALNzDn28GygPwi1DOC3igfrSTHmRgu8X0PHdfcMJjTobJvMkufw1/zzIXMt3hH7zyM1t8SvMo0ZLsagIeLdOSbEJ01alJTks7+AgoqB9AkR67+j6BQmLmWsqqyRAmlCa0yDAXFzDmQS3tK58pxq/cyGjIujrP6kRK2eNVeNxxxx1XPl977bVZGStddaY8gHoQynkBD9QP6NEGhquajFDMJPl3HXDBg16I/0qkh2OKDfWhQHkA7hHKeQEP1A/oYQmhtaznZJhd3t91mq5NHtQFfF3eDt+fGgyCB+AFoZwX8ED9gB6WsGPwxmC4kPl3NBoNVB0AAACg5RCa4c5pd0GrdjlUnUZhazqHK/icNhPigC3oAQDNYXwhDtTqtCDkCkoB/C8rOIEHAAAAEBxKt3DZZGkdyV7+m6bD9MunihEPBneVh4im5dCCEy3Fo46WVTO1oKDHTFTtadGBTm/MoQ73/6vOohah8HC4UMRV6CxqEQoPDcTLLeYtOHFUREvtuoQTHsaGmzRaMb2gNf19ui7jLeJRo/GGwgMAAKBZkbyPzvJz/lwtoqUXba3kR+XSyoFv18FDu0uZu45PsYn0srHQKhw3cNrN22LjPeWiq9mUh4hWhbLOQ7YoVsjknYcCin6xRUTrQFNQ5T9xepe3bRGzg0VXBT35PcBPgz55QI8w9QAP8CgCLZhxULmP0prOh0QUr/dObhTO4e8b+LeLfC89xcd2VSi3h822Fh6FLdyMliQtcL1PtmLVcE39ct998nOriBZ8ttrizeMhZoaN6udtM3jYammS0YbAQwFFqnhMpm0iPaTUMk7r+YmMotocENWmN83lC5D+rwe5W8UHD+gRph7gAR66Jv8q3xsvcb57RXqowFFOx0UULGAb86ZrjsLX3Cf0IwbF5cbdwrXx6CzTkpTm2Z8w2yugbfQbt/B22WjxFvHIECWOHzmLR9mWZkGLtjYeCSzkfPYI/fiNe/iYhRXLpIeO+/kBwgcP6BGmHuABHrpGf4Lvh3FM6aeEflzep/iYCc7jBOepW+5Fvn/XyqPThtFmGO9AFeO1wYOPGahieHlG29fXZxK4OZUH5c2tZlNQV8g7Mi0vcexyPrbH8LgFSpmPy3TGEw/oEaYe4AEeuniW86HlH+/ia8cUZ/jYcc7rWc1yaQDUoz54pLVwTyvdpdQ1druBwWUZ7+0iCt4uFMMrgjUeiuFZ4UFGK1PdPFR0cRfIopTffqzZ3bOI8+gyKPMYH0ddKoc98YAeYeoBHuChC+qiflhEMWmpC3YsZZ9farZYxziPKc5zmUa5B9gca+dRNGiKBn+8J1ua22XqNlWVjqFjKQ+ZFleoIJV4cFeINR6yRbpdJp88nsh5MqUb/8qMypP2pPqEZpn0juJb/P2nHnlAjzD1AA/w0MXP+XN/TovyYW6ILNJsYe5P5J1VLo1I3ueLR57hxqNsySTo/dSnuoanGO2nfGy3mO6KNUVpHorBOeFBxiv0333Y4kHHbi3Yh1pc3xTReqdF2KrxP8T8CTQP7aQnHtAjTD3AAzx0Qd25q/n+t0+jJfw7EYVILUI8aHW1mJ4zm1Yu/U8XfPHINFxl8FOa4e1IM7wCo40HORmhiEfGyc4zuHiQkxH4fW0qD/rX6+IhsU7oDc+nQQH3iuidcR4or80F+2xUynzFIw/oEaYe4AEeutjIn68LvVHFlP8JvscW8X0pUUZauUM+eXQWmF3aqGMyjZ2q8eoYbcl3r1o8FMPTMbjSPOi9rWK8vnhsMtyf3hl/p6BSFT25qb+/7ZEH9AhTD/AAD13Er2GOGvKge+xvCh4WhhJlpJU76pOH1sIXGaOOVaNxYrS2eFQ12gzj9cVjSYlj6CmOJmyfzekyycNtyvdzHnlAjzD1AA/wMC3/XMnWOS3EsTTj99Gc/zHe9qFPHkbBC3IMz6nRluVh22jTjFfMnu7jmkfZ+W80wvpumY6k/LbAoMwLHnlAjzD1AA/w0EW870RJHjRw9S2ZfpTy24UcPvG2SZ88SgUvYDMd2DF4I43I+gfefINLk83iITmQ4c3g4dJkMxAbr28eOricsm0KPMADPMCjiXhck7KtK3QelcLzqQZbt9mmGF7a91bkUfaJjIa10/D2h1N+Gzcoc4FHHtAjTD3AAzx0UbVHiKYr0bSlwym/9STKSCu32yePyvFwgdpR5p0DhZiiYe3LSub5vvJ9iUce0CNMPcADPEzLL/MumdY+pulKoxm/512L8bbFPnmUjofbArgSIHLH4I1pLffaeaTFM82IP0rTUNYb5E8jp3cW7DOk8Xs8xJ1G3p30xMOVHvSE/qSIAkpcfVrPibnrSo9UHll8MuL1OuORFXM3oHpaqx5ZMXcz4uS2vB5ZMXcTcXJpVP9qvn6OG/CgMTIDBfusVcpIIi53KX/3wgMt3OYDVQ6d7moatv4bjYuW8npJ4yKNpwVs9MjDhR70FEpLbR4V+l1jLvQowyMUPUKpp9AjfD3ieetk+joLZtB19h0Nk6O8NifKSCt3nU8eedGCuoVllF0e0iIF6lt/WabzMjU4nedtuQtxl1zK0ToPvlj2FuxDT3HvKpUrD3s1LkB1VSzKu9cTDxd69CvmqXteXOhRhkcoeoRST6FH+HrQ1KJhNqZtBTxoX5qO9LrG/xWHFxwW6dOX4nKpe3yBLx55LdxPK6xdPMs0lYUxTGGLB/Wr0xrGmxKVoYe30W+35vGosIayTR4EGg2d9f6AhqnTcPWbNLhQHgc0eVPM33i90Wc88rCtxxslz4ttPd4IpH680eT1FHqEr8eT/EnrMGe9F6bpRzQN6WON/4fyeCyRd1a5XWJ6/efaeaQZ7ioR9c2XWbs4z2jjhSBGuIwiWOPBeJq7Sab4Ke16Tv28bT7vU8ijovGW5aGC9tuQ0aXzvNCLbjHOeegGko7LHBMzo2zUzcO2HpMlz4ttPSYDqR+TTV5PoUf4eqjRtY5ltIYf0vwfeziPuZznaMGDymE22B4fPGYZ7q6+T4ZlWplheDsqBC+4YrSUN5VRlIcNHmJm3/wa/hzg7sBxTrvFdL/8mmQGfX19wzKtzDDerDWUrfPIuPDuFuXjN94tzN/B0JSCOGakGkeybh629Sh7XmzrEUr9aPZ6Cj3C10ONH/2WKB+X9y3O4wznWYTHuav3oA8enYaGt1OYBy8wMlpTHqI4aEDS9I5kdBsQ5mXxyDDe5BrKznkkMMZ8dFeymuR9Vwm98FtZpkvH02g9elfT64mHLT2qnhdbeoRSP1qlnkKPsPWgViMFRyBPoDm+pxTP0GnAPM3HLOI87tVsicblzud7c608OhqNhm73cC9nvkIRf7+YHsVGJ00N1USm1F/GZC3ziMeqNxJ/J3H1d51pQbJ165yHOt0iZ4pKjDhqx1p+0orX+TzLT540hYBGNWYuQp42zaSgXCrzeyJ6rzNmi0ceH4d6aJ8Xx3po81D1yZqyU4ceaj091OG+nm7RuGU54KGth8ova6qMTT0S027S+1Lt89DWg/ilTb9kUHfuL8T0EolxtJ0hLjceeLSUea1lnvMVc/+JSFntiu7jGuXStXrUJQ+Vj7bh5hheEk6MtiwPfupQK0AROkzm4aYYrzUehoZbGSUMt3Y+DnlpnxfH/7Y2D0PDdcbD0HArw5LhOtPD0HArw5LhOtOjwHBj0H10j0iP9JMGmuP6lHJfFYaGq5YrlHys81D5GC98wUa6MsXwajFaXR46AljCFR58opzxyDOfdoQtPXw+UNhExuITxqhq3FsaYehhi0dV49Yxwzpgi4fDBwi6T9I7ZRr9THPb6f1vd6KlPcktUprfes5iubXxKL3SVMLwRF1GW2B4wsDg7uHPN1uMB2AHoZwX8ED9aCc9yMB2i+l57r7ghEflpR09Gm3Rk0oRulqcR1AtySZEV52a5LS0u0LXA/UDKNKj5uVyg0XTr6VcdCKVPnx68a3OszqRsrvxcHvdrjylq84JD6AyQjkv4IH6AT1guE0PmsD8K5EdjmmC92kXHgDqB+op9GhpPUJrWbeT4dLw7uvAA0D9QD2FHu2hh8Yo5VrN33haEAAAAAA0A0Iz3DntLmjVLoeq0yhsTedwhVDn4UIPAIDxuby3u0CnBSFXUArgf1khshefaEceAAAAQEAo3cJlk6WFHnr5b5oOQwtfjHgwuKs8RDQthxacaCkevlaaaueWdzPp4WClqVnQ6Y1p4ZWmSvFo4ZWmSvHQAIUFpPB+eQtO0FKMHzv+d5zwMDbcpNGK6QWt6e/TdRlvEY8ajTcUHgAAAM2K5H10lp/z52oRLb1oayU/KveyiJZodM5Du0uZu45PsYn0srHQKhw3cNrN22LjPeWiq9mUh4giOVjnIVsUK2TyzkMBLaK9RUQxGd+V6U+c3uVtW8T0Qtu2QE9+D4iZwap98IAeYeoBHuBRBFow46ByH6WgAYdEFK/3Tm4UzuHvG/i3i3wvPcXHdlUot4fNthYehS3cjJbkczLtk61YNVxTv9x3n4gi5Dxiu8Wbx0PMDBvVz9tm8LDV0iSjDYGHAgp4/JhM20R6SKllnNbzE9lemQ6IagGs5/IFSP/Xg9yt4oMH9AhTD/AAD12Tf5XvjZc4370iPVTgKKfjIgoWsI150zV3m0z3CY0IZIly427h2nh0lmlJSvPsT5jtFdA2+o1beLtstHiLeGSIEsePnMWjbEuzoEVbG48EFnI+e4R+/MY9fMzCimXSQ8f9/ADhgwf0CFMP8AAPXaM/wffDOKb0U0I/Lu9TfMwE53GC89Qt9yLfv2vl0WnDaDOMd6CK8drgwccMVDG8PKPt6+szCdycyoPy5lazKagr5B2Zlpc4djkf22N43AKlzMdlOuOJB/QIUw/wAA9dPMv50PKPd/G1Y4ozfOw45/WsZrk0AOpRHzzSWrinle5S6hq73cDgsoz3dpk+5M2x4RXBGg/F8KzwIKOVqW4eKrq4C2RRym8/1uzuWcR5dBmUeYyPoy6Vw554QI8w9QAP8NAFdVE/LKJg7dQFO5ayzy81W6xjnMcU57lMo9wDbI618ygaNEWDP96TLc3tMnWbqkrH0LGUh0yLK1SQSjy4K8QaD9ki3S6TTx5P5DyZ0o1/ZUblSXtSfUKzTHpHEQdl/qlHHtAjTD3AAzx08XP+3J/TonyYGyKLNFuY+xN5Z5VLI5L3+eKRZ7jxKFsyCXo/9amu4SlG+ykf2y2mu2JNUZqHYnBOeJDxCv13H7Z40LFbC/ahFtc3RbTeaRG2avwPMX8CzUM76YkH9AhTD/AAD11Qd+5qvv/t02gJ/06mtRr5xoNWV4vpObNp5dL/dMEXj0zDVQY/pRnejjTDKzDaeJCTEYp4ZJzsPIOLBzkZgd/XpvKgf70uHhLrhN7wfBoUcK+I3hnngfLaXLDPRqXMVzzygB5h6gEe4KGLjfz5utAbVUz5n+B7bBHflxJlpJU75JNHZ4HZpY06JtPYqRqvjtGWfPeqxUMxPB2DK82D3tsqxuuLxybD/emd8XcKKlXRk5v6+9seeUCPMPUAD/DQRfwa5qghD7rH/qbgYWEoUUZauaM+eWgtfJEx6lg1GidGa4tHVaPNMF5fPJaUOIae4mjC9tmcLpM83KZ8P+eRB/QIUw/wAA/T8s+VbJ3TQhxLM34fzfkf420f+uRhFLwgx/CcGm1ZHraNNs14xezpPq55lJ3/RiOs75bpSMpvCwzKvOCRB/QIUw/wAA9dxPtOlORBA1ffkulHKb9dyOETb5v0yaNU8AI204EdgzfSiKx/4M03uDTZLB6SAxneDB4uTTYDsfH65qGDyynbpsADPMADPJqIxzUp27pC51EpPJ9qsHWbbYrhpX1vRR5ln8hoWDsNb3845bdxgzIXeOQBPcLUAzzAQxdVe4RouhJNWzqc8ltPooy0crt98qgcDxeoHWXeOVCIKRrWvqxknu8r35d45AE9wtQDPMDDtPwy75Jp7WOarjSa8XvetRhvW+yTR+l4uC2AKwEidwzemNZyr51HWjzTjPijNA1lvUH+NHJ6Z8E+Qxq/x0PcaeTdSU88XOlBT+hPiiigxNWn9ZyYu670SOWRxScjXq8zHlkxdwOqp7XqkRVzNyNObsvrkRVzNxEnl0b1r+br57gBDxojM1Cwz1qljCTicpfydy880MJtPlDl0OmupmHrv9G4aCmvlzQu0nhawEaPPFzoQU+htNTmUaHfNfZ/ONCjDI9Q9AilnkKP8PWI562T6essmEHX2Xc0TI7y2pwoI63cdT55dGY4eEday68qDJdldMGD+tZflum8TA1O53lbTx6PrKf7GnmoF9o/45Zx1qR0eop7V6lcedircQGqq2Id98jDhR79innqnpd/dKBHGR6h6BFKPYUe4etxlsv+Zxr8aV+ajvS6xv8VhxccFunTl87yb9Q9vsAXj47//YUbSrsGdb1KQ2zw944Co6W1Z68uA6bub8lU436LLB7Ur/6WyJ6wTJVo5dfFzg9C4CHTB/++q0+nvJ1i5uonD4koGLLOgtujXNaVxcqTXZSJLkwaefeASB8kYJXH1UfxH6TysK1HfMFpnxdHehjx+P7U4Ach6PHHB/pc8cisH8ku20Md4dSP5b/sqF2PRJdtZteuDz2Ofe2GsvfT50UU0UcnkAK9Wz7NnO9kfWJ/Su73Lpvuf6iLh+qXaS3cLjFzWHPyb6MWbcoKVNTvv0rjcGs8GE9z5Zjip7TrOfXztvm8T7PxGEg8qT6vedFSd9AGoR9IekpMR8TxycO2HpMlz4ttPSYDqR+TTV5PoUdz6pHEQ5r/I7WkjzHnwyJ7IFP8oLKezdYLjzkpYhzj7/fx56v8uYGF/Ccy/TeNruMZLVo2WloQY1izclTmIaYXoBD8VCO4gu1V9qGuQZpbtkfZp9l4xO8VdmhefBTV4i+E+TuYVuURynkBD9SPdtbDdD4vRSv6P9nsSJvHNY75v3zy6EwRg0ZYUR/+Qs5gKW87xvv8N26h6gYvuNKilUa70tBsS/MQM9cyVrcR0lZKibfNa2IeySfVrKfTfuY7VvKibTUeoZwX8ED9gB56iAPHnBLR/GDylXs1W6JeeXSmkKDJuveIaCmvD/n7BYXMXC7gJxytJzbbqkZbmkfiySzJI4kLGtualQddNP+bmPmynr6/zu8hbuYn0EsVLtpW4xHKeQEP1A/oMd2d/T+LmWsV03caxEXvlz/i++tcNvdvC72IP9550KCpNBLvJ/ajxdrfFNHoriFuhtPJ35nSDWHSdRybdZYYlXnwUwehocPl62Ln10Lg8e+7+qrwKIWMQVNddfNI8qmJR0Nzv6+FwOP7U4NB8PjjA/XX04xBU0HUj+W/7Khdj4xBU0HocexrN9i+n8agOa5PKffVWUgMmuryxUPlQ+9wk2tBpq2VeTkjjwGFiLHRJmCVh44ArcojY0EE4UGPIHjk6WE4Arol9MhYqOIKSkx/K81jSyMMPfJ4GI6ArsQjaZy+9MjjYTgC2ub99Cx3adMqTzS/9Vwz8uhkB7+PHX0Bd4/equxzK2+b9RTEKzKtKtF1nIbSPBirOK3UNLl7OAXJQ7ZgqvKwhXbl4ap+gAfqB/TQ59HB6Zt8X90tyi1PGQSPOQkyr3KTm5rVd/NTQW6XQ0WTzRLFmEeJlmRXi/MQvs+L5ZZ23Xp01alHTku7q1X1CKWeQo8w9XCwxK738zIngwxhQmlCixoqR2keeSdG6cOnofTq6icnUnYfr8JDs6vOOY9QzkuT8QjlvIAH6gf0aNH72JwMMkIpNPm3qFEUmzxoAvOvRHY4pgnep114hHJeUD/AA/UDejjRI2W1KWMeNlvaczJOTt7fdVYSmzyoq+C6vB2+nr5eeO08atIjlPPSNPUjFB7fnxoMgscfH+hD/VCw/Jcd0EPBsa/d4F2PnGWDtXnYWs+fjLuj0WgIAAAAAGg1uAjCU8Vwmz4ebolh+zNQdWpC1ShCee99Q0CJaTPW4GDQFfQAgDYxvprjmmuhcjxcaXgrKAXwv6zgBB4AAABAcCjdwmWTpWULe/lvmg7TL1uMIx4M7ioPEU3LoQUnWopHHS2rZmpBQY+ZsByvORU6vTFVe5x0oNMrFQqPEgtFGENnwYxQeGjgJpk2iSjwAS2JGy+rqC44cVRESzK6hBMexoabNFoxvaA1/X26LuMt4lGj8YbCAwAAoFmRvI/O8nP+XC2iSERVV/JTy6UVpt6ug4d2lzJ3HZ9iE+llY6HVNm7gtJu3xcZ7ykVXsykPEa0eYp2HbFGskMk7DwUUf3KLiNYLpSDLf+L0Lm/bIrKDRZcFPfk9wE+DPnlAjzD1AA/wKAItmHFQuY/S4v+HRBQm705uFM7h7xv4t4t8Lz3Fx3ZVKLeHzbYWHoUt3JSWpOBm9CrZilVDRfXLfSnwLq3Ysdh2izePh5gZsoqeNmbxsNXSJKMNgYcCilTxmEzbRHpUomWc1vMTGcWuPCCqDcefyxcgxTx+kP9/HzygR5h6gAd46Jr8q3xvvMT57hUzwwDGGOV0XETBArYxb7rmKOjAfUIvYpBabtwtXBuPTsOW5Bn+mZ7g35O/75CpmxOFKXqPzUXwvpVbvDo8RLSwdLeYjj+byaNsSzOjRVs7jwQWcj57Mi6WtBbYHj5mYcUy6aHjfn6A8MEDeoSpB3iAh67Rn+D74QQ3WJ7KMLkkJnnfVXxsL+c116Dci9wLWSuPTpMuW9lKvYszH2HxaaWIT0VKHFzet3RXsy0eMt1VpYs3r+u4r6+vMg/Km1vNpqCukHdkWl7i2OV8bI/hcQuUMh/nhwgfPKBHmHqAB3jo4lnOZ5zvjWdK5HGGjx3nvJ7VLJcGQD3qg0daC/e00l1KXWO3S4OjLuErji8/6Qn+OyJaaUQoLTrB277D+9C+k3Qs5SGiIL9CMbwiVOYhpl9kT3I3rhUe0mj7ZYqfgOrioaKLu0AW5ezzl5yysIjz6DIo8xgfR10qhz3xgB5h6gEe4KEL6qJ+WKYp7oIdy9n3bzhlYYzzmOI8l2mUe4DNsXYeRYOmsrqOqQW3lvcZEdPvI2nbpwVdzWVQiofI7+ItzUO2SHfI1E2J862bxxMFT6Zk5i9x+rDgSfUJzTLpHcW3+PtPPfKAHmHqAR7goYuf8+f+ghYl3SM3c1pc0MLcn8g7q1wakbzPF488w427Pou6jldSEsVdq3FXrCm0eIgo/mw78KBjtxbsczzjexq2iuL3N/GDAoHmoZ30xAN6hKkHeICHLqg7dzXf//YV7Ls+43sa9nGeq8X0nNm0cqnX8YIvHpmGy13B9M5xl2I0qV3HvH9W16r67rXftHbo8BAz50AV8hDCnAd1I4fAQ2KdKB6eP6p8P1uw73x+csvDRqXMVzzygB5h6gEe4KGLjfz5uigeVbwsYZh5uMgtcrWMtHKHfPLoLDA7egc7wOagIqvrWO1ajXGD+u61DIp4iNldtqk82OBK86D3tjL55rFJY59zyvcPNPZfa/D72x55QI8w9QAP8NBF/BrmqMa+S5Tvt2rsP5QoI63cUZ88tFaaIsNTlkqj1tkjYrqr9AmlBSfYSJ6Lu9yqGK1NHlWMNs14laX06uaxJGXbh9z1c5YvEPUieV9Ek7Vv5acz6hJZnPMEl4bbUi5GHzygR5h6gAd4mJZ/LuW3xZz/Ui7v1sQ19y5zO8t8P8xomS/JKfdDnzzy5uFup5Zriullda3mdh0rrWAjVOEh0rts1fdv2pAGu50HSSVRKw8xe/4bLbRwi0xPyvQin2x1UvoUb3uR97mFj1GxwKDMCx55QI8w9QAP8NBFvO9EYjsFs/9PMj0j0w/ZxNX5rF287Ye8z3/iY0TKtbggp9xJnzzyWrg0uGerNDsadXUg2dKUHwP82z/EXaVprVk2S2oBln3Jn8tDbqcu3hk8MlqRVnhI053Fg8uri0cScy0cMwUe4AEe4OGRxyULx3SFziPPcCdTuklFiuGpJpyGTxPdq6YmU8gjYWytzmMiccwvmM9r3MVxjrs7Likn/zbu3qAuku+ldAmNG5S5gPf3wQN6hKkHeICHLqj118MtbfUe+RNusHyPy1nCXblzFVN/n/mdZb7JrtyeRAszrdxu/u6FR57h3sCtsEfUE8Tdws9lGazSolVbdPF7zH1KC1AXuTxyjK0WHkLUzuOcmP1uYLGYOdT/TjH9HiF+51CUZx7eV8pcwheYDx7QI0w9wAM8TMrvYQ7J4z4UM6foULnLlGvuzoK8897LxuUuZiP0wiPTcNlQKSDBPn4C2sE/pXbx5nQd03vMfbFBm8apLOLBTyMHUgxO5UE3xHtl+nuZ/gdv68jikxbnkleW6h8cHHTCIy2eaUb8UZqGsl7jhOcNIEhiSOP3eIg7jbw76YmHKz3ovND7qRH1aT0n5q4rPVJ5ZPHJiNfrjEdWzN2A6mmtemTdyzLi5La8HlkxdxNxcmlU/2q+form+J5TjE7H1NcqZSQRl7uUv3vhURieT5mSk9a1+mmiq1Rd1CE+vt/GSOUKPEig2/nJ5H9U5aFMDfLF47goHum8LON7GiivlzQu0niu2kaPPFzoEZ+XowZdYy70KMMjFD1CqafQI3w94nnr60Xx67TRjO9ZPYmbE2WklbvOJ4+8UcpZJNQF+LtTukrjkbkmeQqHPPqVmyN1Ibws03mZGpzO87bchbgzRijXzoPz3Fuwj8nKKHs1LkB1VSx6Quz1xMOFHmXOiws9QqkfzVxPoUf4etB7z2G+P27TeDhI+56GOLzgsEhfrCMud42Ixl144ZHXwv00bUqOEpAgngoT4+qUoGSLNrEwhilK8RDTi0u8oXSN0BrGmxKVoYe30W95k5o/zZgaFAckqIsHYX/Bk1a89ucWkb/2J+VxQPM80DvneL3RZzzysK1H2fNiW49Q6kez11PoEb4eT/LnEwUt+XhN50Mif01nyuOxRN5Z5XaJ6UGvtfNIM9xVYnoN4KfZ8HYUdfFmdR0rRptcc7gIWjzE9JQc9QksbbQw5UHLkE3xPtdz6udt83mfQh4UvMADDxW034aCLh2KbPGLnN/HOQ/dYfBxmWNiZpSNunnY1qPsebGtRyj1o9nrKfQIXw81utaxgt4Bilj0k5zfeziPuZznaMGDymE22B4fPDpTjHQ4IxiBdrdwYp+0YAfDRXnY4JHo4l3DnwPc+hzntFsxyjXJDPr6+oZlyuQhRD08Mi68u0X5+I13C/N3MDSlII4ZqcaRrJuHbT3KnhfbeoRSP5q9nkKP8PVQ40e/JcrH5X2L8zjDeRbhce7qPeiDR6eB4eV28eZ0HRsZrSmPDMNT1zJOmt6RlP3jbfOyeKQY71UeXFYtPBIYYz66azPH3d+rRH7sxyLTpeOp+5ze1fR64mFLj6rnxZYeodSPVqmn0CNsPaiFTjM2yBMotu4ppXGm04B5mo9ZxHncq9nqj8udz/fmWnnojFJOa2nO6uLN6joua7QmPISY0dWc5JHEBc1tusbrhUeiAtFT5c0yPSqi6Bfqy/qzvO1R3md3xe6ouEwaeEHz0RZzZfPBw4YeNs6LDT1CqR+tVE+hR9h60OCrb7NBz+V75kfc+qTRxGpknqW87SDvs52POcJ5XDT4n+NyKb75pjp5dDQaDaOzI421l01kRcYuZEL9NkzWBg8xHTJP9x/t2GIgyeDgoDMe6vzGnDmh1pA2r7OOck34OOSlfV4c/9vaPFR9subI1sFDraeHOtzXC53r0wGPUvePrLmpNpGY55oKBzy09SB+OwZvLNqP7qN7RHqknzTQHNenhMj2mV19n+iWK5R8rPNQ+cwpUdkp45UphleL0ery0BHAEq7w4BPljEee+bQjbOnh84HCJjIWnzBGVePe0ghDD1s8qhq3jhnWAVs8HD5A0H2S3inT6Gea207vf7uV1iW1tOPZHjS/9ZzFcmvjMadChVYNT9RltAWGJwwM7h7+fLPFeAB2EMp5AQ/Uj3bSgwxst5ie5+4LTnjMqZqBR6MtelIpQleL8wiqJdmE6KpTk5yWdlfoeqB+AEV6UHcqYMFwfaOo60jpEqIh6+o8qxMpuxsPt9ftylO66pzwACojlPMCHqgf0AOG2/R4SESBghdm/D7B+7QLDwD1A/UUerS0HqG1rNvJcCmyxnW2My0xyMQJDyDM+gEeqB/Qwx80RinXav7G04KKMHq448oo3WUPN0Z8/nN18dAwXHXU8izYGl0KAAAAhG241lq4bHA0LaaX/6bBQ/11G28oPNhor/IQ0WCq/izjDRWhzsOFHgAA4ysyuNDQWTUDMjiZTsmvp8V0mLJJ/n6afotbm66NNgQebLSZPPi3FbgEAQAA2gulW7jJliSbCoUs28d/b5XpEcXwnLQ0Q+GR0qLN5WHa4vW10lQ7t7ybSQ8HK03Ngs7rjxZeaaoUjxZeaaoUDw3Eyy3mLThxVKaPHf87TngYG26ewUnB1cWt++W+FKaIJkIvVozGypkPhUeB0c7gIaKwTa54AAAANCuS99FZfs6fq0W09KKtlfyo3MsiWqLROQ9twzUwONq3m1tzW4Ve1AXRbDxki0LXaAWX7YSHgvn8RLZWRPPj1Ccymg83xE9kFy2WSf/L97iyfeyRB/QIUw/wAI8i0IIZz/D9UXD+R7m8cTEdSGEp81rLPONXd3TPpWDvUyXLHeHyauFRaLgWDC7ef7tno7XCw4LRWuGhgCJVPCbTtgwzX8ZpPT+RUVSbA6Ja5BEqcwv/bw+yufjgAT3C1AM8wEPX5F/le+klznevSA8VOMrpuIiCBWxj3nTN3SbTfQYPA3G5cbdwbTx0Wrinle90I1klDW7MwOCuGKLcp6rBBMtDzI5RmcuDv9swXJp0fkzoB03u5ouGWmEbRDQ5vWyZt/H/fsYTD+gRph7gAR66Rn+Cy57g/M5oHjvJZvca8+/lvFZpPAjE5VKrdXfdPEzf4dKL5Pekae3npwBRZHCOuj+C4iGTFg+hF+RZF9St8ZaIYq+agirXOyKKimGy/NoCPo7K/DFXTB88oEeYeoAHeOjiWc5nnPMZK5EHXW938f+xnPP8sUa5S7klWjsPk2lBu9kwyEh2iii4uhpgfZL3uUEaXL9Dk2s6HiJ6qW6TRxd3gSyqkMcizqPLoMxjfBx1qRz2xAN6hKkHeICHLqiL+mERve+8r6TJxRjjPKY4z2Ua5R5gg62dh7bhknmxeexSjKbQ4Kib10I3bnA8+vr6CnlkGC3tU5XHEwbdQEVPqk9o7kst9zgo80898oAeYeoBHuChi5/z536h331b1MLcn8g7q1wakbzPFw+jhS/IxGQaYDOJUWRwcavPGkLhIU2XyprFo8Boq/KgfLYqfw9zd0aHyJ9iFP9+l5g5hF1n5LT6kECj9U564gE9wtQDPMBDF9Sdu5rvj/uU7fT+k7qpG5yyEP/+jpg5dSd+ZbdaTI+wTiuXRh1f8MWj1EpTqqlpGFy3sNudGhyPRL5FRluVxzoRjaqLcb/h09kZPiYG5bW54JiNSpmveOQBPcLUAzzAQxcb+fN1MXM078uGre7lfEwMyuulRBlp5Q755KFtuGRePAo46/csg9udaAFWQig8BgcHt8vUrdEKss1jU+LvicQTV9ETmXpMjLUFZaq/v+2RB/QIUw/wAA9dxK9hjia2L0y0pIta2uoxImGm38opd9QnD5NRymQaWxMjg7Wm4vB+trwuKB5i5gjl2GhdjlRe4qKzoOD325Tv5zzygB5h6gEe4GFa/jkHPEZz/sd424c+eZgYrjoiV31R/qmodypOU/IQ9rqzFzr4XxYYlHnBIw/oEaYe4AEepvtOOOBxIYfPAuWe7I2HieHeIKYX4O9OtOhyDS6vC7gEmopHhtG6Wt6xLKbAAzzAAzyanEdX6DxMpgVNJqbkxNCZivOptb6LQHjQCOXE1KAZPETxSOWycPFENm5Q5gKPPKBHmHqAB3iYtv5ctLR7EmWkldvtk4fxKGVlSk78d7/mCGGrCIUHm+qA8rfOlKAqPFy8cyjK833l+xKPPKBHmHqAB3iY7uviXXLetRhvW+yTh0m0oO6i96EugwZU5EFPYP9Gpv8g03/lffLMvJAHjVDmebh5KOSRF8c0I/4oTUNZn3iaonzjfyiLfEfKE1iMoYL/g36Ph7jTyLuTnni40oOecmmqw4j6tJ4Tc9eVHqk8svhkxOt1xiOrrgZUT2vVIyvmbkac3JbXI+uemrif0qj+1Xz9HE+0knuU8rNu0I2clvVapYwk4nKX8ncvPExauJ9mTckpmorDXcC2YMrjXZluEdEyZP/VJg+aGpTRWk1r0dricTzRgn7esFtkIR+jttBf0rhI47lqGz3ycKHHP5fpKxFNDxg3uGnZ1qMMj1D0CKWeQo/w9Yjnra9P3DsfEmbd3RN8jHrP3ZwoI63cdT55mBhuN5sHGd4OxeRyjdbBKGFTHrQg9SXlaY4mKZ8X0/PKzvO2nrI8ZNqhbHfNg/Lbm3ia+kzoz6P7TMycN5cVhipZ5m7+Tk+IvZ54uNBjlUz/aHheXOhRhkcoeoRST6FH+HrQymzDfG/clmitXyf0579el2jhx+EFh8V07Nq0cteIaNyFFx5VghfE8B00IJeH/Pz/+HfqV6fIPpsSlaGHt9Fvt7rgIaL3ujZ50NzfUQtaUh4HNPel1wLxijTPeORhW483Sp4X23q8EUj9eKPJ6yn0CF+PJ/mTplMus6AH5fFYIu+scrvE9DTO2nlUCV6QfNr3FbxAiwcbIS1DNsUGeD2nft42XxiscZwSvGAWD5E+gMoGD9pvQ8UurnHOQzeQdFzmmJgZZaNuHrb1mCx5XmzrMRlI/Zhs8noKPcLXQ42udaxE76JIGDzlMZfzHC14UDnMBtvjg0fdwQtGLJmuNg8Fa/hzgA1xXEwHIR5I7KNruibBC2zziOM3lolycUaUi2VJ7yvu4uOTcSTr5GFbj7LnxbYeodSPZq+n0CN8PR4XM+NHl4letJyP7eG8Htc4hvahrt6DPnjUFbyAjHaV3HelsAhNHjHiF+NHUrKKt80rSUUneIELHtS6WiX04+1O8r6rRPnYjxN8PLXs6V1NrycetvSoel5s6RFK/WiVego9wtaDWuj3iuhdJ8XWPSX0p0zG42dO8bHDnJdOqz8udz7fl2vl4Tp4wVWjlWnYRg0pwSOJC5rbclEieIETHnxy6anyZpkeFVH0C/Vl/Vne9ijvs7tid1RcJg28uFNE89oWeeJhQw8b58WGHqHUj1aqp9AjbD1opP+32aDn8v3yI2590mhiNbzdUt52kPfZzscc4TwuGvzPcbk3ieh9c208dObhkmmuEGZBA+iYflsmW5FHEg2bPIRe8AIXPNIq0XOc6sLFlCdcHzxs6tEIRI9GC+gRSj2FHuHqQe97aVrNizLtEdG89kc45YHmuD4lZsbmLVNuL6fhOnh0NBrFekkz62WDWaF0LXSnfHdhtJV4KJOxdStGR9HCF7Jla8QjcTK0eWQsKFArchZ/cI6MhR1c/X/a58UxJW0eLvRRFrdoqnrqCsriFtp6bGm0rByi7P10x+CNukXQ6Gea276G76NLlZY23VtplDTNby1c3WpX3ycm5TrjofLRWmmKDXRliuHFLTqnRuuIxz38+aYpD3mDucIjxXhn8NB86inNA3CKUM4LeKB+tJMeZGC7xfQ8d19wwsMkWlCa4Yk6jNYRj8qRJch4pemu5C6JqzwMuzm6Qr6K6mhlBoquOjXJ6UkIPgIK6gdQpAe17gBDw00anm/yhjziNTJjnMjYpwxC4QGURyjnBTxQP6AHDLfpQS/EfyWy1w1Nromp28rV2k95N+aEBxBm/QAP1A/o4Q+htazbyXDjNTLBA0D9QD2FHtCjdmiNUgYAAAAAAC3ctoPtqTo6g4DqmB5UdjAS9JiJvBjLZVB22s8hyxOoyk63CYVHXgzuMtCJ2x0yjwpTdlKh031su0xTHp0CaCfQSMKNAZTpgwf0CFMP8ACPtrluYbjtZbYvi3qnM6SV6YMH9AhTD/AAj7a6bmG47YFrZPobmb4nLEVsKlmmDx7QI0w9wAM82u66xTvciqj6vqyGZfGu4Scx6vp4X9iNNmJSpg8e0CNMPcADPNryukULtz1atvF7hqGay6Q1Rx/yxAN6hKkHeIBH2163Vlu4o4c74ig6BFpq0Uv3Qyg8xHRUoSs8au6OiSvHJmXbcI1lUiWlcFWjHnhAjzD1AA/waOvr1orhKgbXq2w+LbcP12l4ofBQjHYGDz5BdRgvVZi/TlQOint5sqYyvxRRIOZRDzygR5h6gAd4tP11W8lwUwyOngbieIqP8HbnhhcKjxSjTeXh2HipwtCSa5sT24eFmwDWyTK/5CfCMx54QI8w9QAP8MB1K0q+wyWDk+kUm0cvGwuFMbpBmhkZGpnJDTLt4t9iwztl22hD4MFGm8qDjTWVBx/josL8MOW3YceV9IdcAe9VKmmdPKBHmHqAB3jgui3Tws1pSe6T5jaZcshU4u9exy3aWnkMDg5m8uDvtfBQ8HxG5SC87qiiPq9U0m9zq/1XHnhAjzD1AA/wwHVrYrgmBif3pQDs1H26VUTB2OP9u+s0Wpc8DI3WGY8EqHI8kPEbRe5430EljcuMnwhHPPGAHmHqAR7ggetWQWGXckGX7aRqcDJtl18/ZTPqFjO7VquabRA8pNmm8hBRt/Fkwmid8Uh5Onsg5/eFvM9CB2VSJf0Od7H44AE9wtQDPMAD162p4YrZ3Z6Xki3JPINLGmIFNAUPDaPtF+ndzVUqzI809qN9/qNMT4jqy6LFZdL/vkFEo/V88IAeYeoBHuCB67ak4caIu0HJRD6V5rajJoNrCh4y7ajZaAm/1Kwc6sPAMzL9vUzrKpYZV9I3PPGAHmHqAR7ggevWguHewOYRG81OXYPj96m20FQ8MozWFo/XZPqwxHGLZVpfscy5IpqXttATD+gRph7gAR64bqsaLplXYppNjFyDU1qfVhAKj76+vkmZMnnkGK1NHrS02L+Q6UnD1vMRmX5socyN3K1yq0zfrJkH9AhTD/AAD1y3Flq4quENKH8XGVzc6qORX6ssG693HnxiBpS/i4zWNg+aarRfpj/nE1+EF0S0LqitMl/hbpXfyXSuZh7QI0w9wAM8cN2mQHseLplX0bvQjKk4ZCxkhlYmLJfkMS7T95nLf+d98sy8kMfg4GA3tXILdivkkRdtyDCS0ASf+HUie/QcVY4HLV4kapnUrULLn/2ZBx5W9Vj/6/yMj/+gHj0q8LCqR1FErCaop1Z5HOrIz3hLQ7SVHnn3Ut37abvcx0wWvqABSjTP9DnNOa9WjbYCj5foniDTn2zzkDeiKzyE3txbVzxU3FZQOR5yXCZ101z2xAN6hKkHeIAHrluGTpfyKjbPGSODFZNL7SqVZrjSstmW4iHTXyom1yOiWIbnZWpwOs/besryENEI5Rh18UhD1ki5F7lyXHZQUdUyhz3ysKGHjfNiQ49Q6kcr1VPoAT2838cKDZdMk8wzYTQ7lV1cG60tHktkek9EI9J6EpVmE/92axGPvr6+YZm0eci0Usxcd9MKjwz0ZlSOBx1etGqZQx55VNXD1nmpqkco9aPV6in0gB7e72Mmo5SThhfDqdFa5EFGOF9EL8ppYNP1nPp523wxHbu2ECnGO4NHitE64aFgbkoFOeq4kqpl0lJnY5542NDDxnmxoUco9aOV6in0gB5B3MeMw/Oxma0cPdzRq/xdO0rwWMOfNKJ4r7J9Nwu4R9nHBMNsrr2J7oi6eazmSqJWjr90fNGqZY545GFDDxvnxYYeodSPVqqn0AN6BHEf6yx7ILc0vZhtSR7x4KW0od7xtnkVqAwLvZBNrnisUL6/UtNFq5b5ukceNvSwcV5s6BFK/Wilego9oEcQ97E5ov1wQXObFnSnRKRMrbDKQ0y/4KfKcX9NF61a5pBHHjb1qHJebOoRSv1ohXoKPaBHEPexdjTcRgvyWCSiIeyv1fiEnFamDx629WgEokejyfUIpZ5CD+gRzH2sUwCtgBVcOehJbMpjmT54QI8w9QAP8MB1C8O9ins4tQKPyx4ulrQyLwdw0driYXpeXOkRSv1o1noKPaBHMPexduxSjtHVQjyOeuB9NBAervToCkSPribVQ6B+QA/cx2aio9EI5ZWmGyjrfNIKKEWrn9Bax9cbrv2pBWXQlDYPwzVqgRJQ1ivWPi+Gaxg3FQ/U05lQ1k3W1mNLC99SQ7mfNivaqUuZluKayPk9XsC6XXgAqB+op9ADetSIdupSpuHe14EHgPqBego9oIcPtHyXMgAAAAAE1cItinnpAmnvfsAjHPzLfzfqtfy//bfLoEfAegBAM2DH4I1ey9/V98nV75iHCwAAAAB1tnANcJOIwi/RwtS0nuZS3n5WRIHY3xDRsOqPHXNvKx51tK6aqQUFPWaijh4ZnR4YZVSvM+iMAg6FhzKq1xl0RgGHwqOO1qbaomxmw6XVNyjcUm+W3vxJURYoUgRFXaBQTbYDHIAHAAAA0HTQ6VKmCc0HZTrN5nKRHiBl2iDTnWzac/j7Bv7tIhvSKT7WxqRo8JgGzX97WURz4Rol03nOo8ewzG955gE9wtQDPMAD120BjyLDpSDCv5XpEZkuiSju4c0y/USm49RTIaJlsC7z9+P828287yU+9recV1mAxzSWyPSeiLqxq1b2TZzXrQZlfuCRB/QIUw/wAA9ctxo88gyXgu+e4FYcTWJeJdNTInovWYRJ3ncVH9vLec0t8Y+Ax0w8XfGhIe0h4mmDMic98oAeYeoBHuBRlge9YrtLpo6S6S7Oo+p1WwuPPMN9VqblIlqeizI7U0LUM3zsOOf1bIk8wGMm1gj7WFPidx88oEeYeoAHeJQ95v6S91L1nnq/heu2Fh5ZhksDfh4WUbSE+2QaS9nnl5ottDHOY4rzNBn6CR6z0e3ggplXokwfPKBHmHqAB3iU5TFhofwJC9dtLTyyDPfn/Lk/x/XJLGjg0CJN99+fyFsH4AEAAAC0BNIMl+aR0lQW6uPep9Hy+51MazXK2sd5rhbTc1XzAB4AAABASxvuRv58XUTTWYpAL4lpANCOgv0or5cSZeQBPAAAAICWNtx4fpJpEN6dMv1G5I+AG0qUkQfwAAAAAFracJfw57kS+a2T6V2R3UU6migjD+ABAAAAtLThLuDPsqO2aG3ht2T6UcpvFxJl5AE8AAAAgJY2XFu4JmVbl4f/ETwAAACAIA03bnUtLJknzTNdKdPhlN96EmXkATwAAACAljbc+F1lmfeKFIrum2L63WQSJu9DwQMAAABoGaSF53tbRHNDaarKcYO8dsk0ULDPWqWMIrjkQfldDRCZjCWaiPsZCg/AHWipzSdFFEJxPN5YR8xdHR5ZfBzG603lkRVztw3qaaoeWTF3deLktqIeWTF3deLktrPhviLTdpnWi2jZq6LF+Wk+6b8W0TzVPFBem5UyiuCKhylC4QG4AfUu3C305liDB+oH9IAepZHWpXxWRFEPyFy2FRxP+96paS7bOM9hPk5o5G2bR1rcw6I4hqHwANygX7l5+Dwv4IH6AT3a0HAFdxcQnhDZi+sf4SedjzXKoTweS+StA5s8suIe6sQxDIUHYB9vBHJewAP1A3q0qeHSyyIaVUvTVo5lPK08JKKA6kXo4Tzmcp4mL8Zs8ojjHk7xU9r1nPp5W14cw1B4ECYd1IMvC36fDISHCz0mS5yXyUB4iBbm0cz1A3ro62GjJdxj4T5WC4+8ebiPiyiqDWVCCzcsL0FgOR/bw3k9XiIPGzwIcYxCGsi0W0Qv+8f5+0Bin5B5nHT41GpSpg8eLvUwOS8nA+Eh2oBHM9YP6KGvx/Oi/JRLwcc+b+E+VguPPMOl1tq9Inp/SSHnTvETi048xW7e9xQfO8x5XSrxj1Tlkfx+JGW/eNu8JuChvkOxgYucp9Ass9sjD5d6mJwXl3qEUj+asZ5Cj+bTg2aufCam3wGbps84j6r3sVp4dGqc1G+zgNQlTKN1P5LpoIjWCVbXCF7K2w7yPtv5mCOcx8WKlassjyQuaG4LlccHMt0uotHTVYImT3Aet3OeumXe6pGHSz1MzotLPUKpH81YT6EH9Aj6PjZHIyPqj6f3ky/KtEdEkW0e4ZQHmr/6FLcIbaAsjyQaLcCDum7+QtSLtDJ98HCtRyMQPRpNpkco9RR6QI9g72NzDPYl46RRuDQ6jRaBWMPN8rhVR1Ni6AX0G+z0rlZPMuUhWoGHw0UOmhK29PCwuIUT2Fp8ImtxC12EsuiDLR5Zi1voIpRFH2zxyFrcQhe7+j5p6/vWnBLHkJHu5uQTVXncw59vtggPwC5COS/ggfoBPVrNcENZns02j5wn9q5m4NEKrcgmRVeduuS0tLtC1wP1AwhZj5Ba1XPaqEJQP7061+pExj7twgNA/UA9hR7Qo0Z0ttH/SgOd8kahTfA+7cIDQP1APYUe0AMtXCcYkuk68ABQP1BPoQf08IGORgOhkwAAAAAALVzAG3xPmQlt0Bb0AIDmw47BG72Wrw7a6sTpAAAAAAC0cIEaW1fN1IKCHjNRdcEKHehMlau6UIQOdBa1CIVH1YUidKCzqEUoPOpobYa8uAZauAAAAADgs4Xr6gnRdMm1UHi4akGUXGCD5r89I9MKUT6OI82RG5HpSaE3Xy4u84CI1sn2xQN6hKkHeIAHrtsCHmjhNh9o7eb3ZNokqgVN7uE8KK9bDcr8wCMP6BGmHuABHrhuNXjoGG7DUqoK8IhAMXjnWzTw+ZynbpmTHnlAjzD1AA/wKMuDgsDcJVNHyXQX51H1uq2FBwZNNR/WeMhzTSA8oEeYeoAHeJQ95n5RLQ7tGc7js4rXbS08TLuUd8l0g+Lqe5XfDinb/5z3vezIdNqZR3fB7z+W6ZJhnvNKlOmDB/QIUw/wAI+yPLJM7pcyzdXMa8LCdVsLDxPDpWDyAzKNaex7jvd93IHJgUc+Dsu0UpMXeIAHeIBHiDwelum0TItaiYeu4Y4kWm+6eI6PtQXw0ANNUv2miNY79QnwAA/wAI+yoInwv5Npbavw0DXcpyqU8VPLrUrw0MNFme4VUVe2T4AHeIAHeJQFDUKi0H87WoGHjuF2VGyVvc15VAV4lAN1ZX+HLyCfAA/wAA/wKIudMv1G2B1hXTsPzMNtD7wu050ynQUP8AAP8GhSHutkelempc3KA4bbPvhYprtlOgIe4AEe4NGkPG6S6S2ZftSMPGC47YfL4AEe4AEeTc7jmmbkgYUv2gc0rP1VEY24Aw/wAA/waEYeNF3pPhGNpG46Hmjhtgdo5ZPfBXCxgAd4gAd4lMUbIpquNNqsPNq2hZsXhWhLoz4eeVGISkYSSoKGse8MQPKQeVB0D4ryMSKUSB+OY+5q88jiYylerzaPrLraBvU0VY+se4il+0dT6NHR2XVVj//n+a+lZvC/PvTfbfCg6UkDAehRiQe6lFsXNGz9r0U0og48snnQKmA0GOQieATFA/UjYD2k0dalB5Xzr0U0UtonrPBoty5lCqH0skznxXTUnvO8raeFeNBw9XcDuGibgUe/cjP1eV7AA/WjKfRQzNa1HjQN6c4AzNYaj3Yy3Ky4h1XjOobGg4ap03D1mzzr3Sw83gjkvIAH6gf0mMYR7ln42LMeVnm0k+HGcQ+n+Kn1ek79vK1sXMe6eUwW5P+80I9uEePLgt8nA+HhQo/JEudlMhAeooV5NHP9aFk9ZOvWth5ZLeGHhH7Uoh4L97FaeFQ1XDUM0VzhDzo84hiF9MJ7t4he/I/z94HEPiHzOOlAvzcKfj8ZCA+Xepicl5OB8BBtwKMZ6wf00NeDDH5hBR4LOY+q97FaeJQ1XJqTtVmmHyrb6O/tMi2v0XxNeHQrXQRp3QZJwwyVh/pOyQYucp5Cs8xujzxc6mFyXlzqEUr9aMZ6Cj2aTw+KwENB2xsl02ecR9X7WC08yhguZf6pTH8jZgb07eIuhHdk+mMNZluWxwXNbaHy+ECm22V6RWQHTdbBBOdxO+epW+atHnm41MPkvLjUI5T60Yz1FHpAj6DvY2WmBdUZ6cYFj0YL8KCum7+oWe+0Mn3wcK1HIxA9Gk2mRyj1FHpAj2DvY5iH2ySwtMgB9EjA8eIWtcHS4hO5C7HooM5FY+rgcahi82LZw2EIYotH1uIWutjV90lb37fmtPqFk3PB3MOfb9ZxQ8u5kRnxAGpDKOcFPFA/oEerG24boAs80Kouc15c6JLT0kY9xf0DerRIq7qdDJf66dW5Vicy9mkXHgDqB+op9IAeNaKdFr6gCcx5o9AmeJ924QGgfqCeQg/ogRauEwzJdB14AKgfqKfQA3r4QEej0YAKAAAAAIAWLpCE7aksOoOA6pg+U3YwEvSYiapTe5IoO0L/kOUZ+2VnLITCY/SwXSJlp/qEwmPH4I1WeegMjrJdpimPdgvP1+6gkYQbAyjTBw/oEaYe4AEebXPdwnDby2xfFvUO308r0wcP6BGmHuABHm113cJw2wPXiGit5+/JNOKxTB88oEeYeoAHeLTddQvDbQ+zfZm7Pt6XacxTmT54QI8w9QAP8GjL6xaG2x4t2/g9w1DNZVJw54c88YAeYeoBHuDRttctDLf1zXaTsm24xjKpkn5bplEPPKBHmHqAB3i09XULw21ds/3rROW4JNPJmsr8UqZ7uZLWzQN6hKkHeIBH21+3MNzWNNtfybQ5sX2YK4nrMr/kJ8IzHnhAjzD1AA/wwHULw21Zs/1hym/DNZR5iZ8Iz3jgAT3C1AM8wAPXLQMrTbUWns+oHITXHZd5iZ8IR3IqqUse0CNMPcADPHDdooXbcqDK8UDGbxS5432HZcZPhCOeeECPMPUAD/DAdQvDbcmW7QM5vy/kfRY6KJMq6XdE1MXigwf0CFMP8AAPXLcw3JY02x9p7Ef7/EeZnhDVl0WLy6RKukFEo/V88IAeYeoBHuCB6xaG23L4pWbliNEt0zMy/b1M6yqWGVfSNzzxgB5h6gEe4IHrFobbknhNpg9LHLdYpvUVy5wronlpCz3xgB5h6gEe4IHrFobbkqClxf6FTE+KaEUUXRyR6ccWytzI3Sq3yvTNmnlAjzD1AA/wwHULw21ZTMm0X6Y/5xNfhBdEtC6orTJf4W6V38l0rmYe0CNMPcADPHDdpqCj0WjAspoM//Lfjeb9/JnIHj1HlePB5Ma//bfLbJV5UaY/k+myKx516FEE4lmHHjo80jA4OFirHn19fanbD3UIqzy2lLxV2eZRhCyeo4c7rPJY9nA5QWzzKEIWzx2DN1rlsavvk0IummVWum7zeKCF21q4raByPOS4zCGupD54QI8w9QAP8MB1C8NtSWSNlHuRK8dlx2UOe+RhQ48eEcW6PC9Tg9N53tZTox42eISiRyj1FHpAD+/3MRhua6E3o3I86PCiVcsc8sijqh5LZHpPRCMWexI3lU3826016GGLRyh6hFJPoQf08H4fg+G2DuamVJCjjiupWiYtdTbmiYcNPZ6Wab6IBlL0y3Q9p37eNp/3ca2HDR6h6BFKPYUe0COI+xiCF7QOVnMlUSvHXzq+aNUyRzzysKHHGv4ckGmvsn03H7NH2celHjZ4hKJHKPUUekCPIO5jaOG2DlYo31+p6aJVy3zdIw8benTzZ9pUgHjbvBr0sMEjFD1CqafQA3oEcR+D4bYO1imV4/6aLlq1zCGPPGzqcUFzm2s9qvAIRY9Q6in0gB5B3MfQpdwaWCSiIeyv1fiEnFamDx629WgEokejyfUIpZ5CD+gRzH0MLdzWwAquHPQkNuWxTB88oEeYeoAHeOC6heG2JC57uFjSyrwcwEVri8c9nHzrYcojFD1CqafQA3oEcx9Dl3Jr4GggZR5tIT26AtGjq0n1EKgf0AP3sZnAWspAW0NZE5lWyClaHWdcpuvLrvncDDyUdZi1eWStpdwKUNZh1tZjSwvfUpV1mLX1KLvmcysCXcoAEIGWapvI+X1C1LOWLHigfkCPFsX/L8AA4ouZqwDTQvQAAAAASUVORK5CYII=); background-size: 238px 204px; } }

.tsd-signature.tsd-kind-icon:before { background-position: 0 -153px; }

.tsd-kind-object-literal > .tsd-kind-icon:before { background-position: 0px -17px; }
.tsd-kind-object-literal.tsd-is-protected > .tsd-kind-icon:before { background-position: -17px -17px; }
.tsd-kind-object-literal.tsd-is-private > .tsd-kind-icon:before { background-position: -34px -17px; }

.tsd-kind-class > .tsd-kind-icon:before { background-position: 0px -34px; }
.tsd-kind-class.tsd-is-protected > .tsd-kind-icon:before { background-position: -17px -34px; }
.tsd-kind-class.tsd-is-private > .tsd-kind-icon:before { background-position: -34px -34px; }

.tsd-kind-class.tsd-has-type-parameter > .tsd-kind-icon:before { background-position: 0px -51px; }
.tsd-kind-class.tsd-has-type-parameter.tsd-is-protected > .tsd-kind-icon:before { background-position: -17px -51px; }
.tsd-kind-class.tsd-has-type-parameter.tsd-is-private > .tsd-kind-icon:before { background-position: -34px -51px; }

.tsd-kind-interface > .tsd-kind-icon:before { background-position: 0px -68px; }
.tsd-kind-interface.tsd-is-protected > .tsd-kind-icon:before { background-position: -17px -68px; }
.tsd-kind-interface.tsd-is-private > .tsd-kind-icon:before { background-position: -34px -68px; }

.tsd-kind-interface.tsd-has-type-parameter > .tsd-kind-icon:before { background-position: 0px -85px; }
.tsd-kind-interface.tsd-has-type-parameter.tsd-is-protected > .tsd-kind-icon:before { background-position: -17px -85px; }
.tsd-kind-interface.tsd-has-type-parameter.tsd-is-private > .tsd-kind-icon:before { background-position: -34px -85px; }

.tsd-kind-module > .tsd-kind-icon:before { background-position: 0px -102px; }
.tsd-kind-module.tsd-is-protected > .tsd-kind-icon:before { background-position: -17px -102px; }
.tsd-kind-module.tsd-is-private > .tsd-kind-icon:before { background-position: -34px -102px; }

.tsd-kind-external-module > .tsd-kind-icon:before { background-position: 0px -102px; }
.tsd-kind-external-module.tsd-is-protected > .tsd-kind-icon:before { background-position: -17px -102px; }
.tsd-kind-external-module.tsd-is-private > .tsd-kind-icon:before { background-position: -34px -102px; }

.tsd-kind-enum > .tsd-kind-icon:before { background-position: 0px -119px; }
.tsd-kind-enum.tsd-is-protected > .tsd-kind-icon:before { background-position: -17px -119px; }
.tsd-kind-enum.tsd-is-private > .tsd-kind-icon:before { background-position: -34px -119px; }

.tsd-kind-enum-member > .tsd-kind-icon:before { background-position: 0px -136px; }
.tsd-kind-enum-member.tsd-is-protected > .tsd-kind-icon:before { background-position: -17px -136px; }
.tsd-kind-enum-member.tsd-is-private > .tsd-kind-icon:before { background-position: -34px -136px; }

.tsd-kind-signature > .tsd-kind-icon:before { background-position: 0px -153px; }
.tsd-kind-signature.tsd-is-protected > .tsd-kind-icon:before { background-position: -17px -153px; }
.tsd-kind-signature.tsd-is-private > .tsd-kind-icon:before { background-position: -34px -153px; }

.tsd-kind-type-alias > .tsd-kind-icon:before { background-position: 0px -170px; }
.tsd-kind-type-alias.tsd-is-protected > .tsd-kind-icon:before { background-position: -17px -170px; }
.tsd-kind-type-alias.tsd-is-private > .tsd-kind-icon:before { background-position: -34px -170px; }

.tsd-kind-variable > .tsd-kind-icon:before { background-position: -136px -0px; }
.tsd-kind-variable.tsd-is-protected > .tsd-kind-icon:before { background-position: -153px -0px; }
.tsd-kind-variable.tsd-is-private > .tsd-kind-icon:before { background-position: -119px -0px; }
.tsd-kind-variable.tsd-parent-kind-class > .tsd-kind-icon:before { background-position: -51px -0px; }
.tsd-kind-variable.tsd-parent-kind-class.tsd-is-inherited > .tsd-kind-icon:before { background-position: -68px -0px; }
.tsd-kind-variable.tsd-parent-kind-class.tsd-is-protected > .tsd-kind-icon:before { background-position: -85px -0px; }
.tsd-kind-variable.tsd-parent-kind-class.tsd-is-protected.tsd-is-inherited > .tsd-kind-icon:before { background-position: -102px -0px; }
.tsd-kind-variable.tsd-parent-kind-class.tsd-is-private > .tsd-kind-icon:before { background-position: -119px -0px; }
.tsd-kind-variable.tsd-parent-kind-enum > .tsd-kind-icon:before { background-position: -170px -0px; }
.tsd-kind-variable.tsd-parent-kind-enum.tsd-is-protected > .tsd-kind-icon:before { background-position: -187px -0px; }
.tsd-kind-variable.tsd-parent-kind-enum.tsd-is-private > .tsd-kind-icon:before { background-position: -119px -0px; }
.tsd-kind-variable.tsd-parent-kind-interface > .tsd-kind-icon:before { background-position: -204px -0px; }
.tsd-kind-variable.tsd-parent-kind-interface.tsd-is-inherited > .tsd-kind-icon:before { background-position: -221px -0px; }

.tsd-kind-property > .tsd-kind-icon:before { background-position: -136px -0px; }
.tsd-kind-property.tsd-is-protected > .tsd-kind-icon:before { background-position: -153px -0px; }
.tsd-kind-property.tsd-is-private > .tsd-kind-icon:before { background-position: -119px -0px; }
.tsd-kind-property.tsd-parent-kind-class > .tsd-kind-icon:before { background-position: -51px -0px; }
.tsd-kind-property.tsd-parent-kind-class.tsd-is-inherited > .tsd-kind-icon:before { background-position: -68px -0px; }
.tsd-kind-property.tsd-parent-kind-class.tsd-is-protected > .tsd-kind-icon:before { background-position: -85px -0px; }
.tsd-kind-property.tsd-parent-kind-class.tsd-is-protected.tsd-is-inherited > .tsd-kind-icon:before { background-position: -102px -0px; }
.tsd-kind-property.tsd-parent-kind-class.tsd-is-private > .tsd-kind-icon:before { background-position: -119px -0px; }
.tsd-kind-property.tsd-parent-kind-enum > .tsd-kind-icon:before { background-position: -170px -0px; }
.tsd-kind-property.tsd-parent-kind-enum.tsd-is-protected > .tsd-kind-icon:before { background-position: -187px -0px; }
.tsd-kind-property.tsd-parent-kind-enum.tsd-is-private > .tsd-kind-icon:before { background-position: -119px -0px; }
.tsd-kind-property.tsd-parent-kind-interface > .tsd-kind-icon:before { background-position: -204px -0px; }
.tsd-kind-property.tsd-parent-kind-interface.tsd-is-inherited > .tsd-kind-icon:before { background-position: -221px -0px; }

.tsd-kind-get-signature > .tsd-kind-icon:before { background-position: -136px -17px; }
.tsd-kind-get-signature.tsd-is-protected > .tsd-kind-icon:before { background-position: -153px -17px; }
.tsd-kind-get-signature.tsd-is-private > .tsd-kind-icon:before { background-position: -119px -17px; }
.tsd-kind-get-signature.tsd-parent-kind-class > .tsd-kind-icon:before { background-position: -51px -17px; }
.tsd-kind-get-signature.tsd-parent-kind-class.tsd-is-inherited > .tsd-kind-icon:before { background-position: -68px -17px; }
.tsd-kind-get-signature.tsd-parent-kind-class.tsd-is-protected > .tsd-kind-icon:before { background-position: -85px -17px; }
.tsd-kind-get-signature.tsd-parent-kind-class.tsd-is-protected.tsd-is-inherited > .tsd-kind-icon:before { background-position: -102px -17px; }
.tsd-kind-get-signature.tsd-parent-kind-class.tsd-is-private > .tsd-kind-icon:before { background-position: -119px -17px; }
.tsd-kind-get-signature.tsd-parent-kind-enum > .tsd-kind-icon:before { background-position: -170px -17px; }
.tsd-kind-get-signature.tsd-parent-kind-enum.tsd-is-protected > .tsd-kind-icon:before { background-position: -187px -17px; }
.tsd-kind-get-signature.tsd-parent-kind-enum.tsd-is-private > .tsd-kind-icon:before { background-position: -119px -17px; }
.tsd-kind-get-signature.tsd-parent-kind-interface > .tsd-kind-icon:before { background-position: -204px -17px; }
.tsd-kind-get-signature.tsd-parent-kind-interface.tsd-is-inherited > .tsd-kind-icon:before { background-position: -221px -17px; }

.tsd-kind-set-signature > .tsd-kind-icon:before { background-position: -136px -34px; }
.tsd-kind-set-signature.tsd-is-protected > .tsd-kind-icon:before { background-position: -153px -34px; }
.tsd-kind-set-signature.tsd-is-private > .tsd-kind-icon:before { background-position: -119px -34px; }
.tsd-kind-set-signature.tsd-parent-kind-class > .tsd-kind-icon:before { background-position: -51px -34px; }
.tsd-kind-set-signature.tsd-parent-kind-class.tsd-is-inherited > .tsd-kind-icon:before { background-position: -68px -34px; }
.tsd-kind-set-signature.tsd-parent-kind-class.tsd-is-protected > .tsd-kind-icon:before { background-position: -85px -34px; }
.tsd-kind-set-signature.tsd-parent-kind-class.tsd-is-protected.tsd-is-inherited > .tsd-kind-icon:before { background-position: -102px -34px; }
.tsd-kind-set-signature.tsd-parent-kind-class.tsd-is-private > .tsd-kind-icon:before { background-position: -119px -34px; }
.tsd-kind-set-signature.tsd-parent-kind-enum > .tsd-kind-icon:before { background-position: -170px -34px; }
.tsd-kind-set-signature.tsd-parent-kind-enum.tsd-is-protected > .tsd-kind-icon:before { background-position: -187px -34px; }
.tsd-kind-set-signature.tsd-parent-kind-enum.tsd-is-private > .tsd-kind-icon:before { background-position: -119px -34px; }
.tsd-kind-set-signature.tsd-parent-kind-interface > .tsd-kind-icon:before { background-position: -204px -34px; }
.tsd-kind-set-signature.tsd-parent-kind-interface.tsd-is-inherited > .tsd-kind-icon:before { background-position: -221px -34px; }

.tsd-kind-accessor > .tsd-kind-icon:before { background-position: -136px -51px; }
.tsd-kind-accessor.tsd-is-protected > .tsd-kind-icon:before { background-position: -153px -51px; }
.tsd-kind-accessor.tsd-is-private > .tsd-kind-icon:before { background-position: -119px -51px; }
.tsd-kind-accessor.tsd-parent-kind-class > .tsd-kind-icon:before { background-position: -51px -51px; }
.tsd-kind-accessor.tsd-parent-kind-class.tsd-is-inherited > .tsd-kind-icon:before { background-position: -68px -51px; }
.tsd-kind-accessor.tsd-parent-kind-class.tsd-is-protected > .tsd-kind-icon:before { background-position: -85px -51px; }
.tsd-kind-accessor.tsd-parent-kind-class.tsd-is-protected.tsd-is-inherited > .tsd-kind-icon:before { background-position: -102px -51px; }
.tsd-kind-accessor.tsd-parent-kind-class.tsd-is-private > .tsd-kind-icon:before { background-position: -119px -51px; }
.tsd-kind-accessor.tsd-parent-kind-enum > .tsd-kind-icon:before { background-position: -170px -51px; }
.tsd-kind-accessor.tsd-parent-kind-enum.tsd-is-protected > .tsd-kind-icon:before { background-position: -187px -51px; }
.tsd-kind-accessor.tsd-parent-kind-enum.tsd-is-private > .tsd-kind-icon:before { background-position: -119px -51px; }
.tsd-kind-accessor.tsd-parent-kind-interface > .tsd-kind-icon:before { background-position: -204px -51px; }
.tsd-kind-accessor.tsd-parent-kind-interface.tsd-is-inherited > .tsd-kind-icon:before { background-position: -221px -51px; }

.tsd-kind-function > .tsd-kind-icon:before { background-position: -136px -68px; }
.tsd-kind-function.tsd-is-protected > .tsd-kind-icon:before { background-position: -153px -68px; }
.tsd-kind-function.tsd-is-private > .tsd-kind-icon:before { background-position: -119px -68px; }
.tsd-kind-function.tsd-parent-kind-class > .tsd-kind-icon:before { background-position: -51px -68px; }
.tsd-kind-function.tsd-parent-kind-class.tsd-is-inherited > .tsd-kind-icon:before { background-position: -68px -68px; }
.tsd-kind-function.tsd-parent-kind-class.tsd-is-protected > .tsd-kind-icon:before { background-position: -85px -68px; }
.tsd-kind-function.tsd-parent-kind-class.tsd-is-protected.tsd-is-inherited > .tsd-kind-icon:before { background-position: -102px -68px; }
.tsd-kind-function.tsd-parent-kind-class.tsd-is-private > .tsd-kind-icon:before { background-position: -119px -68px; }
.tsd-kind-function.tsd-parent-kind-enum > .tsd-kind-icon:before { background-position: -170px -68px; }
.tsd-kind-function.tsd-parent-kind-enum.tsd-is-protected > .tsd-kind-icon:before { background-position: -187px -68px; }
.tsd-kind-function.tsd-parent-kind-enum.tsd-is-private > .tsd-kind-icon:before { background-position: -119px -68px; }
.tsd-kind-function.tsd-parent-kind-interface > .tsd-kind-icon:before { background-position: -204px -68px; }
.tsd-kind-function.tsd-parent-kind-interface.tsd-is-inherited > .tsd-kind-icon:before { background-position: -221px -68px; }

.tsd-kind-method > .tsd-kind-icon:before { background-position: -136px -68px; }
.tsd-kind-method.tsd-is-protected > .tsd-kind-icon:before { background-position: -153px -68px; }
.tsd-kind-method.tsd-is-private > .tsd-kind-icon:before { background-position: -119px -68px; }
.tsd-kind-method.tsd-parent-kind-class > .tsd-kind-icon:before { background-position: -51px -68px; }
.tsd-kind-method.tsd-parent-kind-class.tsd-is-inherited > .tsd-kind-icon:before { background-position: -68px -68px; }
.tsd-kind-method.tsd-parent-kind-class.tsd-is-protected > .tsd-kind-icon:before { background-position: -85px -68px; }
.tsd-kind-method.tsd-parent-kind-class.tsd-is-protected.tsd-is-inherited > .tsd-kind-icon:before { background-position: -102px -68px; }
.tsd-kind-method.tsd-parent-kind-class.tsd-is-private > .tsd-kind-icon:before { background-position: -119px -68px; }
.tsd-kind-method.tsd-parent-kind-enum > .tsd-kind-icon:before { background-position: -170px -68px; }
.tsd-kind-method.tsd-parent-kind-enum.tsd-is-protected > .tsd-kind-icon:before { background-position: -187px -68px; }
.tsd-kind-method.tsd-parent-kind-enum.tsd-is-private > .tsd-kind-icon:before { background-position: -119px -68px; }
.tsd-kind-method.tsd-parent-kind-interface > .tsd-kind-icon:before { background-position: -204px -68px; }
.tsd-kind-method.tsd-parent-kind-interface.tsd-is-inherited > .tsd-kind-icon:before { background-position: -221px -68px; }

.tsd-kind-call-signature > .tsd-kind-icon:before { background-position: -136px -68px; }
.tsd-kind-call-signature.tsd-is-protected > .tsd-kind-icon:before { background-position: -153px -68px; }
.tsd-kind-call-signature.tsd-is-private > .tsd-kind-icon:before { background-position: -119px -68px; }
.tsd-kind-call-signature.tsd-parent-kind-class > .tsd-kind-icon:before { background-position: -51px -68px; }
.tsd-kind-call-signature.tsd-parent-kind-class.tsd-is-inherited > .tsd-kind-icon:before { background-position: -68px -68px; }
.tsd-kind-call-signature.tsd-parent-kind-class.tsd-is-protected > .tsd-kind-icon:before { background-position: -85px -68px; }
.tsd-kind-call-signature.tsd-parent-kind-class.tsd-is-protected.tsd-is-inherited > .tsd-kind-icon:before { background-position: -102px -68px; }
.tsd-kind-call-signature.tsd-parent-kind-class.tsd-is-private > .tsd-kind-icon:before { background-position: -119px -68px; }
.tsd-kind-call-signature.tsd-parent-kind-enum > .tsd-kind-icon:before { background-position: -170px -68px; }
.tsd-kind-call-signature.tsd-parent-kind-enum.tsd-is-protected > .tsd-kind-icon:before { background-position: -187px -68px; }
.tsd-kind-call-signature.tsd-parent-kind-enum.tsd-is-private > .tsd-kind-icon:before { background-position: -119px -68px; }
.tsd-kind-call-signature.tsd-parent-kind-interface > .tsd-kind-icon:before { background-position: -204px -68px; }
.tsd-kind-call-signature.tsd-parent-kind-interface.tsd-is-inherited > .tsd-kind-icon:before { background-position: -221px -68px; }

.tsd-kind-function.tsd-has-type-parameter > .tsd-kind-icon:before { background-position: -136px -85px; }
.tsd-kind-function.tsd-has-type-parameter.tsd-is-protected > .tsd-kind-icon:before { background-position: -153px -85px; }
.tsd-kind-function.tsd-has-type-parameter.tsd-is-private > .tsd-kind-icon:before { background-position: -119px -85px; }
.tsd-kind-function.tsd-has-type-parameter.tsd-parent-kind-class > .tsd-kind-icon:before { background-position: -51px -85px; }
.tsd-kind-function.tsd-has-type-parameter.tsd-parent-kind-class.tsd-is-inherited > .tsd-kind-icon:before { background-position: -68px -85px; }
.tsd-kind-function.tsd-has-type-parameter.tsd-parent-kind-class.tsd-is-protected > .tsd-kind-icon:before { background-position: -85px -85px; }
.tsd-kind-function.tsd-has-type-parameter.tsd-parent-kind-class.tsd-is-protected.tsd-is-inherited > .tsd-kind-icon:before { background-position: -102px -85px; }
.tsd-kind-function.tsd-has-type-parameter.tsd-parent-kind-class.tsd-is-private > .tsd-kind-icon:before { background-position: -119px -85px; }
.tsd-kind-function.tsd-has-type-parameter.tsd-parent-kind-enum > .tsd-kind-icon:before { background-position: -170px -85px; }
.tsd-kind-function.tsd-has-type-parameter.tsd-parent-kind-enum.tsd-is-protected > .tsd-kind-icon:before { background-position: -187px -85px; }
.tsd-kind-function.tsd-has-type-parameter.tsd-parent-kind-enum.tsd-is-private > .tsd-kind-icon:before { background-position: -119px -85px; }
.tsd-kind-function.tsd-has-type-parameter.tsd-parent-kind-interface > .tsd-kind-icon:before { background-position: -204px -85px; }
.tsd-kind-function.tsd-has-type-parameter.tsd-parent-kind-interface.tsd-is-inherited > .tsd-kind-icon:before { background-position: -221px -85px; }

.tsd-kind-method.tsd-has-type-parameter > .tsd-kind-icon:before { background-position: -136px -85px; }
.tsd-kind-method.tsd-has-type-parameter.tsd-is-protected > .tsd-kind-icon:before { background-position: -153px -85px; }
.tsd-kind-method.tsd-has-type-parameter.tsd-is-private > .tsd-kind-icon:before { background-position: -119px -85px; }
.tsd-kind-method.tsd-has-type-parameter.tsd-parent-kind-class > .tsd-kind-icon:before { background-position: -51px -85px; }
.tsd-kind-method.tsd-has-type-parameter.tsd-parent-kind-class.tsd-is-inherited > .tsd-kind-icon:before { background-position: -68px -85px; }
.tsd-kind-method.tsd-has-type-parameter.tsd-parent-kind-class.tsd-is-protected > .tsd-kind-icon:before { background-position: -85px -85px; }
.tsd-kind-method.tsd-has-type-parameter.tsd-parent-kind-class.tsd-is-protected.tsd-is-inherited > .tsd-kind-icon:before { background-position: -102px -85px; }
.tsd-kind-method.tsd-has-type-parameter.tsd-parent-kind-class.tsd-is-private > .tsd-kind-icon:before { background-position: -119px -85px; }
.tsd-kind-method.tsd-has-type-parameter.tsd-parent-kind-enum > .tsd-kind-icon:before { background-position: -170px -85px; }
.tsd-kind-method.tsd-has-type-parameter.tsd-parent-kind-enum.tsd-is-protected > .tsd-kind-icon:before { background-position: -187px -85px; }
.tsd-kind-method.tsd-has-type-parameter.tsd-parent-kind-enum.tsd-is-private > .tsd-kind-icon:before { background-position: -119px -85px; }
.tsd-kind-method.tsd-has-type-parameter.tsd-parent-kind-interface > .tsd-kind-icon:before { background-position: -204px -85px; }
.tsd-kind-method.tsd-has-type-parameter.tsd-parent-kind-interface.tsd-is-inherited > .tsd-kind-icon:before { background-position: -221px -85px; }

.tsd-kind-constructor > .tsd-kind-icon:before { background-position: -136px -102px; }
.tsd-kind-constructor.tsd-is-protected > .tsd-kind-icon:before { background-position: -153px -102px; }
.tsd-kind-constructor.tsd-is-private > .tsd-kind-icon:before { background-position: -119px -102px; }
.tsd-kind-constructor.tsd-parent-kind-class > .tsd-kind-icon:before { background-position: -51px -102px; }
.tsd-kind-constructor.tsd-parent-kind-class.tsd-is-inherited > .tsd-kind-icon:before { background-position: -68px -102px; }
.tsd-kind-constructor.tsd-parent-kind-class.tsd-is-protected > .tsd-kind-icon:before { background-position: -85px -102px; }
.tsd-kind-constructor.tsd-parent-kind-class.tsd-is-protected.tsd-is-inherited > .tsd-kind-icon:before { background-position: -102px -102px; }
.tsd-kind-constructor.tsd-parent-kind-class.tsd-is-private > .tsd-kind-icon:before { background-position: -119px -102px; }
.tsd-kind-constructor.tsd-parent-kind-enum > .tsd-kind-icon:before { background-position: -170px -102px; }
.tsd-kind-constructor.tsd-parent-kind-enum.tsd-is-protected > .tsd-kind-icon:before { background-position: -187px -102px; }
.tsd-kind-constructor.tsd-parent-kind-enum.tsd-is-private > .tsd-kind-icon:before { background-position: -119px -102px; }
.tsd-kind-constructor.tsd-parent-kind-interface > .tsd-kind-icon:before { background-position: -204px -102px; }
.tsd-kind-constructor.tsd-parent-kind-interface.tsd-is-inherited > .tsd-kind-icon:before { background-position: -221px -102px; }

.tsd-kind-constructor-signature > .tsd-kind-icon:before { background-position: -136px -102px; }
.tsd-kind-constructor-signature.tsd-is-protected > .tsd-kind-icon:before { background-position: -153px -102px; }
.tsd-kind-constructor-signature.tsd-is-private > .tsd-kind-icon:before { background-position: -119px -102px; }
.tsd-kind-constructor-signature.tsd-parent-kind-class > .tsd-kind-icon:before { background-position: -51px -102px; }
.tsd-kind-constructor-signature.tsd-parent-kind-class.tsd-is-inherited > .tsd-kind-icon:before { background-position: -68px -102px; }
.tsd-kind-constructor-signature.tsd-parent-kind-class.tsd-is-protected > .tsd-kind-icon:before { background-position: -85px -102px; }
.tsd-kind-constructor-signature.tsd-parent-kind-class.tsd-is-protected.tsd-is-inherited > .tsd-kind-icon:before { background-position: -102px -102px; }
.tsd-kind-constructor-signature.tsd-parent-kind-class.tsd-is-private > .tsd-kind-icon:before { background-position: -119px -102px; }
.tsd-kind-constructor-signature.tsd-parent-kind-enum > .tsd-kind-icon:before { background-position: -170px -102px; }
.tsd-kind-constructor-signature.tsd-parent-kind-enum.tsd-is-protected > .tsd-kind-icon:before { background-position: -187px -102px; }
.tsd-kind-constructor-signature.tsd-parent-kind-enum.tsd-is-private > .tsd-kind-icon:before { background-position: -119px -102px; }
.tsd-kind-constructor-signature.tsd-parent-kind-interface > .tsd-kind-icon:before { background-position: -204px -102px; }
.tsd-kind-constructor-signature.tsd-parent-kind-interface.tsd-is-inherited > .tsd-kind-icon:before { background-position: -221px -102px; }

.tsd-kind-index-signature > .tsd-kind-icon:before { background-position: -136px -119px; }
.tsd-kind-index-signature.tsd-is-protected > .tsd-kind-icon:before { background-position: -153px -119px; }
.tsd-kind-index-signature.tsd-is-private > .tsd-kind-icon:before { background-position: -119px -119px; }
.tsd-kind-index-signature.tsd-parent-kind-class > .tsd-kind-icon:before { background-position: -51px -119px; }
.tsd-kind-index-signature.tsd-parent-kind-class.tsd-is-inherited > .tsd-kind-icon:before { background-position: -68px -119px; }
.tsd-kind-index-signature.tsd-parent-kind-class.tsd-is-protected > .tsd-kind-icon:before { background-position: -85px -119px; }
.tsd-kind-index-signature.tsd-parent-kind-class.tsd-is-protected.tsd-is-inherited > .tsd-kind-icon:before { background-position: -102px -119px; }
.tsd-kind-index-signature.tsd-parent-kind-class.tsd-is-private > .tsd-kind-icon:before { background-position: -119px -119px; }
.tsd-kind-index-signature.tsd-parent-kind-enum > .tsd-kind-icon:before { background-position: -170px -119px; }
.tsd-kind-index-signature.tsd-parent-kind-enum.tsd-is-protected > .tsd-kind-icon:before { background-position: -187px -119px; }
.tsd-kind-index-signature.tsd-parent-kind-enum.tsd-is-private > .tsd-kind-icon:before { background-position: -119px -119px; }
.tsd-kind-index-signature.tsd-parent-kind-interface > .tsd-kind-icon:before { background-position: -204px -119px; }
.tsd-kind-index-signature.tsd-parent-kind-interface.tsd-is-inherited > .tsd-kind-icon:before { background-position: -221px -119px; }

.tsd-kind-event > .tsd-kind-icon:before { background-position: -136px -136px; }
.tsd-kind-event.tsd-is-protected > .tsd-kind-icon:before { background-position: -153px -136px; }
.tsd-kind-event.tsd-is-private > .tsd-kind-icon:before { background-position: -119px -136px; }
.tsd-kind-event.tsd-parent-kind-class > .tsd-kind-icon:before { background-position: -51px -136px; }
.tsd-kind-event.tsd-parent-kind-class.tsd-is-inherited > .tsd-kind-icon:before { background-position: -68px -136px; }
.tsd-kind-event.tsd-parent-kind-class.tsd-is-protected > .tsd-kind-icon:before { background-position: -85px -136px; }
.tsd-kind-event.tsd-parent-kind-class.tsd-is-protected.tsd-is-inherited > .tsd-kind-icon:before { background-position: -102px -136px; }
.tsd-kind-event.tsd-parent-kind-class.tsd-is-private > .tsd-kind-icon:before { background-position: -119px -136px; }
.tsd-kind-event.tsd-parent-kind-enum > .tsd-kind-icon:before { background-position: -170px -136px; }
.tsd-kind-event.tsd-parent-kind-enum.tsd-is-protected > .tsd-kind-icon:before { background-position: -187px -136px; }
.tsd-kind-event.tsd-parent-kind-enum.tsd-is-private > .tsd-kind-icon:before { background-position: -119px -136px; }
.tsd-kind-event.tsd-parent-kind-interface > .tsd-kind-icon:before { background-position: -204px -136px; }
.tsd-kind-event.tsd-parent-kind-interface.tsd-is-inherited > .tsd-kind-icon:before { background-position: -221px -136px; }

.tsd-is-static > .tsd-kind-icon:before { background-position: -136px -153px; }
.tsd-is-static.tsd-is-protected > .tsd-kind-icon:before { background-position: -153px -153px; }
.tsd-is-static.tsd-is-private > .tsd-kind-icon:before { background-position: -119px -153px; }
.tsd-is-static.tsd-parent-kind-class > .tsd-kind-icon:before { background-position: -51px -153px; }
.tsd-is-static.tsd-parent-kind-class.tsd-is-inherited > .tsd-kind-icon:before { background-position: -68px -153px; }
.tsd-is-static.tsd-parent-kind-class.tsd-is-protected > .tsd-kind-icon:before { background-position: -85px -153px; }
.tsd-is-static.tsd-parent-kind-class.tsd-is-protected.tsd-is-inherited > .tsd-kind-icon:before { background-position: -102px -153px; }
.tsd-is-static.tsd-parent-kind-class.tsd-is-private > .tsd-kind-icon:before { background-position: -119px -153px; }
.tsd-is-static.tsd-parent-kind-enum > .tsd-kind-icon:before { background-position: -170px -153px; }
.tsd-is-static.tsd-parent-kind-enum.tsd-is-protected > .tsd-kind-icon:before { background-position: -187px -153px; }
.tsd-is-static.tsd-parent-kind-enum.tsd-is-private > .tsd-kind-icon:before { background-position: -119px -153px; }
.tsd-is-static.tsd-parent-kind-interface > .tsd-kind-icon:before { background-position: -204px -153px; }
.tsd-is-static.tsd-parent-kind-interface.tsd-is-inherited > .tsd-kind-icon:before { background-position: -221px -153px; }

.tsd-is-static.tsd-kind-function > .tsd-kind-icon:before { background-position: -136px -170px; }
.tsd-is-static.tsd-kind-function.tsd-is-protected > .tsd-kind-icon:before { background-position: -153px -170px; }
.tsd-is-static.tsd-kind-function.tsd-is-private > .tsd-kind-icon:before { background-position: -119px -170px; }
.tsd-is-static.tsd-kind-function.tsd-parent-kind-class > .tsd-kind-icon:before { background-position: -51px -170px; }
.tsd-is-static.tsd-kind-function.tsd-parent-kind-class.tsd-is-inherited > .tsd-kind-icon:before { background-position: -68px -170px; }
.tsd-is-static.tsd-kind-function.tsd-parent-kind-class.tsd-is-protected > .tsd-kind-icon:before { background-position: -85px -170px; }
.tsd-is-static.tsd-kind-function.tsd-parent-kind-class.tsd-is-protected.tsd-is-inherited > .tsd-kind-icon:before { background-position: -102px -170px; }
.tsd-is-static.tsd-kind-function.tsd-parent-kind-class.tsd-is-private > .tsd-kind-icon:before { background-position: -119px -170px; }
.tsd-is-static.tsd-kind-function.tsd-parent-kind-enum > .tsd-kind-icon:before { background-position: -170px -170px; }
.tsd-is-static.tsd-kind-function.tsd-parent-kind-enum.tsd-is-protected > .tsd-kind-icon:before { background-position: -187px -170px; }
.tsd-is-static.tsd-kind-function.tsd-parent-kind-enum.tsd-is-private > .tsd-kind-icon:before { background-position: -119px -170px; }
.tsd-is-static.tsd-kind-function.tsd-parent-kind-interface > .tsd-kind-icon:before { background-position: -204px -170px; }
.tsd-is-static.tsd-kind-function.tsd-parent-kind-interface.tsd-is-inherited > .tsd-kind-icon:before { background-position: -221px -170px; }

.tsd-is-static.tsd-kind-method > .tsd-kind-icon:before { background-position: -136px -170px; }
.tsd-is-static.tsd-kind-method.tsd-is-protected > .tsd-kind-icon:before { background-position: -153px -170px; }
.tsd-is-static.tsd-kind-method.tsd-is-private > .tsd-kind-icon:before { background-position: -119px -170px; }
.tsd-is-static.tsd-kind-method.tsd-parent-kind-class > .tsd-kind-icon:before { background-position: -51px -170px; }
.tsd-is-static.tsd-kind-method.tsd-parent-kind-class.tsd-is-inherited > .tsd-kind-icon:before { background-position: -68px -170px; }
.tsd-is-static.tsd-kind-method.tsd-parent-kind-class.tsd-is-protected > .tsd-kind-icon:before { background-position: -85px -170px; }
.tsd-is-static.tsd-kind-method.tsd-parent-kind-class.tsd-is-protected.tsd-is-inherited > .tsd-kind-icon:before { background-position: -102px -170px; }
.tsd-is-static.tsd-kind-method.tsd-parent-kind-class.tsd-is-private > .tsd-kind-icon:before { background-position: -119px -170px; }
.tsd-is-static.tsd-kind-method.tsd-parent-kind-enum > .tsd-kind-icon:before { background-position: -170px -170px; }
.tsd-is-static.tsd-kind-method.tsd-parent-kind-enum.tsd-is-protected > .tsd-kind-icon:before { background-position: -187px -170px; }
.tsd-is-static.tsd-kind-method.tsd-parent-kind-enum.tsd-is-private > .tsd-kind-icon:before { background-position: -119px -170px; }
.tsd-is-static.tsd-kind-method.tsd-parent-kind-interface > .tsd-kind-icon:before { background-position: -204px -170px; }
.tsd-is-static.tsd-kind-method.tsd-parent-kind-interface.tsd-is-inherited > .tsd-kind-icon:before { background-position: -221px -170px; }

.tsd-is-static.tsd-kind-call-signature > .tsd-kind-icon:before { background-position: -136px -170px; }
.tsd-is-static.tsd-kind-call-signature.tsd-is-protected > .tsd-kind-icon:before { background-position: -153px -170px; }
.tsd-is-static.tsd-kind-call-signature.tsd-is-private > .tsd-kind-icon:before { background-position: -119px -170px; }
.tsd-is-static.tsd-kind-call-signature.tsd-parent-kind-class > .tsd-kind-icon:before { background-position: -51px -170px; }
.tsd-is-static.tsd-kind-call-signature.tsd-parent-kind-class.tsd-is-inherited > .tsd-kind-icon:before { background-position: -68px -170px; }
.tsd-is-static.tsd-kind-call-signature.tsd-parent-kind-class.tsd-is-protected > .tsd-kind-icon:before { background-position: -85px -170px; }
.tsd-is-static.tsd-kind-call-signature.tsd-parent-kind-class.tsd-is-protected.tsd-is-inherited > .tsd-kind-icon:before { background-position: -102px -170px; }
.tsd-is-static.tsd-kind-call-signature.tsd-parent-kind-class.tsd-is-private > .tsd-kind-icon:before { background-position: -119px -170px; }
.tsd-is-static.tsd-kind-call-signature.tsd-parent-kind-enum > .tsd-kind-icon:before { background-position: -170px -170px; }
.tsd-is-static.tsd-kind-call-signature.tsd-parent-kind-enum.tsd-is-protected > .tsd-kind-icon:before { background-position: -187px -170px; }
.tsd-is-static.tsd-kind-call-signature.tsd-parent-kind-enum.tsd-is-private > .tsd-kind-icon:before { background-position: -119px -170px; }
.tsd-is-static.tsd-kind-call-signature.tsd-parent-kind-interface > .tsd-kind-icon:before { background-position: -204px -170px; }
.tsd-is-static.tsd-kind-call-signature.tsd-parent-kind-interface.tsd-is-inherited > .tsd-kind-icon:before { background-position: -221px -170px; }

.tsd-is-static.tsd-kind-event > .tsd-kind-icon:before { background-position: -136px -187px; }
.tsd-is-static.tsd-kind-event.tsd-is-protected > .tsd-kind-icon:before { background-position: -153px -187px; }
.tsd-is-static.tsd-kind-event.tsd-is-private > .tsd-kind-icon:before { background-position: -119px -187px; }
.tsd-is-static.tsd-kind-event.tsd-parent-kind-class > .tsd-kind-icon:before { background-position: -51px -187px; }
.tsd-is-static.tsd-kind-event.tsd-parent-kind-class.tsd-is-inherited > .tsd-kind-icon:before { background-position: -68px -187px; }
.tsd-is-static.tsd-kind-event.tsd-parent-kind-class.tsd-is-protected > .tsd-kind-icon:before { background-position: -85px -187px; }
.tsd-is-static.tsd-kind-event.tsd-parent-kind-class.tsd-is-protected.tsd-is-inherited > .tsd-kind-icon:before { background-position: -102px -187px; }
.tsd-is-static.tsd-kind-event.tsd-parent-kind-class.tsd-is-private > .tsd-kind-icon:before { background-position: -119px -187px; }
.tsd-is-static.tsd-kind-event.tsd-parent-kind-enum > .tsd-kind-icon:before { background-position: -170px -187px; }
.tsd-is-static.tsd-kind-event.tsd-parent-kind-enum.tsd-is-protected > .tsd-kind-icon:before { background-position: -187px -187px; }
.tsd-is-static.tsd-kind-event.tsd-parent-kind-enum.tsd-is-private > .tsd-kind-icon:before { background-position: -119px -187px; }
.tsd-is-static.tsd-kind-event.tsd-parent-kind-interface > .tsd-kind-icon:before { background-position: -204px -187px; }
.tsd-is-static.tsd-kind-event.tsd-parent-kind-interface.tsd-is-inherited > .tsd-kind-icon:before { background-position: -221px -187px; }

.no-transition { transition: none !important; }

@-webkit-keyframes fade-in { from { opacity: 0; }
  to { opacity: 1; } }

@keyframes fade-in { from { opacity: 0; }
  to { opacity: 1; } }
@-webkit-keyframes fade-out { from { opacity: 1; visibility: visible; }
  to { opacity: 0; } }
@keyframes fade-out { from { opacity: 1; visibility: visible; }
  to { opacity: 0; } }
@-webkit-keyframes fade-in-delayed { 0% { opacity: 0; }
  33% { opacity: 0; }
  100% { opacity: 1; } }
@keyframes fade-in-delayed { 0% { opacity: 0; }
  33% { opacity: 0; }
  100% { opacity: 1; } }
@-webkit-keyframes fade-out-delayed { 0% { opacity: 1; visibility: visible; }
  66% { opacity: 0; }
  100% { opacity: 0; } }
@keyframes fade-out-delayed { 0% { opacity: 1; visibility: visible; }
  66% { opacity: 0; }
  100% { opacity: 0; } }
@-webkit-keyframes shift-to-left { from { -webkit-transform: translate(0, 0); transform: translate(0, 0); }
  to { -webkit-transform: translate(-25%, 0); transform: translate(-25%, 0); } }
@keyframes shift-to-left { from { -webkit-transform: translate(0, 0); transform: translate(0, 0); }
  to { -webkit-transform: translate(-25%, 0); transform: translate(-25%, 0); } }
@-webkit-keyframes unshift-to-left { from { -webkit-transform: translate(-25%, 0); transform: translate(-25%, 0); }
  to { -webkit-transform: translate(0, 0); transform: translate(0, 0); } }
@keyframes unshift-to-left { from { -webkit-transform: translate(-25%, 0); transform: translate(-25%, 0); }
  to { -webkit-transform: translate(0, 0); transform: translate(0, 0); } }
@-webkit-keyframes pop-in-from-right { from { -webkit-transform: translate(100%, 0); transform: translate(100%, 0); }
  to { -webkit-transform: translate(0, 0); transform: translate(0, 0); } }
@keyframes pop-in-from-right { from { -webkit-transform: translate(100%, 0); transform: translate(100%, 0); }
  to { -webkit-transform: translate(0, 0); transform: translate(0, 0); } }
@-webkit-keyframes pop-out-to-right { from { -webkit-transform: translate(0, 0); transform: translate(0, 0); visibility: visible; }
  to { -webkit-transform: translate(100%, 0); transform: translate(100%, 0); } }
@keyframes pop-out-to-right { from { -webkit-transform: translate(0, 0); transform: translate(0, 0); visibility: visible; }
  to { -webkit-transform: translate(100%, 0); transform: translate(100%, 0); } }
body { background: #fdfdfd; font-family: "Segoe UI", sans-serif; font-size: 16px; color: #222; }

a { color: #4da6ff; text-decoration: none; }
a:hover { text-decoration: underline; }

code, pre { font-family: Menlo, Monaco, Consolas, "Courier New", monospace; padding: 0.2em; margin: 0; font-size: 14px; background-color: rgba(0, 0, 0, 0.04); }

pre { padding: 10px; }
pre code { padding: 0; font-size: 100%; background-color: transparent; }

.tsd-typography { line-height: 1.333em; }
.tsd-typography ul { list-style: square; padding: 0 0 0 20px; margin: 0; }
.tsd-typography h4, .tsd-typography .tsd-index-panel h3, .tsd-index-panel .tsd-typography h3, .tsd-typography h5, .tsd-typography h6 { font-size: 1em; margin: 0; }
.tsd-typography h5, .tsd-typography h6 { font-weight: normal; }
.tsd-typography p, .tsd-typography ul, .tsd-typography ol { margin: 1em 0; }

@media (min-width: 901px) and (max-width: 1024px) { html.default .col-content { width: 72%; }
  html.default .col-menu { width: 28%; }
  html.default .tsd-navigation { padding-left: 10px; } }
@media (max-width: 900px) { html.default .col-content { float: none; width: 100%; }
  html.default .col-menu { position: fixed !important; overflow: auto; -webkit-overflow-scrolling: touch; overflow-scrolling: touch; z-index: 1024; top: 0 !important; bottom: 0 !important; left: auto !important; right: 0 !important; width: 100%; padding: 20px 20px 0 0; max-width: 450px; visibility: hidden; background-color: #fff; -webkit-transform: translate(100%, 0); transform: translate(100%, 0); }
  html.default .col-menu > *:last-child { padding-bottom: 20px; }
  html.default .overlay { content: ""; display: block; position: fixed; z-index: 1023; top: 0; left: 0; right: 0; bottom: 0; background-color: rgba(0, 0, 0, 0.75); visibility: hidden; }
  html.default.to-has-menu .overlay { -webkit-animation: fade-in 0.4s; animation: fade-in 0.4s; }
  html.default.to-has-menu header, html.default.to-has-menu footer, html.default.to-has-menu .col-content { -webkit-animation: shift-to-left 0.4s; animation: shift-to-left 0.4s; }
  html.default.to-has-menu .col-menu { -webkit-animation: pop-in-from-right 0.4s; animation: pop-in-from-right 0.4s; }
  html.default.from-has-menu .overlay { -webkit-animation: fade-out 0.4s; animation: fade-out 0.4s; }
  html.default.from-has-menu header, html.default.from-has-menu footer, html.default.from-has-menu .col-content { -webkit-animation: unshift-to-left 0.4s; animation: unshift-to-left 0.4s; }
  html.default.from-has-menu .col-menu { -webkit-animation: pop-out-to-right 0.4s; animation: pop-out-to-right 0.4s; }
  html.default.has-menu body { overflow: hidden; }
  html.default.has-menu .overlay { visibility: visible; }
  html.default.has-menu header, html.default.has-menu footer, html.default.has-menu .col-content { -webkit-transform: translate(-25%, 0); transform: translate(-25%, 0); }
  html.default.has-menu .col-menu { visibility: visible; -webkit-transform: translate(0, 0); transform: translate(0, 0); } }

.tsd-page-title { padding: 70px 0 20px 0; margin: 0 0 40px 0; background: #fff; box-shadow: 0 0 5px rgba(0, 0, 0, 0.35); }
.tsd-page-title h1 { margin: 0; }

.tsd-breadcrumb { margin: 0; padding: 0; color: #808080; }
.tsd-breadcrumb a { color: #808080; text-decoration: none; }
.tsd-breadcrumb a:hover { text-decoration: underline; }
.tsd-breadcrumb li { display: inline; }
.tsd-breadcrumb li:after { content: " / "; }

html.minimal .container { margin: 0; }
html.minimal .container-main { padding-top: 50px; padding-bottom: 0; }
html.minimal .content-wrap { padding-left: 300px; }
html.minimal .tsd-navigation { position: fixed !important; overflow: auto; -webkit-overflow-scrolling: touch; overflow-scrolling: touch; box-sizing: border-box; z-index: 1; left: 0; top: 40px; bottom: 0; width: 300px; padding: 20px; margin: 0; }
html.minimal .tsd-member .tsd-member { margin-left: 0; }
html.minimal .tsd-page-toolbar { position: fixed; z-index: 2; }
html.minimal #tsd-filter .tsd-filter-group { right: 0; -webkit-transform: none; transform: none; }
html.minimal footer { background-color: transparent; }
html.minimal footer .container { padding: 0; }
html.minimal .tsd-generator { padding: 0; }
@media (max-width: 900px) { html.minimal .tsd-navigation { display: none; }
  html.minimal .content-wrap { padding-left: 0; } }

dl.tsd-comment-tags { overflow: hidden; }
dl.tsd-comment-tags dt { clear: both; float: left; padding: 1px 5px; margin: 0 10px 0 0; border-radius: 4px; border: 1px solid #808080; color: #808080; font-size: 0.8em; font-weight: normal; }
dl.tsd-comment-tags dd { margin: 0 0 10px 0; }
dl.tsd-comment-tags p { margin: 0; }

.tsd-panel.tsd-comment .lead { font-size: 1.1em; line-height: 1.333em; margin-bottom: 2em; }
.tsd-panel.tsd-comment .lead:last-child { margin-bottom: 0; }

.toggle-protected .tsd-is-private { display: none; }

.toggle-public .tsd-is-private, .toggle-public .tsd-is-protected, .toggle-public .tsd-is-private-protected { display: none; }

.toggle-inherited .tsd-is-inherited { display: none; }

.toggle-only-exported .tsd-is-not-exported { display: none; }

.toggle-externals .tsd-is-external { display: none; }

#tsd-filter { position: relative; display: inline-block; height: 40px; vertical-align: bottom; }
.no-filter #tsd-filter { display: none; }
#tsd-filter .tsd-filter-group { display: inline-block; height: 40px; vertical-align: bottom; white-space: nowrap; }
#tsd-filter input { display: none; }
@media (max-width: 900px) { #tsd-filter .tsd-filter-group { display: block; position: absolute; top: 40px; right: 20px; height: auto; background-color: #fff; visibility: hidden; -webkit-transform: translate(50%, 0); transform: translate(50%, 0); box-shadow: 0 0 4px rgba(0, 0, 0, 0.25); }
  .has-options #tsd-filter .tsd-filter-group { visibility: visible; }
  .to-has-options #tsd-filter .tsd-filter-group { -webkit-animation: fade-in 0.2s; animation: fade-in 0.2s; }
  .from-has-options #tsd-filter .tsd-filter-group { -webkit-animation: fade-out 0.2s; animation: fade-out 0.2s; }
  #tsd-filter label, #tsd-filter .tsd-select { display: block; padding-right: 20px; } }

footer { border-top: 1px solid #eee; background-color: #fff; }
footer.with-border-bottom { border-bottom: 1px solid #eee; }
footer .tsd-legend-group { font-size: 0; }
footer .tsd-legend { display: inline-block; width: 25%; padding: 0; font-size: 16px; list-style: none; line-height: 1.333em; vertical-align: top; }
@media (max-width: 900px) { footer .tsd-legend { width: 50%; } }

.tsd-hierarchy { list-style: square; padding: 0 0 0 20px; margin: 0; }
.tsd-hierarchy .target { font-weight: bold; }

.tsd-index-panel .tsd-index-content { margin-bottom: -30px !important; }
.tsd-index-panel .tsd-index-section { margin-bottom: 30px !important; }
.tsd-index-panel h3 { margin: 0 -20px 10px -20px; padding: 0 20px 10px 20px; border-bottom: 1px solid #eee; }
.tsd-index-panel ul.tsd-index-list { -webkit-column-count: 3; -moz-column-count: 3; -ms-column-count: 3; -o-column-count: 3; column-count: 3; -webkit-column-gap: 20px; -moz-column-gap: 20px; -ms-column-gap: 20px; -o-column-gap: 20px; column-gap: 20px; padding: 0; list-style: none; line-height: 1.333em; }
@media (max-width: 900px) { .tsd-index-panel ul.tsd-index-list { -webkit-column-count: 1; -moz-column-count: 1; -ms-column-count: 1; -o-column-count: 1; column-count: 1; } }
@media (min-width: 901px) and (max-width: 1024px) { .tsd-index-panel ul.tsd-index-list { -webkit-column-count: 2; -moz-column-count: 2; -ms-column-count: 2; -o-column-count: 2; column-count: 2; } }
.tsd-index-panel ul.tsd-index-list li { -webkit-column-break-inside: avoid; -moz-column-break-inside: avoid; -ms-column-break-inside: avoid; -o-column-break-inside: avoid; column-break-inside: avoid; -webkit-page-break-inside: avoid; -moz-page-break-inside: avoid; -ms-page-break-inside: avoid; -o-page-break-inside: avoid; page-break-inside: avoid; }
.tsd-index-panel a, .tsd-index-panel .tsd-parent-kind-module a { color: #9600ff; }
.tsd-index-panel .tsd-parent-kind-interface a { color: #7da01f; }
.tsd-index-panel .tsd-parent-kind-enum a { color: #cc9900; }
.tsd-index-panel .tsd-parent-kind-class a { color: #4da6ff; }
.tsd-index-panel .tsd-kind-module a { color: #9600ff; }
.tsd-index-panel .tsd-kind-interface a { color: #7da01f; }
.tsd-index-panel .tsd-kind-enum a { color: #cc9900; }
.tsd-index-panel .tsd-kind-class a { color: #4da6ff; }
.tsd-index-panel .tsd-is-private a { color: #808080; }

.tsd-flag { display: inline-block; padding: 1px 5px; border-radius: 4px; color: #fff; background-color: #808080; text-indent: 0; font-size: 14px; font-weight: normal; }

.tsd-anchor { position: absolute; top: -100px; }

.tsd-member { position: relative; }
.tsd-member .tsd-anchor + h3 { margin-top: 0; margin-bottom: 0; border-bottom: none; }

.tsd-navigation { padding: 0 0 0 40px; }
.tsd-navigation a { display: block; padding-top: 2px; padding-bottom: 2px; border-left: 2px solid transparent; color: #222; text-decoration: none; transition: border-left-color 0.1s; }
.tsd-navigation a:hover { text-decoration: underline; }
.tsd-navigation ul { margin: 0; padding: 0; list-style: none; }
.tsd-navigation li { padding: 0; }

.tsd-navigation.primary { padding-bottom: 40px; }
.tsd-navigation.primary a { display: block; padding-top: 6px; padding-bottom: 6px; }
.tsd-navigation.primary ul li a { padding-left: 5px; }
.tsd-navigation.primary ul li li a { padding-left: 25px; }
.tsd-navigation.primary ul li li li a { padding-left: 45px; }
.tsd-navigation.primary ul li li li li a { padding-left: 65px; }
.tsd-navigation.primary ul li li li li li a { padding-left: 85px; }
.tsd-navigation.primary ul li li li li li li a { padding-left: 105px; }
.tsd-navigation.primary > ul { border-bottom: 1px solid #eee; }
.tsd-navigation.primary li { border-top: 1px solid #eee; }
.tsd-navigation.primary li.current > a { font-weight: bold; }
.tsd-navigation.primary li.label span { display: block; padding: 20px 0 6px 5px; color: #808080; }
.tsd-navigation.primary li.globals + li > span, .tsd-navigation.primary li.globals + li > a { padding-top: 20px; }

.tsd-navigation.secondary ul { transition: opacity 0.2s; }
.tsd-navigation.secondary ul li a { padding-left: 25px; }
.tsd-navigation.secondary ul li li a { padding-left: 45px; }
.tsd-navigation.secondary ul li li li a { padding-left: 65px; }
.tsd-navigation.secondary ul li li li li a { padding-left: 85px; }
.tsd-navigation.secondary ul li li li li li a { padding-left: 105px; }
.tsd-navigation.secondary ul li li li li li li a { padding-left: 125px; }
.tsd-navigation.secondary ul.current a { border-left-color: #eee; }
.tsd-navigation.secondary li.focus > a, .tsd-navigation.secondary ul.current li.focus > a { border-left-color: #000; }
.tsd-navigation.secondary li.current { margin-top: 20px; margin-bottom: 20px; border-left-color: #eee; }
.tsd-navigation.secondary li.current > a { font-weight: bold; }

@media (min-width: 901px) { .menu-sticky-wrap { position: static; }
  .no-csspositionsticky .menu-sticky-wrap.sticky { position: fixed; }
  .no-csspositionsticky .menu-sticky-wrap.sticky-current { position: fixed; }
  .no-csspositionsticky .menu-sticky-wrap.sticky-current ul.before-current, .no-csspositionsticky .menu-sticky-wrap.sticky-current ul.after-current { opacity: 0; }
  .no-csspositionsticky .menu-sticky-wrap.sticky-bottom { position: absolute; top: auto !important; left: auto !important; bottom: 0; right: 0; }
  .csspositionsticky .menu-sticky-wrap.sticky { position: -webkit-sticky; position: sticky; }
  .csspositionsticky .menu-sticky-wrap.sticky-current { position: -webkit-sticky; position: sticky; } }

.tsd-panel { margin: 20px 0; padding: 20px; background-color: #fff; box-shadow: 0 0 4px rgba(0, 0, 0, 0.25); }
.tsd-panel:empty { display: none; }
.tsd-panel > h1, .tsd-panel > h2, .tsd-panel > h3 { margin: 1.5em -20px 10px -20px; padding: 0 20px 10px 20px; border-bottom: 1px solid #eee; }
.tsd-panel > h1.tsd-before-signature, .tsd-panel > h2.tsd-before-signature, .tsd-panel > h3.tsd-before-signature { margin-bottom: 0; border-bottom: 0; }
.tsd-panel table { display: block; width: 100%; overflow: auto; margin-top: 10px; word-break: normal; word-break: keep-all; }
.tsd-panel table th { font-weight: bold; }
.tsd-panel table th, .tsd-panel table td { padding: 6px 13px; border: 1px solid #ddd; }
.tsd-panel table tr { background-color: #fff; border-top: 1px solid #ccc; }
.tsd-panel table tr:nth-child(2n) { background-color: #f8f8f8; }

.tsd-panel-group { margin: 60px 0; }
.tsd-panel-group > h1, .tsd-panel-group > h2, .tsd-panel-group > h3 { padding-left: 20px; padding-right: 20px; }

#tsd-search { transition: background-color 0.2s; }
#tsd-search .title { position: relative; z-index: 2; }
#tsd-search .field { position: absolute; left: 0; top: 0; right: 40px; height: 40px; }
#tsd-search .field input { box-sizing: border-box; position: relative; top: -50px; z-index: 1; width: 100%; padding: 0 10px; opacity: 0; outline: 0; border: 0; background: transparent; color: #222; }
#tsd-search .field label { position: absolute; overflow: hidden; right: -40px; }
#tsd-search .field input, #tsd-search .title { transition: opacity 0.2s; }
#tsd-search .results { position: absolute; visibility: hidden; top: 40px; width: 100%; margin: 0; padding: 0; list-style: none; box-shadow: 0 0 4px rgba(0, 0, 0, 0.25); }
#tsd-search .results li { padding: 0 10px; background-color: #fdfdfd; }
#tsd-search .results li:nth-child(even) { background-color: #fff; }
#tsd-search .results li.state { display: none; }
#tsd-search .results li.current, #tsd-search .results li:hover { background-color: #eee; }
#tsd-search .results a { display: block; }
#tsd-search .results a:before { top: 10px; }
#tsd-search .results span.parent { color: #808080; font-weight: normal; }
#tsd-search.has-focus { background-color: #eee; }
#tsd-search.has-focus .field input { top: 0; opacity: 1; }
#tsd-search.has-focus .title { z-index: 0; opacity: 0; }
#tsd-search.has-focus .results { visibility: visible; }
#tsd-search.loading .results li.state.loading { display: block; }
#tsd-search.failure .results li.state.failure { display: block; }

.tsd-signature { margin: 0 0 1em 0; padding: 10px; border: 1px solid #eee; font-family: Menlo, Monaco, Consolas, "Courier New", monospace; font-size: 14px; }
.tsd-signature.tsd-kind-icon { padding-left: 30px; }
.tsd-signature.tsd-kind-icon:before { top: 10px; left: 10px; }
.tsd-panel > .tsd-signature { margin-left: -20px; margin-right: -20px; border-width: 1px 0; }
.tsd-panel > .tsd-signature.tsd-kind-icon { padding-left: 40px; }
.tsd-panel > .tsd-signature.tsd-kind-icon:before { left: 20px; }

.tsd-signature-symbol { color: #808080; font-weight: normal; }

.tsd-signature-type { font-style: italic; font-weight: normal; }

.tsd-signatures { padding: 0; margin: 0 0 1em 0; border: 1px solid #eee; }
.tsd-signatures .tsd-signature { margin: 0; border-width: 1px 0 0 0; transition: background-color 0.1s; }
.tsd-signatures .tsd-signature:first-child { border-top-width: 0; }
.tsd-signatures .tsd-signature.current { background-color: #eee; }
.tsd-signatures.active > .tsd-signature { cursor: pointer; }
.tsd-panel > .tsd-signatures { margin-left: -20px; margin-right: -20px; border-width: 1px 0; }
.tsd-panel > .tsd-signatures .tsd-signature.tsd-kind-icon { padding-left: 40px; }
.tsd-panel > .tsd-signatures .tsd-signature.tsd-kind-icon:before { left: 20px; }
.tsd-panel > a.anchor + .tsd-signatures { border-top-width: 0; margin-top: -20px; }

ul.tsd-descriptions { position: relative; overflow: hidden; transition: height 0.3s; padding: 0; list-style: none; }
ul.tsd-descriptions.active > .tsd-description { display: none; }
ul.tsd-descriptions.active > .tsd-description.current { display: block; }
ul.tsd-descriptions.active > .tsd-description.fade-in { -webkit-animation: fade-in-delayed 0.3s; animation: fade-in-delayed 0.3s; }
ul.tsd-descriptions.active > .tsd-description.fade-out { -webkit-animation: fade-out-delayed 0.3s; animation: fade-out-delayed 0.3s; position: absolute; display: block; top: 0; left: 0; right: 0; opacity: 0; visibility: hidden; }
ul.tsd-descriptions h4, ul.tsd-descriptions .tsd-index-panel h3, .tsd-index-panel ul.tsd-descriptions h3 { font-size: 16px; margin: 1em 0 0.5em 0; }

ul.tsd-parameters, ul.tsd-type-parameters { list-style: square; margin: 0; padding-left: 20px; }
ul.tsd-parameters > li.tsd-parameter-siganture, ul.tsd-type-parameters > li.tsd-parameter-siganture { list-style: none; margin-left: -20px; }
ul.tsd-parameters h5, ul.tsd-type-parameters h5 { font-size: 16px; margin: 1em 0 0.5em 0; }
ul.tsd-parameters .tsd-comment, ul.tsd-type-parameters .tsd-comment { margin-top: -0.5em; }

.tsd-sources { font-size: 14px; color: #808080; margin: 0 0 1em 0; }
.tsd-sources a { color: #808080; text-decoration: underline; }
.tsd-sources ul, .tsd-sources p { margin: 0 !important; }
.tsd-sources ul { list-style: none; padding: 0; }

.tsd-page-toolbar { position: absolute; z-index: 1; top: 0; left: 0; width: 100%; height: 40px; color: #333; background: #fff; border-bottom: 1px solid #eee; }
.tsd-page-toolbar a { color: #333; text-decoration: none; }
.tsd-page-toolbar a.title { font-weight: bold; }
.tsd-page-toolbar a.title:hover { text-decoration: underline; }
.tsd-page-toolbar .table-wrap { display: table; width: 100%; height: 40px; }
.tsd-page-toolbar .table-cell { display: table-cell; position: relative; white-space: nowrap; line-height: 40px; }
.tsd-page-toolbar .table-cell:first-child { width: 100%; }

.tsd-widget:before, .tsd-select .tsd-select-label:before, .tsd-select .tsd-select-list li:before { content: ""; display: inline-block; width: 40px; height: 40px; margin: 0 -8px 0 0; background-image: url(data:image/png;base64,iVBORw0KGgoAAAANSUhEUgAAAUAAAAAoCAQAAAAlSeuiAAABp0lEQVR4Ae3aUa3jQAyF4QNhIBTCQiiEQlgIhRAGhTAQBkIgBEIgDITZZGXNjZTePiSWYqn/54dGfbAq+SiTutWXAgAAAAAAAAAAAAA8NCz1UFSD2lKDS5d3NVzZj/BVNasaLoRZRUmj2lLrVVHWMUntQ13Wj/i1pWa9lprX6xMRnH4dx6Rjsn26+v+12ms+EcB37P0r+qH+DNQGXgMFcHzbregQ78B8eQCTJk0e979ZW7PdA2O49ceDsYexKgUNoI3EKYDWL3D8miaPh/uXtl6BHqEHFQvgXau/FsCiIWAAbST2fpQRT0sl70j3z5ZiBdD7CG5WZX8kxwmgjbiP5GQA9/3O2XaxnnHi53AEE0AbRh+JQwC3/fzC4hcb6xPvS4i3QaMdwX+0utsRPEY6gm2wNhKHAG77eUi7SIcK4G4NY4GMIan2u2Cxqzncl5DUn7Q8ArjvZ8JFOsl/Ed0jyBom+BomQKSto+9PcblHMM4iuu4X0QQw5hrGQY/gUxFkjZuf4m4alXVU+1De/VhEn5CvDSB/RsBzqWgAAAAAAAAAAAAAAACAfyyYJ5nhVuwIAAAAAElFTkSuQmCC); background-repeat: no-repeat; text-indent: -1024px; vertical-align: bottom; }
@media (-webkit-min-device-pixel-ratio: 1.5), (min-device-pixel-ratio: 1.5), (min-resolution: 144dpi) { .tsd-widget:before, .tsd-select .tsd-select-label:before, .tsd-select .tsd-select-list li:before { background-image: url(data:image/png;base64,iVBORw0KGgoAAAANSUhEUgAAAoAAAABQCAMAAAC+sjQXAAAAM1BMVEUAAAAAAAAAAAAAAAAAAAAAAAAAAAAAAAAAAAAAAAAAAAAAAAAAAAAAAAAAAAAAAAAAAACjBUbJAAAAEXRSTlMA3/+/UCBw7xCPYIBAMM+vn1qYQ7QAAALCSURBVHgB7MGBAAAAAICg/akXqQIAAAAAAAAAAAAAAAAAAJids9mdE4bhoDNZCITP93/aSmhV/9uwPWyi8jtkblws2IxsYpz9LwSAaJW8AreE16PxOsMYE6Q4DiYKF7X+8ZHXc/E608xv5snEyIuZrVwMZjbnujR6T3gsXmcLOIRNzD+Ig2UuVtt2+NbAiX/wVLzOlviD9L2BOfGBlL/3D1I+uDjGBJArBPxU3x+K15kCQFo2s21JAOHrKpz4SPrWv4IKA+uFaR6vMwMcb+emA2DWEfDglrkLqEBOKVslA8Dx14oPMiV4CtywWxdQgAwkq2QE0uTXUwJGk2G9s3mTFNBzAkC7HKPsX72AEVjMnAWIpsPCRRjXdQxcjCYpoOcEgHY5Rtk/slWSgM3M2aSeeVgjAOeVpKcdgGMdNAXMuIAqOcZzqF8L+WcAsi8wkTeheCWMegL6mgCorHHyEJ5TVfxrLWDrTUjZdhnhjYqAnlN8TaoELOLVC0gucmoz/3RKcPs2jAs4+J5ET8AEZF+TSgGLeC1V8YuGQQU2IV1Asq9JCwE9XitZVPxr34bpJRj8PqsFLOK108W9aVrWZRrR7Sm2HL4JCToCujHZ6gUs4jUz0P1TEvD+U5wMa363YeziBODIq1YbJrsv9QKW8Ry1nNp+GAHvuingRTfmYcjBf0QpAS37bdUL6PFKtHJq63EsZ5cxcKMkDVIClu1dAK1PcJ5TFQ0M9wZKDCPs3BD7MIJGTs3WfiTfDVQYx5q5ZekCauTU3P5Q0ukGCgh49oFURdobWBY9N/CxEuwGjpGLuPhTdwH1x7HqDDxNgRP2zQ8lraFyF/yJ9vH6QGqtgSbBOU8/j2VORz+Wqfle2d5Ae4R+ML0z7Y+W4P7XHN3AU+tzyK/24EAGAAAAYJC/9T2+CgAAAAAAAAAAAAAAAAAAAADgJpfzHyIKFFBKAAAAAElFTkSuQmCC); background-size: 320px 40px; } }

.tsd-widget { display: inline-block; overflow: hidden; opacity: 0.6; height: 40px; transition: opacity 0.1s, background-color 0.2s; vertical-align: bottom; cursor: pointer; }
.tsd-widget:hover { opacity: 0.8; }
.tsd-widget.active { opacity: 1; background-color: #eee; }
.tsd-widget.no-caption { width: 40px; }
.tsd-widget.no-caption:before { margin: 0; }
.tsd-widget.search:before { background-position: 0 0; }
.tsd-widget.menu:before { background-position: -40px 0; }
.tsd-widget.options:before { background-position: -80px 0; }
.tsd-widget.options, .tsd-widget.menu { display: none; }
@media (max-width: 900px) { .tsd-widget.options, .tsd-widget.menu { display: inline-block; } }
input[type=checkbox] + .tsd-widget:before { background-position: -120px 0; }
input[type=checkbox]:checked + .tsd-widget:before { background-position: -160px 0; }

.tsd-select { position: relative; display: inline-block; height: 40px; transition: opacity 0.1s, background-color 0.2s; vertical-align: bottom; cursor: pointer; }
.tsd-select .tsd-select-label { opacity: 0.6; transition: opacity 0.2s; }
.tsd-select .tsd-select-label:before { background-position: -240px 0; }
.tsd-select.active .tsd-select-label { opacity: 0.8; }
.tsd-select.active .tsd-select-list { visibility: visible; opacity: 1; transition-delay: 0s; }
.tsd-select .tsd-select-list { position: absolute; visibility: hidden; top: 40px; left: 0; margin: 0; padding: 0; opacity: 0; list-style: none; box-shadow: 0 0 4px rgba(0, 0, 0, 0.25); transition: visibility 0s 0.2s, opacity 0.2s; }
.tsd-select .tsd-select-list li { padding: 0 20px 0 0; background-color: #fdfdfd; }
.tsd-select .tsd-select-list li:before { background-position: 40px 0; }
.tsd-select .tsd-select-list li:nth-child(even) { background-color: #fff; }
.tsd-select .tsd-select-list li:hover { background-color: #eee; }
.tsd-select .tsd-select-list li.selected:before { background-position: -200px 0; }
@media (max-width: 900px) { .tsd-select .tsd-select-list { top: 0; left: auto; right: 100%; margin-right: -5px; }
  .tsd-select .tsd-select-label:before { background-position: -280px 0; } }

img { max-width: 100%; }
</style>
</head>
<body>
<header>
	<div class="tsd-page-toolbar">
		<div class="container">
			<div class="table-wrap">
				<div class="table-cell logo">
					<a href="../index.html">
						<img src="https://aws-amplify.github.io/amplify-js/images/layout/logo.png" style="width:38px; position: absolute; margin-top: 5px;">
						<div style="margin-left: 45px; padding-top: 1px; position: relative;">AWS Amplify JS API</div>
					</a>
				</div>
				<div class="table-cell" style="">	<body>
						<a href="https://docs.amplify.aws/lib/q/platform/js/" style='background: #efefef; padding: 4px; border-radius: 20px; font-size: 14.5px; padding-left: 10px; padding-right: 10px;' for="tsd-filter-docs">AWS Amplify JS Dev Center</a>
</div>	</body>
<div class="table-cell" id="tsd-widgets">
<div id="tsd-filter">
	<a href="#" class="tsd-widget options no-caption" data-toggle="options">Options</a>
	<div class="tsd-filter-group">
		<div class="tsd-select" id="tsd-filter-visibility">
			<span class="tsd-select-label">All</span>
			<ul class="tsd-select-list">
				<li data-value="public">Public</li>
				<li data-value="protected">Public/Protected</li>
				<li data-value="private" class="selected">All</li>
			</ul>
		</div>
		<input type="checkbox" id="tsd-filter-inherited" checked />
		<label class="tsd-widget" for="tsd-filter-inherited">Inherited</label>
		<input type="checkbox" id="tsd-filter-externals" checked />
		<label class="tsd-widget" for="tsd-filter-externals">Externals</label>
		<input type="checkbox" id="tsd-filter-only-exported" />
		<label class="tsd-widget" for="tsd-filter-only-exported">Only exported</label>
	</div>
</div>
<a href="https://aws.github.io/aws-amplify/api#typedoc-main-index" class="tsd-widget menu no-caption">Menu</a>
</div>
</div>
</div>
</div>
</header>
<nav class="tsd-navigation secondary">
<ul>
	<li class="current tsd-kind-class">
		<a href="apiclass.html" class="tsd-kind-icon">APIClass</a>
		<ul>
			<li class=" tsd-kind-constructor tsd-parent-kind-class">
				<a href="apiclass.html#constructor" class="tsd-kind-icon">constructor</a>
			</li>
			<li class=" tsd-kind-property tsd-parent-kind-class">
				<a href="apiclass.html#auth" class="tsd-kind-icon">Auth</a>
			</li>
			<li class=" tsd-kind-property tsd-parent-kind-class">
				<a href="apiclass.html#cache" class="tsd-kind-icon">Cache</a>
			</li>
			<li class=" tsd-kind-property tsd-parent-kind-class">
				<a href="apiclass.html#credentials" class="tsd-kind-icon">Credentials</a>
			</li>
			<li class=" tsd-kind-method tsd-parent-kind-class">
				<a href="apiclass.html#cancel" class="tsd-kind-icon">cancel</a>
			</li>
			<li class=" tsd-kind-method tsd-parent-kind-class">
				<a href="apiclass.html#configure" class="tsd-kind-icon">configure</a>
			</li>
			<li class=" tsd-kind-method tsd-parent-kind-class">
				<a href="apiclass.html#del" class="tsd-kind-icon">del</a>
			</li>
			<li class=" tsd-kind-method tsd-parent-kind-class">
				<a href="apiclass.html#endpoint" class="tsd-kind-icon">endpoint</a>
			</li>
			<li class=" tsd-kind-method tsd-parent-kind-class">
				<a href="apiclass.html#get" class="tsd-kind-icon">get</a>
			</li>
			<li class=" tsd-kind-method tsd-parent-kind-class">
				<a href="apiclass.html#getgraphqloperationtype" class="tsd-kind-icon">get<wbr>Graphql<wbr>Operation<wbr>Type</a>
			</li>
			<li class=" tsd-kind-method tsd-parent-kind-class">
				<a href="apiclass.html#getmodulename" class="tsd-kind-icon">get<wbr>Module<wbr>Name</a>
			</li>
			<li class=" tsd-kind-method tsd-parent-kind-class tsd-has-type-parameter">
				<a href="apiclass.html#graphql" class="tsd-kind-icon">graphql</a>
			</li>
			<li class=" tsd-kind-method tsd-parent-kind-class">
				<a href="apiclass.html#head" class="tsd-kind-icon">head</a>
			</li>
			<li class=" tsd-kind-method tsd-parent-kind-class">
				<a href="apiclass.html#iscancel" class="tsd-kind-icon">is<wbr>Cancel</a>
			</li>
			<li class=" tsd-kind-method tsd-parent-kind-class">
				<a href="apiclass.html#patch" class="tsd-kind-icon">patch</a>
			</li>
			<li class=" tsd-kind-method tsd-parent-kind-class">
				<a href="apiclass.html#post" class="tsd-kind-icon">post</a>
			</li>
			<li class=" tsd-kind-method tsd-parent-kind-class">
				<a href="apiclass.html#put" class="tsd-kind-icon">put</a>
			</li>
		</ul>
	</li>
</ul>
</nav>
<div class="container container-main">
<div class="content-wrap">
	<section class="tsd-panel tsd-comment">
		<div class="tsd-comment tsd-typography">
			<dl class="tsd-comment-tags">
				<dt>deprecated</dt>
				<dd><p>Use RestApi or GraphQLAPI to reduce your application bundle size
					Export Cloud Logic APIs</p>
				</dd>
			</dl>
		</div>
	</section>
	<section class="tsd-panel tsd-hierarchy">
		<h3>Hierarchy</h3>
		<ul class="tsd-hierarchy">
			<li>
				<span class="target">APIClass</span>
			</li>
		</ul>
	</section>
	<section class="tsd-panel-group tsd-index-group">
		<h2>Index</h2>
		<section class="tsd-panel tsd-index-panel">
			<div class="tsd-index-content">
				<section class="tsd-index-section ">
					<h3>Constructors</h3>
					<ul class="tsd-index-list">
						<li class="tsd-kind-constructor tsd-parent-kind-class"><a href="apiclass.html#constructor" class="tsd-kind-icon">constructor</a></li>
					</ul>
				</section>
				<section class="tsd-index-section ">
					<h3>Properties</h3>
					<ul class="tsd-index-list">
						<li class="tsd-kind-property tsd-parent-kind-class"><a href="apiclass.html#auth" class="tsd-kind-icon">Auth</a></li>
						<li class="tsd-kind-property tsd-parent-kind-class"><a href="apiclass.html#cache" class="tsd-kind-icon">Cache</a></li>
						<li class="tsd-kind-property tsd-parent-kind-class"><a href="apiclass.html#credentials" class="tsd-kind-icon">Credentials</a></li>
					</ul>
				</section>
				<section class="tsd-index-section ">
					<h3>Methods</h3>
					<ul class="tsd-index-list">
						<li class="tsd-kind-method tsd-parent-kind-class"><a href="apiclass.html#cancel" class="tsd-kind-icon">cancel</a></li>
						<li class="tsd-kind-method tsd-parent-kind-class"><a href="apiclass.html#configure" class="tsd-kind-icon">configure</a></li>
						<li class="tsd-kind-method tsd-parent-kind-class"><a href="apiclass.html#del" class="tsd-kind-icon">del</a></li>
						<li class="tsd-kind-method tsd-parent-kind-class"><a href="apiclass.html#endpoint" class="tsd-kind-icon">endpoint</a></li>
						<li class="tsd-kind-method tsd-parent-kind-class"><a href="apiclass.html#get" class="tsd-kind-icon">get</a></li>
						<li class="tsd-kind-method tsd-parent-kind-class"><a href="apiclass.html#getgraphqloperationtype" class="tsd-kind-icon">get<wbr>Graphql<wbr>Operation<wbr>Type</a></li>
						<li class="tsd-kind-method tsd-parent-kind-class"><a href="apiclass.html#getmodulename" class="tsd-kind-icon">get<wbr>Module<wbr>Name</a></li>
						<li class="tsd-kind-method tsd-parent-kind-class tsd-has-type-parameter"><a href="apiclass.html#graphql" class="tsd-kind-icon">graphql</a></li>
						<li class="tsd-kind-method tsd-parent-kind-class"><a href="apiclass.html#head" class="tsd-kind-icon">head</a></li>
						<li class="tsd-kind-method tsd-parent-kind-class"><a href="apiclass.html#iscancel" class="tsd-kind-icon">is<wbr>Cancel</a></li>
						<li class="tsd-kind-method tsd-parent-kind-class"><a href="apiclass.html#patch" class="tsd-kind-icon">patch</a></li>
						<li class="tsd-kind-method tsd-parent-kind-class"><a href="apiclass.html#post" class="tsd-kind-icon">post</a></li>
						<li class="tsd-kind-method tsd-parent-kind-class"><a href="apiclass.html#put" class="tsd-kind-icon">put</a></li>
					</ul>
				</section>
			</div>
		</section>
	</section>
	<section class="tsd-panel-group tsd-member-group ">
		<h2>Constructors</h2>
		<section class="tsd-panel tsd-member tsd-kind-constructor tsd-parent-kind-class">
			<a name="constructor" class="tsd-anchor"></a>
			<h3>constructor</h3>
			<ul class="tsd-signatures tsd-kind-constructor tsd-parent-kind-class">
				<li class="tsd-signature tsd-kind-icon">new APIClass<span class="tsd-signature-symbol">(</span>options<span class="tsd-signature-symbol">: </span><span class="tsd-signature-type">any</span><span class="tsd-signature-symbol">)</span><span class="tsd-signature-symbol">: </span><a href="apiclass.html" class="tsd-signature-type">APIClass</a></li>
			</ul>
			<ul class="tsd-descriptions">
				<li class="tsd-description">
					<aside class="tsd-sources">
						<ul>
<<<<<<< HEAD
							<li>Defined in <a href="https://github.com/aws-amplify/amplify-js/blob/6a84560cb/packages/api/src/API.ts#L39">packages/api/src/API.ts:39</a></li>
=======
							<li>Defined in <a href="https://github.com/aws-amplify/amplify-js/blob/67aa3213e/packages/api/src/API.ts#L39">packages/api/src/API.ts:39</a></li>
>>>>>>> ae5f9744
						</ul>
					</aside>
					<div class="tsd-comment tsd-typography">
						<div class="lead">
							<p>Initialize API with AWS configuration</p>
						</div>
					</div>
					<h4 class="tsd-parameters-title">Parameters</h4>
					<ul class="tsd-parameters">
						<li>
							<h5>options: <span class="tsd-signature-type">any</span></h5>
							<div class="tsd-comment tsd-typography">
								<div class="lead">
									<p>Configuration object for API</p>
								</div>
							</div>
						</li>
					</ul>
					<h4 class="tsd-returns-title">Returns <a href="apiclass.html" class="tsd-signature-type">APIClass</a></h4>
				</li>
			</ul>
		</section>
	</section>
	<section class="tsd-panel-group tsd-member-group ">
		<h2>Properties</h2>
		<section class="tsd-panel tsd-member tsd-kind-property tsd-parent-kind-class">
			<a name="auth" class="tsd-anchor"></a>
			<h3>Auth</h3>
			<div class="tsd-signature tsd-kind-icon">Auth<span class="tsd-signature-symbol">:</span> <span class="tsd-signature-type">AuthClass</span><span class="tsd-signature-symbol"> = Auth</span></div>
			<aside class="tsd-sources">
				<ul>
<<<<<<< HEAD
					<li>Defined in <a href="https://github.com/aws-amplify/amplify-js/blob/6a84560cb/packages/api/src/API.ts#L37">packages/api/src/API.ts:37</a></li>
=======
					<li>Defined in <a href="https://github.com/aws-amplify/amplify-js/blob/67aa3213e/packages/api/src/API.ts#L37">packages/api/src/API.ts:37</a></li>
>>>>>>> ae5f9744
				</ul>
			</aside>
		</section>
		<section class="tsd-panel tsd-member tsd-kind-property tsd-parent-kind-class">
			<a name="cache" class="tsd-anchor"></a>
			<h3>Cache</h3>
			<div class="tsd-signature tsd-kind-icon">Cache<span class="tsd-signature-symbol">:</span> <span class="tsd-signature-type">ICache</span><span class="tsd-signature-symbol"> = Cache</span></div>
			<aside class="tsd-sources">
				<ul>
<<<<<<< HEAD
					<li>Defined in <a href="https://github.com/aws-amplify/amplify-js/blob/6a84560cb/packages/api/src/API.ts#L38">packages/api/src/API.ts:38</a></li>
=======
					<li>Defined in <a href="https://github.com/aws-amplify/amplify-js/blob/67aa3213e/packages/api/src/API.ts#L38">packages/api/src/API.ts:38</a></li>
>>>>>>> ae5f9744
				</ul>
			</aside>
		</section>
		<section class="tsd-panel tsd-member tsd-kind-property tsd-parent-kind-class">
			<a name="credentials" class="tsd-anchor"></a>
			<h3>Credentials</h3>
			<div class="tsd-signature tsd-kind-icon">Credentials<span class="tsd-signature-symbol">:</span> <span class="tsd-signature-type">CredentialsClass</span><span class="tsd-signature-symbol"> = Credentials</span></div>
			<aside class="tsd-sources">
				<ul>
<<<<<<< HEAD
					<li>Defined in <a href="https://github.com/aws-amplify/amplify-js/blob/6a84560cb/packages/api/src/API.ts#L39">packages/api/src/API.ts:39</a></li>
=======
					<li>Defined in <a href="https://github.com/aws-amplify/amplify-js/blob/67aa3213e/packages/api/src/API.ts#L39">packages/api/src/API.ts:39</a></li>
>>>>>>> ae5f9744
				</ul>
			</aside>
		</section>
	</section>
	<section class="tsd-panel-group tsd-member-group ">
		<h2>Methods</h2>
		<section class="tsd-panel tsd-member tsd-kind-method tsd-parent-kind-class">
			<a name="cancel" class="tsd-anchor"></a>
			<h3>cancel</h3>
			<ul class="tsd-signatures tsd-kind-method tsd-parent-kind-class">
				<li class="tsd-signature tsd-kind-icon">cancel<span class="tsd-signature-symbol">(</span>request<span class="tsd-signature-symbol">: </span><a href="asyncitem.html#promise" class="tsd-signature-type">Promise</a><span class="tsd-signature-symbol">&lt;</span><span class="tsd-signature-type">any</span><span class="tsd-signature-symbol">&gt;</span>, message<span class="tsd-signature-symbol">?: </span><span class="tsd-signature-type">string</span><span class="tsd-signature-symbol">)</span><span class="tsd-signature-symbol">: </span><span class="tsd-signature-type">boolean</span></li>
			</ul>
			<ul class="tsd-descriptions">
				<li class="tsd-description">
					<aside class="tsd-sources">
						<ul>
<<<<<<< HEAD
							<li>Defined in <a href="https://github.com/aws-amplify/amplify-js/blob/6a84560cb/packages/api/src/API.ts#L181">packages/api/src/API.ts:181</a></li>
=======
							<li>Defined in <a href="https://github.com/aws-amplify/amplify-js/blob/67aa3213e/packages/api/src/API.ts#L181">packages/api/src/API.ts:181</a></li>
>>>>>>> ae5f9744
						</ul>
					</aside>
					<div class="tsd-comment tsd-typography">
						<div class="lead">
							<p>Cancels an inflight request for either a GraphQL request or a Rest API request.</p>
						</div>
					</div>
					<h4 class="tsd-parameters-title">Parameters</h4>
					<ul class="tsd-parameters">
						<li>
							<h5>request: <a href="asyncitem.html#promise" class="tsd-signature-type">Promise</a><span class="tsd-signature-symbol">&lt;</span><span class="tsd-signature-type">any</span><span class="tsd-signature-symbol">&gt;</span></h5>
							<div class="tsd-comment tsd-typography">
								<p>request to cancel</p>
							</div>
						</li>
						<li>
							<h5><span class="tsd-flag ts-flagOptional">Optional</span> message: <span class="tsd-signature-type">string</span></h5>
						</li>
					</ul>
					<h4 class="tsd-returns-title">Returns <span class="tsd-signature-type">boolean</span></h4>
					<p>If the request was cancelled</p>
				</li>
			</ul>
		</section>
		<section class="tsd-panel tsd-member tsd-kind-method tsd-parent-kind-class">
			<a name="configure" class="tsd-anchor"></a>
			<h3>configure</h3>
			<ul class="tsd-signatures tsd-kind-method tsd-parent-kind-class">
				<li class="tsd-signature tsd-kind-icon">configure<span class="tsd-signature-symbol">(</span>options<span class="tsd-signature-symbol">: </span><span class="tsd-signature-type">any</span><span class="tsd-signature-symbol">)</span><span class="tsd-signature-symbol">: </span><span class="tsd-signature-type">any</span></li>
			</ul>
			<ul class="tsd-descriptions">
				<li class="tsd-description">
					<aside class="tsd-sources">
						<ul>
<<<<<<< HEAD
							<li>Defined in <a href="https://github.com/aws-amplify/amplify-js/blob/6a84560cb/packages/api/src/API.ts#L61">packages/api/src/API.ts:61</a></li>
=======
							<li>Defined in <a href="https://github.com/aws-amplify/amplify-js/blob/67aa3213e/packages/api/src/API.ts#L61">packages/api/src/API.ts:61</a></li>
>>>>>>> ae5f9744
						</ul>
					</aside>
					<div class="tsd-comment tsd-typography">
						<div class="lead">
							<p>Configure API part with aws configurations</p>
						</div>
					</div>
					<h4 class="tsd-parameters-title">Parameters</h4>
					<ul class="tsd-parameters">
						<li>
							<h5>options: <span class="tsd-signature-type">any</span></h5>
						</li>
					</ul>
					<h4 class="tsd-returns-title">Returns <span class="tsd-signature-type">any</span></h4>
					<ul>
						<li>The current configuration</li>
					</ul>
				</li>
			</ul>
		</section>
		<section class="tsd-panel tsd-member tsd-kind-method tsd-parent-kind-class">
			<a name="del" class="tsd-anchor"></a>
			<h3>del</h3>
			<ul class="tsd-signatures tsd-kind-method tsd-parent-kind-class">
				<li class="tsd-signature tsd-kind-icon">del<span class="tsd-signature-symbol">(</span>apiName<span class="tsd-signature-symbol">: </span><span class="tsd-signature-type">string</span>, path<span class="tsd-signature-symbol">: </span><span class="tsd-signature-type">string</span>, init<span class="tsd-signature-symbol">: </span><span class="tsd-signature-type">object</span><span class="tsd-signature-symbol">)</span><span class="tsd-signature-symbol">: </span><a href="asyncitem.html#promise" class="tsd-signature-type">Promise</a><span class="tsd-signature-symbol">&lt;</span><span class="tsd-signature-type">any</span><span class="tsd-signature-symbol">&gt;</span></li>
			</ul>
			<ul class="tsd-descriptions">
				<li class="tsd-description">
					<aside class="tsd-sources">
						<ul>
<<<<<<< HEAD
							<li>Defined in <a href="https://github.com/aws-amplify/amplify-js/blob/6a84560cb/packages/api/src/API.ts#L144">packages/api/src/API.ts:144</a></li>
=======
							<li>Defined in <a href="https://github.com/aws-amplify/amplify-js/blob/67aa3213e/packages/api/src/API.ts#L144">packages/api/src/API.ts:144</a></li>
>>>>>>> ae5f9744
						</ul>
					</aside>
					<div class="tsd-comment tsd-typography">
						<div class="lead">
							<p>Make a DEL request</p>
						</div>
					</div>
					<h4 class="tsd-parameters-title">Parameters</h4>
					<ul class="tsd-parameters">
						<li>
							<h5>apiName: <span class="tsd-signature-type">string</span></h5>
							<div class="tsd-comment tsd-typography">
								<p>The api name of the request</p>
							</div>
						</li>
						<li>
							<h5>path: <span class="tsd-signature-type">string</span></h5>
							<div class="tsd-comment tsd-typography">
								<p>The path of the request</p>
							</div>
						</li>
						<li>
							<h5>init: <span class="tsd-signature-type">object</span></h5>
							<ul class="tsd-parameters">
								<li class="tsd-parameter-index-signature">
									<h5><span class="tsd-signature-symbol">[</span>key: <span class="tsd-signature-type">string</span><span class="tsd-signature-symbol">]: </span><span class="tsd-signature-type">any</span></h5>
								</li>
							</ul>
						</li>
					</ul>
					<h4 class="tsd-returns-title">Returns <a href="asyncitem.html#promise" class="tsd-signature-type">Promise</a><span class="tsd-signature-symbol">&lt;</span><span class="tsd-signature-type">any</span><span class="tsd-signature-symbol">&gt;</span></h4>
					<p>A promise that resolves to an object with response status and JSON data, if successful.</p>
				</li>
			</ul>
		</section>
		<section class="tsd-panel tsd-member tsd-kind-method tsd-parent-kind-class">
			<a name="endpoint" class="tsd-anchor"></a>
			<h3>endpoint</h3>
			<ul class="tsd-signatures tsd-kind-method tsd-parent-kind-class">
				<li class="tsd-signature tsd-kind-icon">endpoint<span class="tsd-signature-symbol">(</span>apiName<span class="tsd-signature-symbol">: </span><span class="tsd-signature-type">string</span><span class="tsd-signature-symbol">)</span><span class="tsd-signature-symbol">: </span><a href="asyncitem.html#promise" class="tsd-signature-type">Promise</a><span class="tsd-signature-symbol">&lt;</span><span class="tsd-signature-type">string</span><span class="tsd-signature-symbol">&gt;</span></li>
			</ul>
			<ul class="tsd-descriptions">
				<li class="tsd-description">
					<aside class="tsd-sources">
						<ul>
<<<<<<< HEAD
							<li>Defined in <a href="https://github.com/aws-amplify/amplify-js/blob/6a84560cb/packages/api/src/API.ts#L195">packages/api/src/API.ts:195</a></li>
=======
							<li>Defined in <a href="https://github.com/aws-amplify/amplify-js/blob/67aa3213e/packages/api/src/API.ts#L195">packages/api/src/API.ts:195</a></li>
>>>>>>> ae5f9744
						</ul>
					</aside>
					<div class="tsd-comment tsd-typography">
						<div class="lead">
							<p>Getting endpoint for API</p>
						</div>
					</div>
					<h4 class="tsd-parameters-title">Parameters</h4>
					<ul class="tsd-parameters">
						<li>
							<h5>apiName: <span class="tsd-signature-type">string</span></h5>
							<div class="tsd-comment tsd-typography">
								<p>The name of the api</p>
							</div>
						</li>
					</ul>
					<h4 class="tsd-returns-title">Returns <a href="asyncitem.html#promise" class="tsd-signature-type">Promise</a><span class="tsd-signature-symbol">&lt;</span><span class="tsd-signature-type">string</span><span class="tsd-signature-symbol">&gt;</span></h4>
					<p>The endpoint of the api</p>
				</li>
			</ul>
		</section>
		<section class="tsd-panel tsd-member tsd-kind-method tsd-parent-kind-class">
			<a name="get" class="tsd-anchor"></a>
			<h3>get</h3>
			<ul class="tsd-signatures tsd-kind-method tsd-parent-kind-class">
				<li class="tsd-signature tsd-kind-icon">get<span class="tsd-signature-symbol">(</span>apiName<span class="tsd-signature-symbol">: </span><span class="tsd-signature-type">string</span>, path<span class="tsd-signature-symbol">: </span><span class="tsd-signature-type">string</span>, init<span class="tsd-signature-symbol">: </span><span class="tsd-signature-type">object</span><span class="tsd-signature-symbol">)</span><span class="tsd-signature-symbol">: </span><a href="asyncitem.html#promise" class="tsd-signature-type">Promise</a><span class="tsd-signature-symbol">&lt;</span><span class="tsd-signature-type">any</span><span class="tsd-signature-symbol">&gt;</span></li>
			</ul>
			<ul class="tsd-descriptions">
				<li class="tsd-description">
					<aside class="tsd-sources">
						<ul>
<<<<<<< HEAD
							<li>Defined in <a href="https://github.com/aws-amplify/amplify-js/blob/6a84560cb/packages/api/src/API.ts#L84">packages/api/src/API.ts:84</a></li>
=======
							<li>Defined in <a href="https://github.com/aws-amplify/amplify-js/blob/67aa3213e/packages/api/src/API.ts#L84">packages/api/src/API.ts:84</a></li>
>>>>>>> ae5f9744
						</ul>
					</aside>
					<div class="tsd-comment tsd-typography">
						<div class="lead">
							<p>Make a GET request</p>
						</div>
					</div>
					<h4 class="tsd-parameters-title">Parameters</h4>
					<ul class="tsd-parameters">
						<li>
							<h5>apiName: <span class="tsd-signature-type">string</span></h5>
							<div class="tsd-comment tsd-typography">
								<p>The api name of the request</p>
							</div>
						</li>
						<li>
							<h5>path: <span class="tsd-signature-type">string</span></h5>
							<div class="tsd-comment tsd-typography">
								<p>The path of the request</p>
							</div>
						</li>
						<li>
							<h5>init: <span class="tsd-signature-type">object</span></h5>
							<ul class="tsd-parameters">
								<li class="tsd-parameter-index-signature">
									<h5><span class="tsd-signature-symbol">[</span>key: <span class="tsd-signature-type">string</span><span class="tsd-signature-symbol">]: </span><span class="tsd-signature-type">any</span></h5>
								</li>
							</ul>
						</li>
					</ul>
					<h4 class="tsd-returns-title">Returns <a href="asyncitem.html#promise" class="tsd-signature-type">Promise</a><span class="tsd-signature-symbol">&lt;</span><span class="tsd-signature-type">any</span><span class="tsd-signature-symbol">&gt;</span></h4>
					<p>A promise that resolves to an object with response status and JSON data, if successful.</p>
				</li>
			</ul>
		</section>
		<section class="tsd-panel tsd-member tsd-kind-method tsd-parent-kind-class">
			<a name="getgraphqloperationtype" class="tsd-anchor"></a>
			<h3>get<wbr>Graphql<wbr>Operation<wbr>Type</h3>
			<ul class="tsd-signatures tsd-kind-method tsd-parent-kind-class">
				<li class="tsd-signature tsd-kind-icon">get<wbr>Graphql<wbr>Operation<wbr>Type<span class="tsd-signature-symbol">(</span>operation<span class="tsd-signature-symbol">: </span><a href="../globals.html#graphqloperation" class="tsd-signature-type">GraphQLOperation</a><span class="tsd-signature-symbol">)</span><span class="tsd-signature-symbol">: </span><span class="tsd-signature-type">OperationTypeNode</span></li>
			</ul>
			<ul class="tsd-descriptions">
				<li class="tsd-description">
					<aside class="tsd-sources">
						<ul>
<<<<<<< HEAD
							<li>Defined in <a href="https://github.com/aws-amplify/amplify-js/blob/6a84560cb/packages/api/src/API.ts#L203">packages/api/src/API.ts:203</a></li>
=======
							<li>Defined in <a href="https://github.com/aws-amplify/amplify-js/blob/67aa3213e/packages/api/src/API.ts#L203">packages/api/src/API.ts:203</a></li>
>>>>>>> ae5f9744
						</ul>
					</aside>
					<div class="tsd-comment tsd-typography">
						<div class="lead">
							<p>to get the operation type</p>
						</div>
					</div>
					<h4 class="tsd-parameters-title">Parameters</h4>
					<ul class="tsd-parameters">
						<li>
							<h5>operation: <a href="../globals.html#graphqloperation" class="tsd-signature-type">GraphQLOperation</a></h5>
							<div class="tsd-comment tsd-typography">
							</div>
						</li>
					</ul>
					<h4 class="tsd-returns-title">Returns <span class="tsd-signature-type">OperationTypeNode</span></h4>
				</li>
			</ul>
		</section>
		<section class="tsd-panel tsd-member tsd-kind-method tsd-parent-kind-class">
			<a name="getmodulename" class="tsd-anchor"></a>
			<h3>get<wbr>Module<wbr>Name</h3>
			<ul class="tsd-signatures tsd-kind-method tsd-parent-kind-class">
				<li class="tsd-signature tsd-kind-icon">get<wbr>Module<wbr>Name<span class="tsd-signature-symbol">(</span><span class="tsd-signature-symbol">)</span><span class="tsd-signature-symbol">: </span><span class="tsd-signature-type">string</span></li>
			</ul>
			<ul class="tsd-descriptions">
				<li class="tsd-description">
					<aside class="tsd-sources">
						<ul>
<<<<<<< HEAD
							<li>Defined in <a href="https://github.com/aws-amplify/amplify-js/blob/6a84560cb/packages/api/src/API.ts#L52">packages/api/src/API.ts:52</a></li>
=======
							<li>Defined in <a href="https://github.com/aws-amplify/amplify-js/blob/67aa3213e/packages/api/src/API.ts#L52">packages/api/src/API.ts:52</a></li>
>>>>>>> ae5f9744
						</ul>
					</aside>
					<h4 class="tsd-returns-title">Returns <span class="tsd-signature-type">string</span></h4>
				</li>
			</ul>
		</section>
		<section class="tsd-panel tsd-member tsd-kind-method tsd-parent-kind-class tsd-has-type-parameter">
			<a name="graphql" class="tsd-anchor"></a>
			<h3>graphql</h3>
			<ul class="tsd-signatures tsd-kind-method tsd-parent-kind-class tsd-has-type-parameter">
				<li class="tsd-signature tsd-kind-icon">graphql&lt;T&gt;<span class="tsd-signature-symbol">(</span>options<span class="tsd-signature-symbol">: </span><span class="tsd-signature-type">GraphQLOptions</span>, additionalHeaders<span class="tsd-signature-symbol">?: </span><span class="tsd-signature-type">object</span><span class="tsd-signature-symbol">)</span><span class="tsd-signature-symbol">: </span><span class="tsd-signature-type">T extends GraphQLQuery&lt;T&gt; ? Promise&lt;GraphQLResult&lt;T&gt;&gt; : T extends GraphQLSubscription&lt;T&gt; ? Observable&lt;object&gt; : Promise&lt;GraphQLResult&lt;any&gt;&gt; | Observable&lt;object&gt;</span></li>
			</ul>
			<ul class="tsd-descriptions">
				<li class="tsd-description">
					<aside class="tsd-sources">
						<ul>
<<<<<<< HEAD
							<li>Defined in <a href="https://github.com/aws-amplify/amplify-js/blob/6a84560cb/packages/api/src/API.ts#L214">packages/api/src/API.ts:214</a></li>
=======
							<li>Defined in <a href="https://github.com/aws-amplify/amplify-js/blob/67aa3213e/packages/api/src/API.ts#L214">packages/api/src/API.ts:214</a></li>
>>>>>>> ae5f9744
						</ul>
					</aside>
					<div class="tsd-comment tsd-typography">
						<div class="lead">
							<p>Executes a GraphQL operation</p>
						</div>
					</div>
					<h4 class="tsd-type-parameters-title">Type parameters</h4>
					<ul class="tsd-type-parameters">
						<li>
							<h4>T</h4>
						</li>
					</ul>
					<h4 class="tsd-parameters-title">Parameters</h4>
					<ul class="tsd-parameters">
						<li>
							<h5>options: <span class="tsd-signature-type">GraphQLOptions</span></h5>
							<div class="tsd-comment tsd-typography">
								<p>GraphQL Options</p>
							</div>
						</li>
						<li>
							<h5><span class="tsd-flag ts-flagOptional">Optional</span> additionalHeaders: <span class="tsd-signature-type">object</span></h5>
							<ul class="tsd-parameters">
								<li class="tsd-parameter-index-signature">
									<h5><span class="tsd-signature-symbol">[</span>key: <span class="tsd-signature-type">string</span><span class="tsd-signature-symbol">]: </span><span class="tsd-signature-type">string</span></h5>
								</li>
							</ul>
						</li>
					</ul>
					<h4 class="tsd-returns-title">Returns <span class="tsd-signature-type">T extends GraphQLQuery&lt;T&gt; ? Promise&lt;GraphQLResult&lt;T&gt;&gt; : T extends GraphQLSubscription&lt;T&gt; ? Observable&lt;object&gt; : Promise&lt;GraphQLResult&lt;any&gt;&gt; | Observable&lt;object&gt;</span></h4>
					<p>An Observable if queryType is &#39;subscription&#39;, else a promise of the graphql result from the query.</p>
				</li>
			</ul>
		</section>
		<section class="tsd-panel tsd-member tsd-kind-method tsd-parent-kind-class">
			<a name="head" class="tsd-anchor"></a>
			<h3>head</h3>
			<ul class="tsd-signatures tsd-kind-method tsd-parent-kind-class">
				<li class="tsd-signature tsd-kind-icon">head<span class="tsd-signature-symbol">(</span>apiName<span class="tsd-signature-symbol">: </span><span class="tsd-signature-type">string</span>, path<span class="tsd-signature-symbol">: </span><span class="tsd-signature-type">string</span>, init<span class="tsd-signature-symbol">: </span><span class="tsd-signature-type">object</span><span class="tsd-signature-symbol">)</span><span class="tsd-signature-symbol">: </span><a href="asyncitem.html#promise" class="tsd-signature-type">Promise</a><span class="tsd-signature-symbol">&lt;</span><span class="tsd-signature-type">any</span><span class="tsd-signature-symbol">&gt;</span></li>
			</ul>
			<ul class="tsd-descriptions">
				<li class="tsd-description">
					<aside class="tsd-sources">
						<ul>
<<<<<<< HEAD
							<li>Defined in <a href="https://github.com/aws-amplify/amplify-js/blob/6a84560cb/packages/api/src/API.ts#L159">packages/api/src/API.ts:159</a></li>
=======
							<li>Defined in <a href="https://github.com/aws-amplify/amplify-js/blob/67aa3213e/packages/api/src/API.ts#L159">packages/api/src/API.ts:159</a></li>
>>>>>>> ae5f9744
						</ul>
					</aside>
					<div class="tsd-comment tsd-typography">
						<div class="lead">
							<p>Make a HEAD request</p>
						</div>
					</div>
					<h4 class="tsd-parameters-title">Parameters</h4>
					<ul class="tsd-parameters">
						<li>
							<h5>apiName: <span class="tsd-signature-type">string</span></h5>
							<div class="tsd-comment tsd-typography">
								<p>The api name of the request</p>
							</div>
						</li>
						<li>
							<h5>path: <span class="tsd-signature-type">string</span></h5>
							<div class="tsd-comment tsd-typography">
								<p>The path of the request</p>
							</div>
						</li>
						<li>
							<h5>init: <span class="tsd-signature-type">object</span></h5>
							<ul class="tsd-parameters">
								<li class="tsd-parameter-index-signature">
									<h5><span class="tsd-signature-symbol">[</span>key: <span class="tsd-signature-type">string</span><span class="tsd-signature-symbol">]: </span><span class="tsd-signature-type">any</span></h5>
								</li>
							</ul>
						</li>
					</ul>
					<h4 class="tsd-returns-title">Returns <a href="asyncitem.html#promise" class="tsd-signature-type">Promise</a><span class="tsd-signature-symbol">&lt;</span><span class="tsd-signature-type">any</span><span class="tsd-signature-symbol">&gt;</span></h4>
					<p>A promise that resolves to an object with response status and JSON data, if successful.</p>
				</li>
			</ul>
		</section>
		<section class="tsd-panel tsd-member tsd-kind-method tsd-parent-kind-class">
			<a name="iscancel" class="tsd-anchor"></a>
			<h3>is<wbr>Cancel</h3>
			<ul class="tsd-signatures tsd-kind-method tsd-parent-kind-class">
				<li class="tsd-signature tsd-kind-icon">is<wbr>Cancel<span class="tsd-signature-symbol">(</span>error<span class="tsd-signature-symbol">: </span><span class="tsd-signature-type">any</span><span class="tsd-signature-symbol">)</span><span class="tsd-signature-symbol">: </span><span class="tsd-signature-type">boolean</span></li>
			</ul>
			<ul class="tsd-descriptions">
				<li class="tsd-description">
					<aside class="tsd-sources">
						<ul>
<<<<<<< HEAD
							<li>Defined in <a href="https://github.com/aws-amplify/amplify-js/blob/6a84560cb/packages/api/src/API.ts#L172">packages/api/src/API.ts:172</a></li>
=======
							<li>Defined in <a href="https://github.com/aws-amplify/amplify-js/blob/67aa3213e/packages/api/src/API.ts#L172">packages/api/src/API.ts:172</a></li>
>>>>>>> ae5f9744
						</ul>
					</aside>
					<div class="tsd-comment tsd-typography">
						<div class="lead">
							<p>Checks to see if an error thrown is from an api request cancellation</p>
						</div>
					</div>
					<h4 class="tsd-parameters-title">Parameters</h4>
					<ul class="tsd-parameters">
						<li>
							<h5>error: <span class="tsd-signature-type">any</span></h5>
							<div class="tsd-comment tsd-typography">
								<p>Any error</p>
							</div>
						</li>
					</ul>
					<h4 class="tsd-returns-title">Returns <span class="tsd-signature-type">boolean</span></h4>
					<p>If the error was from an api request cancellation</p>
				</li>
			</ul>
		</section>
		<section class="tsd-panel tsd-member tsd-kind-method tsd-parent-kind-class">
			<a name="patch" class="tsd-anchor"></a>
			<h3>patch</h3>
			<ul class="tsd-signatures tsd-kind-method tsd-parent-kind-class">
				<li class="tsd-signature tsd-kind-icon">patch<span class="tsd-signature-symbol">(</span>apiName<span class="tsd-signature-symbol">: </span><span class="tsd-signature-type">string</span>, path<span class="tsd-signature-symbol">: </span><span class="tsd-signature-type">string</span>, init<span class="tsd-signature-symbol">: </span><span class="tsd-signature-type">object</span><span class="tsd-signature-symbol">)</span><span class="tsd-signature-symbol">: </span><a href="asyncitem.html#promise" class="tsd-signature-type">Promise</a><span class="tsd-signature-symbol">&lt;</span><span class="tsd-signature-type">any</span><span class="tsd-signature-symbol">&gt;</span></li>
			</ul>
			<ul class="tsd-descriptions">
				<li class="tsd-description">
					<aside class="tsd-sources">
						<ul>
<<<<<<< HEAD
							<li>Defined in <a href="https://github.com/aws-amplify/amplify-js/blob/6a84560cb/packages/api/src/API.ts#L129">packages/api/src/API.ts:129</a></li>
=======
							<li>Defined in <a href="https://github.com/aws-amplify/amplify-js/blob/67aa3213e/packages/api/src/API.ts#L129">packages/api/src/API.ts:129</a></li>
>>>>>>> ae5f9744
						</ul>
					</aside>
					<div class="tsd-comment tsd-typography">
						<div class="lead">
							<p>Make a PATCH request</p>
						</div>
					</div>
					<h4 class="tsd-parameters-title">Parameters</h4>
					<ul class="tsd-parameters">
						<li>
							<h5>apiName: <span class="tsd-signature-type">string</span></h5>
							<div class="tsd-comment tsd-typography">
								<p>The api name of the request</p>
							</div>
						</li>
						<li>
							<h5>path: <span class="tsd-signature-type">string</span></h5>
							<div class="tsd-comment tsd-typography">
								<p>The path of the request</p>
							</div>
						</li>
						<li>
							<h5>init: <span class="tsd-signature-type">object</span></h5>
							<ul class="tsd-parameters">
								<li class="tsd-parameter-index-signature">
									<h5><span class="tsd-signature-symbol">[</span>key: <span class="tsd-signature-type">string</span><span class="tsd-signature-symbol">]: </span><span class="tsd-signature-type">any</span></h5>
								</li>
							</ul>
						</li>
					</ul>
					<h4 class="tsd-returns-title">Returns <a href="asyncitem.html#promise" class="tsd-signature-type">Promise</a><span class="tsd-signature-symbol">&lt;</span><span class="tsd-signature-type">any</span><span class="tsd-signature-symbol">&gt;</span></h4>
					<p>A promise that resolves to an object with response status and JSON data, if successful.</p>
				</li>
			</ul>
		</section>
		<section class="tsd-panel tsd-member tsd-kind-method tsd-parent-kind-class">
			<a name="post" class="tsd-anchor"></a>
			<h3>post</h3>
			<ul class="tsd-signatures tsd-kind-method tsd-parent-kind-class">
				<li class="tsd-signature tsd-kind-icon">post<span class="tsd-signature-symbol">(</span>apiName<span class="tsd-signature-symbol">: </span><span class="tsd-signature-type">string</span>, path<span class="tsd-signature-symbol">: </span><span class="tsd-signature-type">string</span>, init<span class="tsd-signature-symbol">: </span><span class="tsd-signature-type">object</span><span class="tsd-signature-symbol">)</span><span class="tsd-signature-symbol">: </span><a href="asyncitem.html#promise" class="tsd-signature-type">Promise</a><span class="tsd-signature-symbol">&lt;</span><span class="tsd-signature-type">any</span><span class="tsd-signature-symbol">&gt;</span></li>
			</ul>
			<ul class="tsd-descriptions">
				<li class="tsd-description">
					<aside class="tsd-sources">
						<ul>
<<<<<<< HEAD
							<li>Defined in <a href="https://github.com/aws-amplify/amplify-js/blob/6a84560cb/packages/api/src/API.ts#L99">packages/api/src/API.ts:99</a></li>
=======
							<li>Defined in <a href="https://github.com/aws-amplify/amplify-js/blob/67aa3213e/packages/api/src/API.ts#L99">packages/api/src/API.ts:99</a></li>
>>>>>>> ae5f9744
						</ul>
					</aside>
					<div class="tsd-comment tsd-typography">
						<div class="lead">
							<p>Make a POST request</p>
						</div>
					</div>
					<h4 class="tsd-parameters-title">Parameters</h4>
					<ul class="tsd-parameters">
						<li>
							<h5>apiName: <span class="tsd-signature-type">string</span></h5>
							<div class="tsd-comment tsd-typography">
								<p>The api name of the request</p>
							</div>
						</li>
						<li>
							<h5>path: <span class="tsd-signature-type">string</span></h5>
							<div class="tsd-comment tsd-typography">
								<p>The path of the request</p>
							</div>
						</li>
						<li>
							<h5>init: <span class="tsd-signature-type">object</span></h5>
							<ul class="tsd-parameters">
								<li class="tsd-parameter-index-signature">
									<h5><span class="tsd-signature-symbol">[</span>key: <span class="tsd-signature-type">string</span><span class="tsd-signature-symbol">]: </span><span class="tsd-signature-type">any</span></h5>
								</li>
							</ul>
						</li>
					</ul>
					<h4 class="tsd-returns-title">Returns <a href="asyncitem.html#promise" class="tsd-signature-type">Promise</a><span class="tsd-signature-symbol">&lt;</span><span class="tsd-signature-type">any</span><span class="tsd-signature-symbol">&gt;</span></h4>
					<p>A promise that resolves to an object with response status and JSON data, if successful.</p>
				</li>
			</ul>
		</section>
		<section class="tsd-panel tsd-member tsd-kind-method tsd-parent-kind-class">
			<a name="put" class="tsd-anchor"></a>
			<h3>put</h3>
			<ul class="tsd-signatures tsd-kind-method tsd-parent-kind-class">
				<li class="tsd-signature tsd-kind-icon">put<span class="tsd-signature-symbol">(</span>apiName<span class="tsd-signature-symbol">: </span><span class="tsd-signature-type">string</span>, path<span class="tsd-signature-symbol">: </span><span class="tsd-signature-type">string</span>, init<span class="tsd-signature-symbol">: </span><span class="tsd-signature-type">object</span><span class="tsd-signature-symbol">)</span><span class="tsd-signature-symbol">: </span><a href="asyncitem.html#promise" class="tsd-signature-type">Promise</a><span class="tsd-signature-symbol">&lt;</span><span class="tsd-signature-type">any</span><span class="tsd-signature-symbol">&gt;</span></li>
			</ul>
			<ul class="tsd-descriptions">
				<li class="tsd-description">
					<aside class="tsd-sources">
						<ul>
<<<<<<< HEAD
							<li>Defined in <a href="https://github.com/aws-amplify/amplify-js/blob/6a84560cb/packages/api/src/API.ts#L114">packages/api/src/API.ts:114</a></li>
=======
							<li>Defined in <a href="https://github.com/aws-amplify/amplify-js/blob/67aa3213e/packages/api/src/API.ts#L114">packages/api/src/API.ts:114</a></li>
>>>>>>> ae5f9744
						</ul>
					</aside>
					<div class="tsd-comment tsd-typography">
						<div class="lead">
							<p>Make a PUT request</p>
						</div>
					</div>
					<h4 class="tsd-parameters-title">Parameters</h4>
					<ul class="tsd-parameters">
						<li>
							<h5>apiName: <span class="tsd-signature-type">string</span></h5>
							<div class="tsd-comment tsd-typography">
								<p>The api name of the request</p>
							</div>
						</li>
						<li>
							<h5>path: <span class="tsd-signature-type">string</span></h5>
							<div class="tsd-comment tsd-typography">
								<p>The path of the request</p>
							</div>
						</li>
						<li>
							<h5>init: <span class="tsd-signature-type">object</span></h5>
							<ul class="tsd-parameters">
								<li class="tsd-parameter-index-signature">
									<h5><span class="tsd-signature-symbol">[</span>key: <span class="tsd-signature-type">string</span><span class="tsd-signature-symbol">]: </span><span class="tsd-signature-type">any</span></h5>
								</li>
							</ul>
						</li>
					</ul>
					<h4 class="tsd-returns-title">Returns <a href="asyncitem.html#promise" class="tsd-signature-type">Promise</a><span class="tsd-signature-symbol">&lt;</span><span class="tsd-signature-type">any</span><span class="tsd-signature-symbol">&gt;</span></h4>
					<p>A promise that resolves to an object with response status and JSON data, if successful.</p>
				</li>
			</ul>
		</section>
	</section>
	<footer>
		<div class="container">
			<h2>Legend</h2>
			<div class="tsd-legend-group">
				<ul class="tsd-legend">
					<li class="tsd-kind-module"><span class="tsd-kind-icon">Module</span></li>
					<li class="tsd-kind-object-literal"><span class="tsd-kind-icon">Object literal</span></li>
					<li class="tsd-kind-variable"><span class="tsd-kind-icon">Variable</span></li>
					<li class="tsd-kind-function"><span class="tsd-kind-icon">Function</span></li>
					<li class="tsd-kind-function tsd-has-type-parameter"><span class="tsd-kind-icon">Function with type parameter</span></li>
					<li class="tsd-kind-index-signature"><span class="tsd-kind-icon">Index signature</span></li>
					<li class="tsd-kind-type-alias"><span class="tsd-kind-icon">Type alias</span></li>
				</ul>
				<ul class="tsd-legend">
					<li class="tsd-kind-enum"><span class="tsd-kind-icon">Enumeration</span></li>
					<li class="tsd-kind-enum-member"><span class="tsd-kind-icon">Enumeration member</span></li>
					<li class="tsd-kind-property tsd-parent-kind-enum"><span class="tsd-kind-icon">Property</span></li>
					<li class="tsd-kind-method tsd-parent-kind-enum"><span class="tsd-kind-icon">Method</span></li>
				</ul>
				<ul class="tsd-legend">
					<li class="tsd-kind-interface"><span class="tsd-kind-icon">Interface</span></li>
					<li class="tsd-kind-interface tsd-has-type-parameter"><span class="tsd-kind-icon">Interface with type parameter</span></li>
					<li class="tsd-kind-constructor tsd-parent-kind-interface"><span class="tsd-kind-icon">Constructor</span></li>
					<li class="tsd-kind-property tsd-parent-kind-interface"><span class="tsd-kind-icon">Property</span></li>
					<li class="tsd-kind-method tsd-parent-kind-interface"><span class="tsd-kind-icon">Method</span></li>
					<li class="tsd-kind-index-signature tsd-parent-kind-interface"><span class="tsd-kind-icon">Index signature</span></li>
				</ul>
				<ul class="tsd-legend">
					<li class="tsd-kind-class"><span class="tsd-kind-icon">Class</span></li>
					<li class="tsd-kind-class tsd-has-type-parameter"><span class="tsd-kind-icon">Class with type parameter</span></li>
					<li class="tsd-kind-constructor tsd-parent-kind-class"><span class="tsd-kind-icon">Constructor</span></li>
					<li class="tsd-kind-property tsd-parent-kind-class"><span class="tsd-kind-icon">Property</span></li>
					<li class="tsd-kind-method tsd-parent-kind-class"><span class="tsd-kind-icon">Method</span></li>
					<li class="tsd-kind-accessor tsd-parent-kind-class"><span class="tsd-kind-icon">Accessor</span></li>
					<li class="tsd-kind-index-signature tsd-parent-kind-class"><span class="tsd-kind-icon">Index signature</span></li>
				</ul>
				<ul class="tsd-legend">
					<li class="tsd-kind-constructor tsd-parent-kind-class tsd-is-inherited"><span class="tsd-kind-icon">Inherited constructor</span></li>
					<li class="tsd-kind-property tsd-parent-kind-class tsd-is-inherited"><span class="tsd-kind-icon">Inherited property</span></li>
					<li class="tsd-kind-method tsd-parent-kind-class tsd-is-inherited"><span class="tsd-kind-icon">Inherited method</span></li>
					<li class="tsd-kind-accessor tsd-parent-kind-class tsd-is-inherited"><span class="tsd-kind-icon">Inherited accessor</span></li>
				</ul>
				<ul class="tsd-legend">
					<li class="tsd-kind-property tsd-parent-kind-class tsd-is-protected"><span class="tsd-kind-icon">Protected property</span></li>
					<li class="tsd-kind-method tsd-parent-kind-class tsd-is-protected"><span class="tsd-kind-icon">Protected method</span></li>
					<li class="tsd-kind-accessor tsd-parent-kind-class tsd-is-protected"><span class="tsd-kind-icon">Protected accessor</span></li>
				</ul>
				<ul class="tsd-legend">
					<li class="tsd-kind-property tsd-parent-kind-class tsd-is-private"><span class="tsd-kind-icon">Private property</span></li>
					<li class="tsd-kind-method tsd-parent-kind-class tsd-is-private"><span class="tsd-kind-icon">Private method</span></li>
					<li class="tsd-kind-accessor tsd-parent-kind-class tsd-is-private"><span class="tsd-kind-icon">Private accessor</span></li>
				</ul>
				<ul class="tsd-legend">
					<li class="tsd-kind-property tsd-parent-kind-class tsd-is-static"><span class="tsd-kind-icon">Static property</span></li>
					<li class="tsd-kind-call-signature tsd-parent-kind-class tsd-is-static"><span class="tsd-kind-icon">Static method</span></li>
				</ul>
			</div>
		</div>
	</footer>
</div>
</div>
<script type="text/javascript">
!function(a,b){"object"==typeof module&&"object"==typeof module.exports?module.exports=a.document?b(a,!0):function(a){if(!a.document)throw new Error("jQuery requires a window with a document");return b(a)}:b(a)}("undefined"!=typeof window?window:this,function(a,b){function s(a){var b=a.length,c=n.type(a);return"function"!==c&&!n.isWindow(a)&&(!(1!==a.nodeType||!b)||("array"===c||0===b||"number"==typeof b&&b>0&&b-1 in a))}function x(a,b,c){if(n.isFunction(b))return n.grep(a,function(a,d){return!!b.call(a,d,a)!==c});if(b.nodeType)return n.grep(a,function(a){return a===b!==c});if("string"==typeof b){if(w.test(b))return n.filter(b,a,c);b=n.filter(b,a)}return n.grep(a,function(a){return g.call(b,a)>=0!==c})}function D(a,b){for(;(a=a[b])&&1!==a.nodeType;);return a}function G(a){var b=F[a]={};return n.each(a.match(E)||[],function(a,c){b[c]=!0}),b}function I(){l.removeEventListener("DOMContentLoaded",I,!1),a.removeEventListener("load",I,!1),n.ready()}function K(){Object.defineProperty(this.cache={},0,{get:function(){return{}}}),this.expando=n.expando+Math.random()}function P(a,b,c){var d;if(void 0===c&&1===a.nodeType)if(d="data-"+b.replace(O,"-$1").toLowerCase(),"string"==typeof(c=a.getAttribute(d))){try{c="true"===c||"false"!==c&&("null"===c?null:+c+""===c?+c:N.test(c)?n.parseJSON(c):c)}catch(e){}M.set(a,b,c)}else c=void 0;return c}function Z(){return!0}function $(){return!1}function _(){try{return l.activeElement}catch(a){}}function jb(a,b){return n.nodeName(a,"table")&&n.nodeName(11!==b.nodeType?b:b.firstChild,"tr")?a.getElementsByTagName("tbody")[0]||a.appendChild(a.ownerDocument.createElement("tbody")):a}function kb(a){return a.type=(null!==a.getAttribute("type"))+"/"+a.type,a}function lb(a){var b=gb.exec(a.type);return b?a.type=b[1]:a.removeAttribute("type"),a}function mb(a,b){for(var c=0,d=a.length;d>c;c++)L.set(a[c],"globalEval",!b||L.get(b[c],"globalEval"))}function nb(a,b){var c,d,e,f,g,h,i,j;if(1===b.nodeType){if(L.hasData(a)&&(f=L.access(a),g=L.set(b,f),j=f.events)){delete g.handle,g.events={};for(e in j)for(c=0,d=j[e].length;d>c;c++)n.event.add(b,e,j[e][c])}M.hasData(a)&&(h=M.access(a),i=n.extend({},h),M.set(b,i))}}function ob(a,b){var c=a.getElementsByTagName?a.getElementsByTagName(b||"*"):a.querySelectorAll?a.querySelectorAll(b||"*"):[];return void 0===b||b&&n.nodeName(a,b)?n.merge([a],c):c}function pb(a,b){var c=b.nodeName.toLowerCase();"input"===c&&T.test(a.type)?b.checked=a.checked:("input"===c||"textarea"===c)&&(b.defaultValue=a.defaultValue)}function sb(b,c){var d,e=n(c.createElement(b)).appendTo(c.body),f=a.getDefaultComputedStyle&&(d=a.getDefaultComputedStyle(e[0]))?d.display:n.css(e[0],"display");return e.detach(),f}function tb(a){var b=l,c=rb[a];return c||(c=sb(a,b),"none"!==c&&c||(qb=(qb||n("<iframe frameborder='0' width='0' height='0'/>")).appendTo(b.documentElement),b=qb[0].contentDocument,b.write(),b.close(),c=sb(a,b),qb.detach()),rb[a]=c),c}function xb(a,b,c){var d,e,f,g,h=a.style;return c=c||wb(a),c&&(g=c.getPropertyValue(b)||c[b]),c&&(""!==g||n.contains(a.ownerDocument,a)||(g=n.style(a,b)),vb.test(g)&&ub.test(b)&&(d=h.width,e=h.minWidth,f=h.maxWidth,h.minWidth=h.maxWidth=h.width=g,g=c.width,h.width=d,h.minWidth=e,h.maxWidth=f)),void 0!==g?g+"":g}function yb(a,b){return{get:function(){return a()?void delete this.get:(this.get=b).apply(this,arguments)}}}function Fb(a,b){if(b in a)return b;for(var c=b[0].toUpperCase()+b.slice(1),d=b,e=Eb.length;e--;)if((b=Eb[e]+c)in a)return b;return d}function Gb(a,b,c){var d=Ab.exec(b);return d?Math.max(0,d[1]-(c||0))+(d[2]||"px"):b}function Hb(a,b,c,d,e){for(var f=c===(d?"border":"content")?4:"width"===b?1:0,g=0;4>f;f+=2)"margin"===c&&(g+=n.css(a,c+R[f],!0,e)),d?("content"===c&&(g-=n.css(a,"padding"+R[f],!0,e)),"margin"!==c&&(g-=n.css(a,"border"+R[f]+"Width",!0,e))):(g+=n.css(a,"padding"+R[f],!0,e),"padding"!==c&&(g+=n.css(a,"border"+R[f]+"Width",!0,e)));return g}function Ib(a,b,c){var d=!0,e="width"===b?a.offsetWidth:a.offsetHeight,f=wb(a),g="border-box"===n.css(a,"boxSizing",!1,f);if(0>=e||null==e){if(e=xb(a,b,f),(0>e||null==e)&&(e=a.style[b]),vb.test(e))return e;d=g&&(k.boxSizingReliable()||e===a.style[b]),e=parseFloat(e)||0}return e+Hb(a,b,c||(g?"border":"content"),d,f)+"px"}function Jb(a,b){for(var c,d,e,f=[],g=0,h=a.length;h>g;g++)d=a[g],d.style&&(f[g]=L.get(d,"olddisplay"),c=d.style.display,b?(f[g]||"none"!==c||(d.style.display=""),""===d.style.display&&S(d)&&(f[g]=L.access(d,"olddisplay",tb(d.nodeName)))):(e=S(d),"none"===c&&e||L.set(d,"olddisplay",e?c:n.css(d,"display"))));for(g=0;h>g;g++)d=a[g],d.style&&(b&&"none"!==d.style.display&&""!==d.style.display||(d.style.display=b?f[g]||"":"none"));return a}function Kb(a,b,c,d,e){return new Kb.prototype.init(a,b,c,d,e)}function Sb(){return setTimeout(function(){Lb=void 0}),Lb=n.now()}function Tb(a,b){var c,d=0,e={height:a};for(b=b?1:0;4>d;d+=2-b)c=R[d],e["margin"+c]=e["padding"+c]=a;return b&&(e.opacity=e.width=a),e}function Ub(a,b,c){for(var d,e=(Rb[b]||[]).concat(Rb["*"]),f=0,g=e.length;g>f;f++)if(d=e[f].call(c,b,a))return d}function Vb(a,b,c){var d,e,f,g,h,i,j,l=this,m={},o=a.style,p=a.nodeType&&S(a),q=L.get(a,"fxshow");c.queue||(h=n._queueHooks(a,"fx"),null==h.unqueued&&(h.unqueued=0,i=h.empty.fire,h.empty.fire=function(){h.unqueued||i()}),h.unqueued++,l.always(function(){l.always(function(){h.unqueued--,n.queue(a,"fx").length||h.empty.fire()})})),1===a.nodeType&&("height"in b||"width"in b)&&(c.overflow=[o.overflow,o.overflowX,o.overflowY],j=n.css(a,"display"),"inline"===("none"===j?L.get(a,"olddisplay")||tb(a.nodeName):j)&&"none"===n.css(a,"float")&&(o.display="inline-block")),c.overflow&&(o.overflow="hidden",l.always(function(){o.overflow=c.overflow[0],o.overflowX=c.overflow[1],o.overflowY=c.overflow[2]}));for(d in b)if(e=b[d],Nb.exec(e)){if(delete b[d],f=f||"toggle"===e,e===(p?"hide":"show")){if("show"!==e||!q||void 0===q[d])continue;p=!0}m[d]=q&&q[d]||n.style(a,d)}else j=void 0;if(n.isEmptyObject(m))"inline"===("none"===j?tb(a.nodeName):j)&&(o.display=j);else{q?"hidden"in q&&(p=q.hidden):q=L.access(a,"fxshow",{}),f&&(q.hidden=!p),p?n(a).show():l.done(function(){n(a).hide()}),l.done(function(){var b;L.remove(a,"fxshow");for(b in m)n.style(a,b,m[b])});for(d in m)g=Ub(p?q[d]:0,d,l),d in q||(q[d]=g.start,p&&(g.end=g.start,g.start="width"===d||"height"===d?1:0))}}function Wb(a,b){var c,d,e,f,g;for(c in a)if(d=n.camelCase(c),e=b[d],f=a[c],n.isArray(f)&&(e=f[1],f=a[c]=f[0]),c!==d&&(a[d]=f,delete a[c]),(g=n.cssHooks[d])&&"expand"in g){f=g.expand(f),delete a[d];for(c in f)c in a||(a[c]=f[c],b[c]=e)}else b[d]=e}function Xb(a,b,c){var d,e,f=0,g=Qb.length,h=n.Deferred().always(function(){delete i.elem}),i=function(){if(e)return!1;for(var b=Lb||Sb(),c=Math.max(0,j.startTime+j.duration-b),d=c/j.duration||0,f=1-d,g=0,i=j.tweens.length;i>g;g++)j.tweens[g].run(f);return h.notifyWith(a,[j,f,c]),1>f&&i?c:(h.resolveWith(a,[j]),!1)},j=h.promise({elem:a,props:n.extend({},b),opts:n.extend(!0,{specialEasing:{}},c),originalProperties:b,originalOptions:c,startTime:Lb||Sb(),duration:c.duration,tweens:[],createTween:function(b,c){var d=n.Tween(a,j.opts,b,c,j.opts.specialEasing[b]||j.opts.easing);return j.tweens.push(d),d},stop:function(b){var c=0,d=b?j.tweens.length:0;if(e)return this;for(e=!0;d>c;c++)j.tweens[c].run(1);return b?h.resolveWith(a,[j,b]):h.rejectWith(a,[j,b]),this}}),k=j.props;for(Wb(k,j.opts.specialEasing);g>f;f++)if(d=Qb[f].call(j,a,k,j.opts))return d;return n.map(k,Ub,j),n.isFunction(j.opts.start)&&j.opts.start.call(a,j),n.fx.timer(n.extend(i,{elem:a,anim:j,queue:j.opts.queue})),j.progress(j.opts.progress).done(j.opts.done,j.opts.complete).fail(j.opts.fail).always(j.opts.always)}function rc(a){return function(b,c){"string"!=typeof b&&(c=b,b="*");var d,e=0,f=b.toLowerCase().match(E)||[];if(n.isFunction(c))for(;d=f[e++];)"+"===d[0]?(d=d.slice(1)||"*",(a[d]=a[d]||[]).unshift(c)):(a[d]=a[d]||[]).push(c)}}function sc(a,b,c,d){function g(h){var i;return e[h]=!0,n.each(a[h]||[],function(a,h){var j=h(b,c,d);return"string"!=typeof j||f||e[j]?f?!(i=j):void 0:(b.dataTypes.unshift(j),g(j),!1)}),i}var e={},f=a===oc;return g(b.dataTypes[0])||!e["*"]&&g("*")}function tc(a,b){var c,d,e=n.ajaxSettings.flatOptions||{};for(c in b)void 0!==b[c]&&((e[c]?a:d||(d={}))[c]=b[c]);return d&&n.extend(!0,a,d),a}function uc(a,b,c){for(var d,e,f,g,h=a.contents,i=a.dataTypes;"*"===i[0];)i.shift(),void 0===d&&(d=a.mimeType||b.getResponseHeader("Content-Type"));if(d)for(e in h)if(h[e]&&h[e].test(d)){i.unshift(e);break}if(i[0]in c)f=i[0];else{for(e in c){if(!i[0]||a.converters[e+" "+i[0]]){f=e;break}g||(g=e)}f=f||g}return f?(f!==i[0]&&i.unshift(f),c[f]):void 0}function vc(a,b,c,d){var e,f,g,h,i,j={},k=a.dataTypes.slice();if(k[1])for(g in a.converters)j[g.toLowerCase()]=a.converters[g];for(f=k.shift();f;)if(a.responseFields[f]&&(c[a.responseFields[f]]=b),!i&&d&&a.dataFilter&&(b=a.dataFilter(b,a.dataType)),i=f,f=k.shift())if("*"===f)f=i;else if("*"!==i&&i!==f){if(!(g=j[i+" "+f]||j["* "+f]))for(e in j)if(h=e.split(" "),h[1]===f&&(g=j[i+" "+h[0]]||j["* "+h[0]])){!0===g?g=j[e]:!0!==j[e]&&(f=h[0],k.unshift(h[1]));break}if(!0!==g)if(g&&a.throws)b=g(b);else try{b=g(b)}catch(l){return{state:"parsererror",error:g?l:"No conversion from "+i+" to "+f}}}return{state:"success",data:b}}function Bc(a,b,c,d){var e;if(n.isArray(b))n.each(b,function(b,e){c||xc.test(a)?d(a,e):Bc(a+"["+("object"==typeof e?b:"")+"]",e,c,d)});else if(c||"object"!==n.type(b))d(a,b);else for(e in b)Bc(a+"["+e+"]",b[e],c,d)}function Kc(a){return n.isWindow(a)?a:9===a.nodeType&&a.defaultView}var c=[],d=c.slice,e=c.concat,f=c.push,g=c.indexOf,h={},i=h.toString,j=h.hasOwnProperty,k={},l=a.document,m="2.1.1",n=function(a,b){return new n.fn.init(a,b)},r=function(a,b){return b.toUpperCase()};n.fn=n.prototype={jquery:m,constructor:n,selector:"",length:0,toArray:function(){return d.call(this)},get:function(a){return null!=a?0>a?this[a+this.length]:this[a]:d.call(this)},pushStack:function(a){var b=n.merge(this.constructor(),a);return b.prevObject=this,b.context=this.context,b},each:function(a,b){return n.each(this,a,b)},map:function(a){return this.pushStack(n.map(this,function(b,c){return a.call(b,c,b)}))},slice:function(){return this.pushStack(d.apply(this,arguments))},first:function(){return this.eq(0)},last:function(){return this.eq(-1)},eq:function(a){var b=this.length,c=+a+(0>a?b:0);return this.pushStack(c>=0&&b>c?[this[c]]:[])},end:function(){return this.prevObject||this.constructor(null)},push:f,sort:c.sort,splice:c.splice},n.extend=n.fn.extend=function(){var a,b,c,d,e,f,g=arguments[0]||{},h=1,i=arguments.length,j=!1;for("boolean"==typeof g&&(j=g,g=arguments[h]||{},h++),"object"==typeof g||n.isFunction(g)||(g={}),h===i&&(g=this,h--);i>h;h++)if(null!=(a=arguments[h]))for(b in a)c=g[b],d=a[b],g!==d&&(j&&d&&(n.isPlainObject(d)||(e=n.isArray(d)))?(e?(e=!1,f=c&&n.isArray(c)?c:[]):f=c&&n.isPlainObject(c)?c:{},g[b]=n.extend(j,f,d)):void 0!==d&&(g[b]=d));return g},n.extend({expando:"jQuery"+(m+Math.random()).replace(/\D/g,""),isReady:!0,error:function(a){throw new Error(a)},noop:function(){},isFunction:function(a){return"function"===n.type(a)},isArray:Array.isArray,isWindow:function(a){return null!=a&&a===a.window},isNumeric:function(a){return!n.isArray(a)&&a-parseFloat(a)>=0},isPlainObject:function(a){return"object"===n.type(a)&&!a.nodeType&&!n.isWindow(a)&&!(a.constructor&&!j.call(a.constructor.prototype,"isPrototypeOf"))},isEmptyObject:function(a){var b;for(b in a)return!1;return!0},type:function(a){return null==a?a+"":"object"==typeof a||"function"==typeof a?h[i.call(a)]||"object":typeof a},globalEval:function(a){var b,c=eval;(a=n.trim(a))&&(1===a.indexOf("use strict")?(b=l.createElement("script"),b.text=a,l.head.appendChild(b).parentNode.removeChild(b)):c(a))},camelCase:function(a){return a.replace(/^-ms-/,"ms-").replace(/-([\da-z])/gi,r)},nodeName:function(a,b){return a.nodeName&&a.nodeName.toLowerCase()===b.toLowerCase()},each:function(a,b,c){var e=0,f=a.length,g=s(a);if(c){if(g)for(;f>e&&!1!==b.apply(a[e],c);e++);else for(e in a)if(!1===b.apply(a[e],c))break}else if(g)for(;f>e&&!1!==b.call(a[e],e,a[e]);e++);else for(e in a)if(!1===b.call(a[e],e,a[e]))break;return a},trim:function(a){return null==a?"":(a+"").replace(/^[\s\uFEFF\xA0]+|[\s\uFEFF\xA0]+$/g,"")},makeArray:function(a,b){var c=b||[];return null!=a&&(s(Object(a))?n.merge(c,"string"==typeof a?[a]:a):f.call(c,a)),c},inArray:function(a,b,c){return null==b?-1:g.call(b,a,c)},merge:function(a,b){for(var c=+b.length,d=0,e=a.length;c>d;d++)a[e++]=b[d];return a.length=e,a},grep:function(a,b,c){for(var e=[],f=0,g=a.length,h=!c;g>f;f++)!b(a[f],f)!==h&&e.push(a[f]);return e},map:function(a,b,c){var d,f=0,g=a.length,h=s(a),i=[];if(h)for(;g>f;f++)null!=(d=b(a[f],f,c))&&i.push(d);else for(f in a)null!=(d=b(a[f],f,c))&&i.push(d);return e.apply([],i)},guid:1,proxy:function(a,b){var c,e,f;return"string"==typeof b&&(c=a[b],b=a,a=c),n.isFunction(a)?(e=d.call(arguments,2),f=function(){return a.apply(b||this,e.concat(d.call(arguments)))},f.guid=a.guid=a.guid||n.guid++,f):void 0},now:Date.now,support:k}),n.each("Boolean Number String Function Array Date RegExp Object Error".split(" "),function(a,b){h["[object "+b+"]"]=b.toLowerCase()});var t=function(a){function fb(a,b,d,e){var f,h,j,k,l,o,r,s,w,x;if((b?b.ownerDocument||b:v)!==n&&m(b),b=b||n,d=d||[],!a||"string"!=typeof a)return d;if(1!==(k=b.nodeType)&&9!==k)return[];if(p&&!e){if(f=_.exec(a))if(j=f[1]){if(9===k){if(!(h=b.getElementById(j))||!h.parentNode)return d;if(h.id===j)return d.push(h),d}else if(b.ownerDocument&&(h=b.ownerDocument.getElementById(j))&&t(b,h)&&h.id===j)return d.push(h),d}else{if(f[2])return I.apply(d,b.getElementsByTagName(a)),d;if((j=f[3])&&c.getElementsByClassName&&b.getElementsByClassName)return I.apply(d,b.getElementsByClassName(j)),d}if(c.qsa&&(!q||!q.test(a))){if(s=r=u,w=b,x=9===k&&a,1===k&&"object"!==b.nodeName.toLowerCase()){for(o=g(a),(r=b.getAttribute("id"))?s=r.replace(bb,"\\$&"):b.setAttribute("id",s),s="[id='"+s+"'] ",l=o.length;l--;)o[l]=s+qb(o[l]);w=ab.test(a)&&ob(b.parentNode)||b,x=o.join(",")}if(x)try{return I.apply(d,w.querySelectorAll(x)),d}catch(y){}finally{r||b.removeAttribute("id")}}}return i(a.replace(R,"$1"),b,d,e)}function gb(){function b(c,e){return a.push(c+" ")>d.cacheLength&&delete b[a.shift()],b[c+" "]=e}var a=[];return b}function hb(a){return a[u]=!0,a}function ib(a){var b=n.createElement("div");try{return!!a(b)}catch(c){return!1}finally{b.parentNode&&b.parentNode.removeChild(b),b=null}}function jb(a,b){for(var c=a.split("|"),e=a.length;e--;)d.attrHandle[c[e]]=b}function kb(a,b){var c=b&&a,d=c&&1===a.nodeType&&1===b.nodeType&&(~b.sourceIndex||D)-(~a.sourceIndex||D);if(d)return d;if(c)for(;c=c.nextSibling;)if(c===b)return-1;return a?1:-1}function nb(a){return hb(function(b){return b=+b,hb(function(c,d){for(var e,f=a([],c.length,b),g=f.length;g--;)c[e=f[g]]&&(c[e]=!(d[e]=c[e]))})})}function ob(a){return a&&typeof a.getElementsByTagName!==C&&a}function pb(){}function qb(a){for(var b=0,c=a.length,d="";c>b;b++)d+=a[b].value;return d}function rb(a,b,c){var d=b.dir,e=c&&"parentNode"===d,f=x++;return b.first?function(b,c,f){for(;b=b[d];)if(1===b.nodeType||e)return a(b,c,f)}:function(b,c,g){var h,i,j=[w,f];if(g){for(;b=b[d];)if((1===b.nodeType||e)&&a(b,c,g))return!0}else for(;b=b[d];)if(1===b.nodeType||e){if(i=b[u]||(b[u]={}),(h=i[d])&&h[0]===w&&h[1]===f)return j[2]=h[2];if(i[d]=j,j[2]=a(b,c,g))return!0}}}function sb(a){return a.length>1?function(b,c,d){for(var e=a.length;e--;)if(!a[e](b,c,d))return!1;return!0}:a[0]}function tb(a,b,c){for(var d=0,e=b.length;e>d;d++)fb(a,b[d],c);return c}function ub(a,b,c,d,e){for(var f,g=[],h=0,i=a.length,j=null!=b;i>h;h++)(f=a[h])&&(!c||c(f,d,e))&&(g.push(f),j&&b.push(h));return g}function vb(a,b,c,d,e,f){return d&&!d[u]&&(d=vb(d)),e&&!e[u]&&(e=vb(e,f)),hb(function(f,g,h,i){var j,k,l,m=[],n=[],o=g.length,p=f||tb(b||"*",h.nodeType?[h]:h,[]),q=!a||!f&&b?p:ub(p,m,a,h,i),r=c?e||(f?a:o||d)?[]:g:q;if(c&&c(q,r,h,i),d)for(j=ub(r,n),d(j,[],h,i),k=j.length;k--;)(l=j[k])&&(r[n[k]]=!(q[n[k]]=l));if(f){if(e||a){if(e){for(j=[],k=r.length;k--;)(l=r[k])&&j.push(q[k]=l);e(null,r=[],j,i)}for(k=r.length;k--;)(l=r[k])&&(j=e?K.call(f,l):m[k])>-1&&(f[j]=!(g[j]=l))}}else r=ub(r===g?r.splice(o,r.length):r),e?e(null,g,r,i):I.apply(g,r)})}function wb(a){for(var b,c,e,f=a.length,g=d.relative[a[0].type],h=g||d.relative[" "],i=g?1:0,k=rb(function(a){return a===b},h,!0),l=rb(function(a){return K.call(b,a)>-1},h,!0),m=[function(a,c,d){return!g&&(d||c!==j)||((b=c).nodeType?k(a,c,d):l(a,c,d))}];f>i;i++)if(c=d.relative[a[i].type])m=[rb(sb(m),c)];else{if(c=d.filter[a[i].type].apply(null,a[i].matches),c[u]){for(e=++i;f>e&&!d.relative[a[e].type];e++);return vb(i>1&&sb(m),i>1&&qb(a.slice(0,i-1).concat({value:" "===a[i-2].type?"*":""})).replace(R,"$1"),c,e>i&&wb(a.slice(i,e)),f>e&&wb(a=a.slice(e)),f>e&&qb(a))}m.push(c)}return sb(m)}function xb(a,b){var c=b.length>0,e=a.length>0,f=function(f,g,h,i,k){var l,m,o,p=0,q="0",r=f&&[],s=[],t=j,u=f||e&&d.find.TAG("*",k),v=w+=null==t?1:Math.random()||.1,x=u.length;for(k&&(j=g!==n&&g);q!==x&&null!=(l=u[q]);q++){if(e&&l){for(m=0;o=a[m++];)if(o(l,g,h)){i.push(l);break}k&&(w=v)}c&&((l=!o&&l)&&p--,f&&r.push(l))}if(p+=q,c&&q!==p){for(m=0;o=b[m++];)o(r,s,g,h);if(f){if(p>0)for(;q--;)r[q]||s[q]||(s[q]=G.call(i));s=ub(s)}I.apply(i,s),k&&!f&&s.length>0&&p+b.length>1&&fb.uniqueSort(i)}return k&&(w=v,j=t),r};return c?hb(f):f}var b,c,d,e,f,g,h,i,j,k,l,m,n,o,p,q,r,s,t,u="sizzle"+-new Date,v=a.document,w=0,x=0,y=gb(),z=gb(),A=gb(),B=function(a,b){return a===b&&(l=!0),0},C="undefined",D=1<<31,E={}.hasOwnProperty,F=[],G=F.pop,H=F.push,I=F.push,J=F.slice,K=F.indexOf||function(a){for(var b=0,c=this.length;c>b;b++)if(this[b]===a)return b;return-1},L="checked|selected|async|autofocus|autoplay|controls|defer|disabled|hidden|ismap|loop|multiple|open|readonly|required|scoped",M="[\\x20\\t\\r\\n\\f]",N="(?:\\\\.|[\\w-]|[^\\x00-\\xa0])+",O=N.replace("w","w#"),P="\\["+M+"*("+N+")(?:"+M+"*([*^$|!~]?=)"+M+"*(?:'((?:\\\\.|[^\\\\'])*)'|\"((?:\\\\.|[^\\\\\"])*)\"|("+O+"))|)"+M+"*\\]",Q=":("+N+")(?:\\((('((?:\\\\.|[^\\\\'])*)'|\"((?:\\\\.|[^\\\\\"])*)\")|((?:\\\\.|[^\\\\()[\\]]|"+P+")*)|.*)\\)|)",R=new RegExp("^"+M+"+|((?:^|[^\\\\])(?:\\\\.)*)"+M+"+$","g"),S=new RegExp("^"+M+"*,"+M+"*"),T=new RegExp("^"+M+"*([>+~]|"+M+")"+M+"*"),U=new RegExp("="+M+"*([^\\]'\"]*?)"+M+"*\\]","g"),V=new RegExp(Q),W=new RegExp("^"+O+"$"),X={ID:new RegExp("^#("+N+")"),CLASS:new RegExp("^\\.("+N+")"),TAG:new RegExp("^("+N.replace("w","w*")+")"),ATTR:new RegExp("^"+P),PSEUDO:new RegExp("^"+Q),CHILD:new RegExp("^:(only|first|last|nth|nth-last)-(child|of-type)(?:\\("+M+"*(even|odd|(([+-]|)(\\d*)n|)"+M+"*(?:([+-]|)"+M+"*(\\d+)|))"+M+"*\\)|)","i"),bool:new RegExp("^(?:"+L+")$","i"),needsContext:new RegExp("^"+M+"*[>+~]|:(even|odd|eq|gt|lt|nth|first|last)(?:\\("+M+"*((?:-\\d)?\\d*)"+M+"*\\)|)(?=[^-]|$)","i")},Y=/^(?:input|select|textarea|button)$/i,Z=/^h\d$/i,$=/^[^{]+\{\s*\[native \w/,_=/^(?:#([\w-]+)|(\w+)|\.([\w-]+))$/,ab=/[+~]/,bb=/'|\\/g,cb=new RegExp("\\\\([\\da-f]{1,6}"+M+"?|("+M+")|.)","ig"),db=function(a,b,c){var d="0x"+b-65536;return d!==d||c?b:0>d?String.fromCharCode(d+65536):String.fromCharCode(d>>10|55296,1023&d|56320)};try{I.apply(F=J.call(v.childNodes),v.childNodes),F[v.childNodes.length].nodeType}catch(eb){I={apply:F.length?function(a,b){H.apply(a,J.call(b))}:function(a,b){for(var c=a.length,d=0;a[c++]=b[d++];);a.length=c-1}}}c=fb.support={},f=fb.isXML=function(a){var b=a&&(a.ownerDocument||a).documentElement;return!!b&&"HTML"!==b.nodeName},m=fb.setDocument=function(a){var b,e=a?a.ownerDocument||a:v,g=e.defaultView;return e!==n&&9===e.nodeType&&e.documentElement?(n=e,o=e.documentElement,p=!f(e),g&&g!==g.top&&(g.addEventListener?g.addEventListener("unload",function(){m()},!1):g.attachEvent&&g.attachEvent("onunload",function(){m()})),c.attributes=ib(function(a){return a.className="i",!a.getAttribute("className")}),c.getElementsByTagName=ib(function(a){return a.appendChild(e.createComment("")),!a.getElementsByTagName("*").length}),c.getElementsByClassName=$.test(e.getElementsByClassName)&&ib(function(a){return a.innerHTML="<div class='a'></div><div class='a i'></div>",a.firstChild.className="i",2===a.getElementsByClassName("i").length}),c.getById=ib(function(a){return o.appendChild(a).id=u,!e.getElementsByName||!e.getElementsByName(u).length}),c.getById?(d.find.ID=function(a,b){if(typeof b.getElementById!==C&&p){var c=b.getElementById(a);return c&&c.parentNode?[c]:[]}},d.filter.ID=function(a){var b=a.replace(cb,db);return function(a){return a.getAttribute("id")===b}}):(delete d.find.ID,d.filter.ID=function(a){var b=a.replace(cb,db);return function(a){var c=typeof a.getAttributeNode!==C&&a.getAttributeNode("id");return c&&c.value===b}}),d.find.TAG=c.getElementsByTagName?function(a,b){return typeof b.getElementsByTagName!==C?b.getElementsByTagName(a):void 0}:function(a,b){var c,d=[],e=0,f=b.getElementsByTagName(a);if("*"===a){for(;c=f[e++];)1===c.nodeType&&d.push(c);return d}return f},d.find.CLASS=c.getElementsByClassName&&function(a,b){return typeof b.getElementsByClassName!==C&&p?b.getElementsByClassName(a):void 0},r=[],q=[],(c.qsa=$.test(e.querySelectorAll))&&(ib(function(a){a.innerHTML="<select msallowclip=''><option selected=''></option></select>",a.querySelectorAll("[msallowclip^='']").length&&q.push("[*^$]="+M+"*(?:''|\"\")"),a.querySelectorAll("[selected]").length||q.push("\\["+M+"*(?:value|"+L+")"),a.querySelectorAll(":checked").length||q.push(":checked")}),ib(function(a){var b=e.createElement("input");b.setAttribute("type","hidden"),a.appendChild(b).setAttribute("name","D"),a.querySelectorAll("[name=d]").length&&q.push("name"+M+"*[*^$|!~]?="),a.querySelectorAll(":enabled").length||q.push(":enabled",":disabled"),a.querySelectorAll("*,:x"),q.push(",.*:")})),(c.matchesSelector=$.test(s=o.matches||o.webkitMatchesSelector||o.mozMatchesSelector||o.oMatchesSelector||o.msMatchesSelector))&&ib(function(a){c.disconnectedMatch=s.call(a,"div"),s.call(a,"[s!='']:x"),r.push("!=",Q)}),q=q.length&&new RegExp(q.join("|")),r=r.length&&new RegExp(r.join("|")),b=$.test(o.compareDocumentPosition),t=b||$.test(o.contains)?function(a,b){var c=9===a.nodeType?a.documentElement:a,d=b&&b.parentNode;return a===d||!(!d||1!==d.nodeType||!(c.contains?c.contains(d):a.compareDocumentPosition&&16&a.compareDocumentPosition(d)))}:function(a,b){if(b)for(;b=b.parentNode;)if(b===a)return!0;return!1},B=b?function(a,b){if(a===b)return l=!0,0;var d=!a.compareDocumentPosition-!b.compareDocumentPosition;return d||(d=(a.ownerDocument||a)===(b.ownerDocument||b)?a.compareDocumentPosition(b):1,1&d||!c.sortDetached&&b.compareDocumentPosition(a)===d?a===e||a.ownerDocument===v&&t(v,a)?-1:b===e||b.ownerDocument===v&&t(v,b)?1:k?K.call(k,a)-K.call(k,b):0:4&d?-1:1)}:function(a,b){if(a===b)return l=!0,0;var c,d=0,f=a.parentNode,g=b.parentNode,h=[a],i=[b];if(!f||!g)return a===e?-1:b===e?1:f?-1:g?1:k?K.call(k,a)-K.call(k,b):0;if(f===g)return kb(a,b);for(c=a;c=c.parentNode;)h.unshift(c);for(c=b;c=c.parentNode;)i.unshift(c);for(;h[d]===i[d];)d++;return d?kb(h[d],i[d]):h[d]===v?-1:i[d]===v?1:0},e):n},fb.matches=function(a,b){return fb(a,null,null,b)},fb.matchesSelector=function(a,b){if((a.ownerDocument||a)!==n&&m(a),b=b.replace(U,"='$1']"),!(!c.matchesSelector||!p||r&&r.test(b)||q&&q.test(b)))try{var d=s.call(a,b);if(d||c.disconnectedMatch||a.document&&11!==a.document.nodeType)return d}catch(e){}return fb(b,n,null,[a]).length>0},fb.contains=function(a,b){return(a.ownerDocument||a)!==n&&m(a),t(a,b)},fb.attr=function(a,b){(a.ownerDocument||a)!==n&&m(a);var e=d.attrHandle[b.toLowerCase()],f=e&&E.call(d.attrHandle,b.toLowerCase())?e(a,b,!p):void 0;return void 0!==f?f:c.attributes||!p?a.getAttribute(b):(f=a.getAttributeNode(b))&&f.specified?f.value:null},fb.error=function(a){throw new Error("Syntax error, unrecognized expression: "+a)},fb.uniqueSort=function(a){var b,d=[],e=0,f=0;if(l=!c.detectDuplicates,k=!c.sortStable&&a.slice(0),a.sort(B),l){for(;b=a[f++];)b===a[f]&&(e=d.push(f));for(;e--;)a.splice(d[e],1)}return k=null,a},e=fb.getText=function(a){var b,c="",d=0,f=a.nodeType;if(f){if(1===f||9===f||11===f){if("string"==typeof a.textContent)return a.textContent;for(a=a.firstChild;a;a=a.nextSibling)c+=e(a)}else if(3===f||4===f)return a.nodeValue}else for(;b=a[d++];)c+=e(b);return c},d=fb.selectors={cacheLength:50,createPseudo:hb,match:X,attrHandle:{},find:{},relative:{">":{dir:"parentNode",first:!0}," ":{dir:"parentNode"},"+":{dir:"previousSibling",first:!0},"~":{dir:"previousSibling"}},preFilter:{ATTR:function(a){return a[1]=a[1].replace(cb,db),a[3]=(a[3]||a[4]||a[5]||"").replace(cb,db),"~="===a[2]&&(a[3]=" "+a[3]+" "),a.slice(0,4)},CHILD:function(a){return a[1]=a[1].toLowerCase(),"nth"===a[1].slice(0,3)?(a[3]||fb.error(a[0]),a[4]=+(a[4]?a[5]+(a[6]||1):2*("even"===a[3]||"odd"===a[3])),a[5]=+(a[7]+a[8]||"odd"===a[3])):a[3]&&fb.error(a[0]),a},PSEUDO:function(a){var b,c=!a[6]&&a[2];return X.CHILD.test(a[0])?null:(a[3]?a[2]=a[4]||a[5]||"":c&&V.test(c)&&(b=g(c,!0))&&(b=c.indexOf(")",c.length-b)-c.length)&&(a[0]=a[0].slice(0,b),a[2]=c.slice(0,b)),a.slice(0,3))}},filter:{TAG:function(a){var b=a.replace(cb,db).toLowerCase();return"*"===a?function(){return!0}:function(a){return a.nodeName&&a.nodeName.toLowerCase()===b}},CLASS:function(a){var b=y[a+" "];return b||(b=new RegExp("(^|"+M+")"+a+"("+M+"|$)"))&&y(a,function(a){return b.test("string"==typeof a.className&&a.className||typeof a.getAttribute!==C&&a.getAttribute("class")||"")})},ATTR:function(a,b,c){return function(d){var e=fb.attr(d,a);return null==e?"!="===b:!b||(e+="","="===b?e===c:"!="===b?e!==c:"^="===b?c&&0===e.indexOf(c):"*="===b?c&&e.indexOf(c)>-1:"$="===b?c&&e.slice(-c.length)===c:"~="===b?(" "+e+" ").indexOf(c)>-1:"|="===b&&(e===c||e.slice(0,c.length+1)===c+"-"))}},CHILD:function(a,b,c,d,e){var f="nth"!==a.slice(0,3),g="last"!==a.slice(-4),h="of-type"===b;return 1===d&&0===e?function(a){return!!a.parentNode}:function(b,c,i){var j,k,l,m,n,o,p=f!==g?"nextSibling":"previousSibling",q=b.parentNode,r=h&&b.nodeName.toLowerCase(),s=!i&&!h;if(q){if(f){for(;p;){for(l=b;l=l[p];)if(h?l.nodeName.toLowerCase()===r:1===l.nodeType)return!1;o=p="only"===a&&!o&&"nextSibling"}return!0}if(o=[g?q.firstChild:q.lastChild],g&&s){for(k=q[u]||(q[u]={}),j=k[a]||[],n=j[0]===w&&j[1],m=j[0]===w&&j[2],l=n&&q.childNodes[n];l=++n&&l&&l[p]||(m=n=0)||o.pop();)if(1===l.nodeType&&++m&&l===b){k[a]=[w,n,m];break}}else if(s&&(j=(b[u]||(b[u]={}))[a])&&j[0]===w)m=j[1];else for(;(l=++n&&l&&l[p]||(m=n=0)||o.pop())&&((h?l.nodeName.toLowerCase()!==r:1!==l.nodeType)||!++m||(s&&((l[u]||(l[u]={}))[a]=[w,m]),l!==b)););return(m-=e)===d||m%d==0&&m/d>=0}}},PSEUDO:function(a,b){var c,e=d.pseudos[a]||d.setFilters[a.toLowerCase()]||fb.error("unsupported pseudo: "+a);return e[u]?e(b):e.length>1?(c=[a,a,"",b],d.setFilters.hasOwnProperty(a.toLowerCase())?hb(function(a,c){for(var d,f=e(a,b),g=f.length;g--;)d=K.call(a,f[g]),a[d]=!(c[d]=f[g])}):function(a){return e(a,0,c)}):e}},pseudos:{not:hb(function(a){var b=[],c=[],d=h(a.replace(R,"$1"));return d[u]?hb(function(a,b,c,e){for(var f,g=d(a,null,e,[]),h=a.length;h--;)(f=g[h])&&(a[h]=!(b[h]=f))}):function(a,e,f){return b[0]=a,d(b,null,f,c),!c.pop()}}),has:hb(function(a){return function(b){return fb(a,b).length>0}}),contains:hb(function(a){return function(b){return(b.textContent||b.innerText||e(b)).indexOf(a)>-1}}),lang:hb(function(a){return W.test(a||"")||fb.error("unsupported lang: "+a),a=a.replace(cb,db).toLowerCase(),function(b){var c;do{if(c=p?b.lang:b.getAttribute("xml:lang")||b.getAttribute("lang"))return(c=c.toLowerCase())===a||0===c.indexOf(a+"-")}while((b=b.parentNode)&&1===b.nodeType);return!1}}),target:function(b){var c=a.location&&a.location.hash;return c&&c.slice(1)===b.id},root:function(a){return a===o},focus:function(a){return a===n.activeElement&&(!n.hasFocus||n.hasFocus())&&!!(a.type||a.href||~a.tabIndex)},enabled:function(a){return!1===a.disabled},disabled:function(a){return!0===a.disabled},checked:function(a){var b=a.nodeName.toLowerCase();return"input"===b&&!!a.checked||"option"===b&&!!a.selected},selected:function(a){return a.parentNode&&a.parentNode.selectedIndex,!0===a.selected},empty:function(a){for(a=a.firstChild;a;a=a.nextSibling)if(a.nodeType<6)return!1;return!0},parent:function(a){return!d.pseudos.empty(a)},header:function(a){return Z.test(a.nodeName)},input:function(a){return Y.test(a.nodeName)},button:function(a){var b=a.nodeName.toLowerCase();return"input"===b&&"button"===a.type||"button"===b},text:function(a){var b;return"input"===a.nodeName.toLowerCase()&&"text"===a.type&&(null==(b=a.getAttribute("type"))||"text"===b.toLowerCase())},first:nb(function(){return[0]}),last:nb(function(a,b){return[b-1]}),eq:nb(function(a,b,c){return[0>c?c+b:c]}),even:nb(function(a,b){for(var c=0;b>c;c+=2)a.push(c);return a}),odd:nb(function(a,b){for(var c=1;b>c;c+=2)a.push(c);return a}),lt:nb(function(a,b,c){for(var d=0>c?c+b:c;--d>=0;)a.push(d);return a}),gt:nb(function(a,b,c){for(var d=0>c?c+b:c;++d<b;)a.push(d);return a})}},d.pseudos.nth=d.pseudos.eq;for(b in{radio:!0,checkbox:!0,file:!0,password:!0,image:!0})d.pseudos[b]=function(a){return function(b){return"input"===b.nodeName.toLowerCase()&&b.type===a}}(b);for(b in{submit:!0,reset:!0})d.pseudos[b]=function(a){return function(b){var c=b.nodeName.toLowerCase();return("input"===c||"button"===c)&&b.type===a}}(b);return pb.prototype=d.filters=d.pseudos,d.setFilters=new pb,g=fb.tokenize=function(a,b){var c,e,f,g,h,i,j,k=z[a+" "];if(k)return b?0:k.slice(0);for(h=a,i=[],j=d.preFilter;h;){(!c||(e=S.exec(h)))&&(e&&(h=h.slice(e[0].length)||h),i.push(f=[])),c=!1,(e=T.exec(h))&&(c=e.shift(),f.push({value:c,type:e[0].replace(R," ")}),h=h.slice(c.length));for(g in d.filter)!(e=X[g].exec(h))||j[g]&&!(e=j[g](e))||(c=e.shift(),f.push({value:c,type:g,matches:e}),h=h.slice(c.length));if(!c)break}return b?h.length:h?fb.error(a):z(a,i).slice(0)},h=fb.compile=function(a,b){var c,d=[],e=[],f=A[a+" "];if(!f){for(b||(b=g(a)),c=b.length;c--;)f=wb(b[c]),f[u]?d.push(f):e.push(f);f=A(a,xb(e,d)),f.selector=a}return f},i=fb.select=function(a,b,e,f){var i,j,k,l,m,n="function"==typeof a&&a,o=!f&&g(a=n.selector||a);if(e=e||[],1===o.length){if(j=o[0]=o[0].slice(0),j.length>2&&"ID"===(k=j[0]).type&&c.getById&&9===b.nodeType&&p&&d.relative[j[1].type]){if(!(b=(d.find.ID(k.matches[0].replace(cb,db),b)||[])[0]))return e;n&&(b=b.parentNode),a=a.slice(j.shift().value.length)}for(i=X.needsContext.test(a)?0:j.length;i--&&(k=j[i],!d.relative[l=k.type]);)if((m=d.find[l])&&(f=m(k.matches[0].replace(cb,db),ab.test(j[0].type)&&ob(b.parentNode)||b))){if(j.splice(i,1),!(a=f.length&&qb(j)))return I.apply(e,f),e;break}}return(n||h(a,o))(f,b,!p,e,ab.test(a)&&ob(b.parentNode)||b),e},c.sortStable=u.split("").sort(B).join("")===u,c.detectDuplicates=!!l,m(),c.sortDetached=ib(function(a){return 1&a.compareDocumentPosition(n.createElement("div"))}),ib(function(a){return a.innerHTML="<a href='#'></a>","#"===a.firstChild.getAttribute("href")})||jb("type|href|height|width",function(a,b,c){return c?void 0:a.getAttribute(b,"type"===b.toLowerCase()?1:2)}),c.attributes&&ib(function(a){return a.innerHTML="<input/>",a.firstChild.setAttribute("value",""),""===a.firstChild.getAttribute("value")})||jb("value",function(a,b,c){return c||"input"!==a.nodeName.toLowerCase()?void 0:a.defaultValue}),ib(function(a){return null==a.getAttribute("disabled")})||jb(L,function(a,b,c){var d;return c?void 0:!0===a[b]?b.toLowerCase():(d=a.getAttributeNode(b))&&d.specified?d.value:null}),fb}(a);n.find=t,n.expr=t.selectors,n.expr[":"]=n.expr.pseudos,n.unique=t.uniqueSort,n.text=t.getText,n.isXMLDoc=t.isXML,n.contains=t.contains;var u=n.expr.match.needsContext,v=/^<(\w+)\s*\/?>(?:<\/\1>|)$/,w=/^.[^:#\[\.,]*$/;n.filter=function(a,b,c){var d=b[0];return c&&(a=":not("+a+")"),1===b.length&&1===d.nodeType?n.find.matchesSelector(d,a)?[d]:[]:n.find.matches(a,n.grep(b,function(a){return 1===a.nodeType}))},n.fn.extend({find:function(a){var b,c=this.length,d=[],e=this;if("string"!=typeof a)return this.pushStack(n(a).filter(function(){for(b=0;c>b;b++)if(n.contains(e[b],this))return!0
}));for(b=0;c>b;b++)n.find(a,e[b],d);return d=this.pushStack(c>1?n.unique(d):d),d.selector=this.selector?this.selector+" "+a:a,d},filter:function(a){return this.pushStack(x(this,a||[],!1))},not:function(a){return this.pushStack(x(this,a||[],!0))},is:function(a){return!!x(this,"string"==typeof a&&u.test(a)?n(a):a||[],!1).length}});var y,z=/^(?:\s*(<[\w\W]+>)[^>]*|#([\w-]*))$/;(n.fn.init=function(a,b){var c,d;if(!a)return this;if("string"==typeof a){if(!(c="<"===a[0]&&">"===a[a.length-1]&&a.length>=3?[null,a,null]:z.exec(a))||!c[1]&&b)return!b||b.jquery?(b||y).find(a):this.constructor(b).find(a);if(c[1]){if(b=b instanceof n?b[0]:b,n.merge(this,n.parseHTML(c[1],b&&b.nodeType?b.ownerDocument||b:l,!0)),v.test(c[1])&&n.isPlainObject(b))for(c in b)n.isFunction(this[c])?this[c](b[c]):this.attr(c,b[c]);return this}return d=l.getElementById(c[2]),d&&d.parentNode&&(this.length=1,this[0]=d),this.context=l,this.selector=a,this}return a.nodeType?(this.context=this[0]=a,this.length=1,this):n.isFunction(a)?void 0!==y.ready?y.ready(a):a(n):(void 0!==a.selector&&(this.selector=a.selector,this.context=a.context),n.makeArray(a,this))}).prototype=n.fn,y=n(l);var B=/^(?:parents|prev(?:Until|All))/,C={children:!0,contents:!0,next:!0,prev:!0};n.extend({dir:function(a,b,c){for(var d=[],e=void 0!==c;(a=a[b])&&9!==a.nodeType;)if(1===a.nodeType){if(e&&n(a).is(c))break;d.push(a)}return d},sibling:function(a,b){for(var c=[];a;a=a.nextSibling)1===a.nodeType&&a!==b&&c.push(a);return c}}),n.fn.extend({has:function(a){var b=n(a,this),c=b.length;return this.filter(function(){for(var a=0;c>a;a++)if(n.contains(this,b[a]))return!0})},closest:function(a,b){for(var c,d=0,e=this.length,f=[],g=u.test(a)||"string"!=typeof a?n(a,b||this.context):0;e>d;d++)for(c=this[d];c&&c!==b;c=c.parentNode)if(c.nodeType<11&&(g?g.index(c)>-1:1===c.nodeType&&n.find.matchesSelector(c,a))){f.push(c);break}return this.pushStack(f.length>1?n.unique(f):f)},index:function(a){return a?"string"==typeof a?g.call(n(a),this[0]):g.call(this,a.jquery?a[0]:a):this[0]&&this[0].parentNode?this.first().prevAll().length:-1},add:function(a,b){return this.pushStack(n.unique(n.merge(this.get(),n(a,b))))},addBack:function(a){return this.add(null==a?this.prevObject:this.prevObject.filter(a))}}),n.each({parent:function(a){var b=a.parentNode;return b&&11!==b.nodeType?b:null},parents:function(a){return n.dir(a,"parentNode")},parentsUntil:function(a,b,c){return n.dir(a,"parentNode",c)},next:function(a){return D(a,"nextSibling")},prev:function(a){return D(a,"previousSibling")},nextAll:function(a){return n.dir(a,"nextSibling")},prevAll:function(a){return n.dir(a,"previousSibling")},nextUntil:function(a,b,c){return n.dir(a,"nextSibling",c)},prevUntil:function(a,b,c){return n.dir(a,"previousSibling",c)},siblings:function(a){return n.sibling((a.parentNode||{}).firstChild,a)},children:function(a){return n.sibling(a.firstChild)},contents:function(a){return a.contentDocument||n.merge([],a.childNodes)}},function(a,b){n.fn[a]=function(c,d){var e=n.map(this,b,c);return"Until"!==a.slice(-5)&&(d=c),d&&"string"==typeof d&&(e=n.filter(d,e)),this.length>1&&(C[a]||n.unique(e),B.test(a)&&e.reverse()),this.pushStack(e)}});var E=/\S+/g,F={};n.Callbacks=function(a){a="string"==typeof a?F[a]||G(a):n.extend({},a);var b,c,d,e,f,g,h=[],i=!a.once&&[],j=function(l){for(b=a.memory&&l,c=!0,g=e||0,e=0,f=h.length,d=!0;h&&f>g;g++)if(!1===h[g].apply(l[0],l[1])&&a.stopOnFalse){b=!1;break}d=!1,h&&(i?i.length&&j(i.shift()):b?h=[]:k.disable())},k={add:function(){if(h){var c=h.length;!function g(b){n.each(b,function(b,c){var d=n.type(c);"function"===d?a.unique&&k.has(c)||h.push(c):c&&c.length&&"string"!==d&&g(c)})}(arguments),d?f=h.length:b&&(e=c,j(b))}return this},remove:function(){return h&&n.each(arguments,function(a,b){for(var c;(c=n.inArray(b,h,c))>-1;)h.splice(c,1),d&&(f>=c&&f--,g>=c&&g--)}),this},has:function(a){return a?n.inArray(a,h)>-1:!(!h||!h.length)},empty:function(){return h=[],f=0,this},disable:function(){return h=i=b=void 0,this},disabled:function(){return!h},lock:function(){return i=void 0,b||k.disable(),this},locked:function(){return!i},fireWith:function(a,b){return!h||c&&!i||(b=b||[],b=[a,b.slice?b.slice():b],d?i.push(b):j(b)),this},fire:function(){return k.fireWith(this,arguments),this},fired:function(){return!!c}};return k},n.extend({Deferred:function(a){var b=[["resolve","done",n.Callbacks("once memory"),"resolved"],["reject","fail",n.Callbacks("once memory"),"rejected"],["notify","progress",n.Callbacks("memory")]],c="pending",d={state:function(){return c},always:function(){return e.done(arguments).fail(arguments),this},then:function(){var a=arguments;return n.Deferred(function(c){n.each(b,function(b,f){var g=n.isFunction(a[b])&&a[b];e[f[1]](function(){var a=g&&g.apply(this,arguments);a&&n.isFunction(a.promise)?a.promise().done(c.resolve).fail(c.reject).progress(c.notify):c[f[0]+"With"](this===d?c.promise():this,g?[a]:arguments)})}),a=null}).promise()},promise:function(a){return null!=a?n.extend(a,d):d}},e={};return d.pipe=d.then,n.each(b,function(a,f){var g=f[2],h=f[3];d[f[1]]=g.add,h&&g.add(function(){c=h},b[1^a][2].disable,b[2][2].lock),e[f[0]]=function(){return e[f[0]+"With"](this===e?d:this,arguments),this},e[f[0]+"With"]=g.fireWith}),d.promise(e),a&&a.call(e,e),e},when:function(a){var i,j,k,b=0,c=d.call(arguments),e=c.length,f=1!==e||a&&n.isFunction(a.promise)?e:0,g=1===f?a:n.Deferred(),h=function(a,b,c){return function(e){b[a]=this,c[a]=arguments.length>1?d.call(arguments):e,c===i?g.notifyWith(b,c):--f||g.resolveWith(b,c)}};if(e>1)for(i=new Array(e),j=new Array(e),k=new Array(e);e>b;b++)c[b]&&n.isFunction(c[b].promise)?c[b].promise().done(h(b,k,c)).fail(g.reject).progress(h(b,j,i)):--f;return f||g.resolveWith(k,c),g.promise()}});var H;n.fn.ready=function(a){return n.ready.promise().done(a),this},n.extend({isReady:!1,readyWait:1,holdReady:function(a){a?n.readyWait++:n.ready(!0)},ready:function(a){(!0===a?--n.readyWait:n.isReady)||(n.isReady=!0,!0!==a&&--n.readyWait>0||(H.resolveWith(l,[n]),n.fn.triggerHandler&&(n(l).triggerHandler("ready"),n(l).off("ready"))))}}),n.ready.promise=function(b){return H||(H=n.Deferred(),"complete"===l.readyState?setTimeout(n.ready):(l.addEventListener("DOMContentLoaded",I,!1),a.addEventListener("load",I,!1))),H.promise(b)},n.ready.promise();var J=n.access=function(a,b,c,d,e,f,g){var h=0,i=a.length,j=null==c;if("object"===n.type(c)){e=!0;for(h in c)n.access(a,b,h,c[h],!0,f,g)}else if(void 0!==d&&(e=!0,n.isFunction(d)||(g=!0),j&&(g?(b.call(a,d),b=null):(j=b,b=function(a,b,c){return j.call(n(a),c)})),b))for(;i>h;h++)b(a[h],c,g?d:d.call(a[h],h,b(a[h],c)));return e?a:j?b.call(a):i?b(a[0],c):f};n.acceptData=function(a){return 1===a.nodeType||9===a.nodeType||!+a.nodeType},K.uid=1,K.accepts=n.acceptData,K.prototype={key:function(a){if(!K.accepts(a))return 0;var b={},c=a[this.expando];if(!c){c=K.uid++;try{b[this.expando]={value:c},Object.defineProperties(a,b)}catch(d){b[this.expando]=c,n.extend(a,b)}}return this.cache[c]||(this.cache[c]={}),c},set:function(a,b,c){var d,e=this.key(a),f=this.cache[e];if("string"==typeof b)f[b]=c;else if(n.isEmptyObject(f))n.extend(this.cache[e],b);else for(d in b)f[d]=b[d];return f},get:function(a,b){var c=this.cache[this.key(a)];return void 0===b?c:c[b]},access:function(a,b,c){var d;return void 0===b||b&&"string"==typeof b&&void 0===c?(d=this.get(a,b),void 0!==d?d:this.get(a,n.camelCase(b))):(this.set(a,b,c),void 0!==c?c:b)},remove:function(a,b){var c,d,e,f=this.key(a),g=this.cache[f];if(void 0===b)this.cache[f]={};else{n.isArray(b)?d=b.concat(b.map(n.camelCase)):(e=n.camelCase(b),b in g?d=[b,e]:(d=e,d=d in g?[d]:d.match(E)||[])),c=d.length;for(;c--;)delete g[d[c]]}},hasData:function(a){return!n.isEmptyObject(this.cache[a[this.expando]]||{})},discard:function(a){a[this.expando]&&delete this.cache[a[this.expando]]}};var L=new K,M=new K,N=/^(?:\{[\w\W]*\}|\[[\w\W]*\])$/,O=/([A-Z])/g;n.extend({hasData:function(a){return M.hasData(a)||L.hasData(a)},data:function(a,b,c){return M.access(a,b,c)},removeData:function(a,b){M.remove(a,b)},_data:function(a,b,c){return L.access(a,b,c)},_removeData:function(a,b){L.remove(a,b)}}),n.fn.extend({data:function(a,b){var c,d,e,f=this[0],g=f&&f.attributes;if(void 0===a){if(this.length&&(e=M.get(f),1===f.nodeType&&!L.get(f,"hasDataAttrs"))){for(c=g.length;c--;)g[c]&&(d=g[c].name,0===d.indexOf("data-")&&(d=n.camelCase(d.slice(5)),P(f,d,e[d])));L.set(f,"hasDataAttrs",!0)}return e}return"object"==typeof a?this.each(function(){M.set(this,a)}):J(this,function(b){var c,d=n.camelCase(a);if(f&&void 0===b){if(void 0!==(c=M.get(f,a)))return c;if(void 0!==(c=M.get(f,d)))return c;if(void 0!==(c=P(f,d,void 0)))return c}else this.each(function(){var c=M.get(this,d);M.set(this,d,b),-1!==a.indexOf("-")&&void 0!==c&&M.set(this,a,b)})},null,b,arguments.length>1,null,!0)},removeData:function(a){return this.each(function(){M.remove(this,a)})}}),n.extend({queue:function(a,b,c){var d;return a?(b=(b||"fx")+"queue",d=L.get(a,b),c&&(!d||n.isArray(c)?d=L.access(a,b,n.makeArray(c)):d.push(c)),d||[]):void 0},dequeue:function(a,b){b=b||"fx";var c=n.queue(a,b),d=c.length,e=c.shift(),f=n._queueHooks(a,b),g=function(){n.dequeue(a,b)};"inprogress"===e&&(e=c.shift(),d--),e&&("fx"===b&&c.unshift("inprogress"),delete f.stop,e.call(a,g,f)),!d&&f&&f.empty.fire()},_queueHooks:function(a,b){var c=b+"queueHooks";return L.get(a,c)||L.access(a,c,{empty:n.Callbacks("once memory").add(function(){L.remove(a,[b+"queue",c])})})}}),n.fn.extend({queue:function(a,b){var c=2;return"string"!=typeof a&&(b=a,a="fx",c--),arguments.length<c?n.queue(this[0],a):void 0===b?this:this.each(function(){var c=n.queue(this,a,b);n._queueHooks(this,a),"fx"===a&&"inprogress"!==c[0]&&n.dequeue(this,a)})},dequeue:function(a){return this.each(function(){n.dequeue(this,a)})},clearQueue:function(a){return this.queue(a||"fx",[])},promise:function(a,b){var c,d=1,e=n.Deferred(),f=this,g=this.length,h=function(){--d||e.resolveWith(f,[f])};for("string"!=typeof a&&(b=a,a=void 0),a=a||"fx";g--;)(c=L.get(f[g],a+"queueHooks"))&&c.empty&&(d++,c.empty.add(h));return h(),e.promise(b)}});var Q=/[+-]?(?:\d*\.|)\d+(?:[eE][+-]?\d+|)/.source,R=["Top","Right","Bottom","Left"],S=function(a,b){return a=b||a,"none"===n.css(a,"display")||!n.contains(a.ownerDocument,a)},T=/^(?:checkbox|radio)$/i;!function(){var a=l.createDocumentFragment(),b=a.appendChild(l.createElement("div")),c=l.createElement("input");c.setAttribute("type","radio"),c.setAttribute("checked","checked"),c.setAttribute("name","t"),b.appendChild(c),k.checkClone=b.cloneNode(!0).cloneNode(!0).lastChild.checked,b.innerHTML="<textarea>x</textarea>",k.noCloneChecked=!!b.cloneNode(!0).lastChild.defaultValue}();var U="undefined";k.focusinBubbles="onfocusin"in a;var V=/^key/,W=/^(?:mouse|pointer|contextmenu)|click/,X=/^(?:focusinfocus|focusoutblur)$/,Y=/^([^.]*)(?:\.(.+)|)$/;n.event={global:{},add:function(a,b,c,d,e){var f,g,h,i,j,k,l,m,o,p,q,r=L.get(a);if(r)for(c.handler&&(f=c,c=f.handler,e=f.selector),c.guid||(c.guid=n.guid++),(i=r.events)||(i=r.events={}),(g=r.handle)||(g=r.handle=function(b){return typeof n!==U&&n.event.triggered!==b.type?n.event.dispatch.apply(a,arguments):void 0}),b=(b||"").match(E)||[""],j=b.length;j--;)h=Y.exec(b[j])||[],o=q=h[1],p=(h[2]||"").split(".").sort(),o&&(l=n.event.special[o]||{},o=(e?l.delegateType:l.bindType)||o,l=n.event.special[o]||{},k=n.extend({type:o,origType:q,data:d,handler:c,guid:c.guid,selector:e,needsContext:e&&n.expr.match.needsContext.test(e),namespace:p.join(".")},f),(m=i[o])||(m=i[o]=[],m.delegateCount=0,l.setup&&!1!==l.setup.call(a,d,p,g)||a.addEventListener&&a.addEventListener(o,g,!1)),l.add&&(l.add.call(a,k),k.handler.guid||(k.handler.guid=c.guid)),e?m.splice(m.delegateCount++,0,k):m.push(k),n.event.global[o]=!0)},remove:function(a,b,c,d,e){var f,g,h,i,j,k,l,m,o,p,q,r=L.hasData(a)&&L.get(a);if(r&&(i=r.events)){for(b=(b||"").match(E)||[""],j=b.length;j--;)if(h=Y.exec(b[j])||[],o=q=h[1],p=(h[2]||"").split(".").sort(),o){for(l=n.event.special[o]||{},o=(d?l.delegateType:l.bindType)||o,m=i[o]||[],h=h[2]&&new RegExp("(^|\\.)"+p.join("\\.(?:.*\\.|)")+"(\\.|$)"),g=f=m.length;f--;)k=m[f],!e&&q!==k.origType||c&&c.guid!==k.guid||h&&!h.test(k.namespace)||d&&d!==k.selector&&("**"!==d||!k.selector)||(m.splice(f,1),k.selector&&m.delegateCount--,l.remove&&l.remove.call(a,k));g&&!m.length&&(l.teardown&&!1!==l.teardown.call(a,p,r.handle)||n.removeEvent(a,o,r.handle),delete i[o])}else for(o in i)n.event.remove(a,o+b[j],c,d,!0);n.isEmptyObject(i)&&(delete r.handle,L.remove(a,"events"))}},trigger:function(b,c,d,e){var f,g,h,i,k,m,o,p=[d||l],q=j.call(b,"type")?b.type:b,r=j.call(b,"namespace")?b.namespace.split("."):[];if(g=h=d=d||l,3!==d.nodeType&&8!==d.nodeType&&!X.test(q+n.event.triggered)&&(q.indexOf(".")>=0&&(r=q.split("."),q=r.shift(),r.sort()),k=q.indexOf(":")<0&&"on"+q,b=b[n.expando]?b:new n.Event(q,"object"==typeof b&&b),b.isTrigger=e?2:3,b.namespace=r.join("."),b.namespace_re=b.namespace?new RegExp("(^|\\.)"+r.join("\\.(?:.*\\.|)")+"(\\.|$)"):null,b.result=void 0,b.target||(b.target=d),c=null==c?[b]:n.makeArray(c,[b]),o=n.event.special[q]||{},e||!o.trigger||!1!==o.trigger.apply(d,c))){if(!e&&!o.noBubble&&!n.isWindow(d)){for(i=o.delegateType||q,X.test(i+q)||(g=g.parentNode);g;g=g.parentNode)p.push(g),h=g;h===(d.ownerDocument||l)&&p.push(h.defaultView||h.parentWindow||a)}for(f=0;(g=p[f++])&&!b.isPropagationStopped();)b.type=f>1?i:o.bindType||q,m=(L.get(g,"events")||{})[b.type]&&L.get(g,"handle"),m&&m.apply(g,c),(m=k&&g[k])&&m.apply&&n.acceptData(g)&&(b.result=m.apply(g,c),!1===b.result&&b.preventDefault());return b.type=q,e||b.isDefaultPrevented()||o._default&&!1!==o._default.apply(p.pop(),c)||!n.acceptData(d)||k&&n.isFunction(d[q])&&!n.isWindow(d)&&(h=d[k],h&&(d[k]=null),n.event.triggered=q,d[q](),n.event.triggered=void 0,h&&(d[k]=h)),b.result}},dispatch:function(a){a=n.event.fix(a);var b,c,e,f,g,h=[],i=d.call(arguments),j=(L.get(this,"events")||{})[a.type]||[],k=n.event.special[a.type]||{};if(i[0]=a,a.delegateTarget=this,!k.preDispatch||!1!==k.preDispatch.call(this,a)){for(h=n.event.handlers.call(this,a,j),b=0;(f=h[b++])&&!a.isPropagationStopped();)for(a.currentTarget=f.elem,c=0;(g=f.handlers[c++])&&!a.isImmediatePropagationStopped();)(!a.namespace_re||a.namespace_re.test(g.namespace))&&(a.handleObj=g,a.data=g.data,void 0!==(e=((n.event.special[g.origType]||{}).handle||g.handler).apply(f.elem,i))&&!1===(a.result=e)&&(a.preventDefault(),a.stopPropagation()));return k.postDispatch&&k.postDispatch.call(this,a),a.result}},handlers:function(a,b){var c,d,e,f,g=[],h=b.delegateCount,i=a.target;if(h&&i.nodeType&&(!a.button||"click"!==a.type))for(;i!==this;i=i.parentNode||this)if(!0!==i.disabled||"click"!==a.type){for(d=[],c=0;h>c;c++)f=b[c],e=f.selector+" ",void 0===d[e]&&(d[e]=f.needsContext?n(e,this).index(i)>=0:n.find(e,this,null,[i]).length),d[e]&&d.push(f);d.length&&g.push({elem:i,handlers:d})}return h<b.length&&g.push({elem:this,handlers:b.slice(h)}),g},props:"altKey bubbles cancelable ctrlKey currentTarget eventPhase metaKey relatedTarget shiftKey target timeStamp view which".split(" "),fixHooks:{},keyHooks:{props:"char charCode key keyCode".split(" "),filter:function(a,b){return null==a.which&&(a.which=null!=b.charCode?b.charCode:b.keyCode),a}},mouseHooks:{props:"button buttons clientX clientY offsetX offsetY pageX pageY screenX screenY toElement".split(" "),filter:function(a,b){var c,d,e,f=b.button;return null==a.pageX&&null!=b.clientX&&(c=a.target.ownerDocument||l,d=c.documentElement,e=c.body,a.pageX=b.clientX+(d&&d.scrollLeft||e&&e.scrollLeft||0)-(d&&d.clientLeft||e&&e.clientLeft||0),a.pageY=b.clientY+(d&&d.scrollTop||e&&e.scrollTop||0)-(d&&d.clientTop||e&&e.clientTop||0)),a.which||void 0===f||(a.which=1&f?1:2&f?3:4&f?2:0),a}},fix:function(a){if(a[n.expando])return a;var b,c,d,e=a.type,f=a,g=this.fixHooks[e];for(g||(this.fixHooks[e]=g=W.test(e)?this.mouseHooks:V.test(e)?this.keyHooks:{}),d=g.props?this.props.concat(g.props):this.props,a=new n.Event(f),b=d.length;b--;)c=d[b],a[c]=f[c];return a.target||(a.target=l),3===a.target.nodeType&&(a.target=a.target.parentNode),g.filter?g.filter(a,f):a},special:{load:{noBubble:!0},focus:{trigger:function(){return this!==_()&&this.focus?(this.focus(),!1):void 0},delegateType:"focusin"},blur:{trigger:function(){return this===_()&&this.blur?(this.blur(),!1):void 0},delegateType:"focusout"},click:{trigger:function(){return"checkbox"===this.type&&this.click&&n.nodeName(this,"input")?(this.click(),!1):void 0},_default:function(a){return n.nodeName(a.target,"a")}},beforeunload:{postDispatch:function(a){void 0!==a.result&&a.originalEvent&&(a.originalEvent.returnValue=a.result)}}},simulate:function(a,b,c,d){var e=n.extend(new n.Event,c,{type:a,isSimulated:!0,originalEvent:{}});d?n.event.trigger(e,null,b):n.event.dispatch.call(b,e),e.isDefaultPrevented()&&c.preventDefault()}},n.removeEvent=function(a,b,c){a.removeEventListener&&a.removeEventListener(b,c,!1)},n.Event=function(a,b){return this instanceof n.Event?(a&&a.type?(this.originalEvent=a,this.type=a.type,this.isDefaultPrevented=a.defaultPrevented||void 0===a.defaultPrevented&&!1===a.returnValue?Z:$):this.type=a,b&&n.extend(this,b),this.timeStamp=a&&a.timeStamp||n.now(),void(this[n.expando]=!0)):new n.Event(a,b)},n.Event.prototype={isDefaultPrevented:$,isPropagationStopped:$,isImmediatePropagationStopped:$,preventDefault:function(){var a=this.originalEvent;this.isDefaultPrevented=Z,a&&a.preventDefault&&a.preventDefault()},stopPropagation:function(){var a=this.originalEvent;this.isPropagationStopped=Z,a&&a.stopPropagation&&a.stopPropagation()},stopImmediatePropagation:function(){var a=this.originalEvent;this.isImmediatePropagationStopped=Z,a&&a.stopImmediatePropagation&&a.stopImmediatePropagation(),this.stopPropagation()}},n.each({mouseenter:"mouseover",mouseleave:"mouseout",pointerenter:"pointerover",pointerleave:"pointerout"},function(a,b){n.event.special[a]={delegateType:b,bindType:b,handle:function(a){var c,d=this,e=a.relatedTarget,f=a.handleObj;return(!e||e!==d&&!n.contains(d,e))&&(a.type=f.origType,c=f.handler.apply(this,arguments),a.type=b),c}}}),k.focusinBubbles||n.each({focus:"focusin",blur:"focusout"},function(a,b){var c=function(a){n.event.simulate(b,a.target,n.event.fix(a),!0)};n.event.special[b]={setup:function(){var d=this.ownerDocument||this,e=L.access(d,b);e||d.addEventListener(a,c,!0),L.access(d,b,(e||0)+1)},teardown:function(){var d=this.ownerDocument||this,e=L.access(d,b)-1;e?L.access(d,b,e):(d.removeEventListener(a,c,!0),L.remove(d,b))}}}),n.fn.extend({on:function(a,b,c,d,e){var f,g;if("object"==typeof a){"string"!=typeof b&&(c=c||b,b=void 0);for(g in a)this.on(g,b,c,a[g],e);return this}if(null==c&&null==d?(d=b,c=b=void 0):null==d&&("string"==typeof b?(d=c,c=void 0):(d=c,c=b,b=void 0)),!1===d)d=$;else if(!d)return this;return 1===e&&(f=d,d=function(a){return n().off(a),f.apply(this,arguments)},d.guid=f.guid||(f.guid=n.guid++)),this.each(function(){n.event.add(this,a,d,c,b)})},one:function(a,b,c,d){return this.on(a,b,c,d,1)},off:function(a,b,c){var d,e;if(a&&a.preventDefault&&a.handleObj)return d=a.handleObj,n(a.delegateTarget).off(d.namespace?d.origType+"."+d.namespace:d.origType,d.selector,d.handler),this;if("object"==typeof a){for(e in a)this.off(e,b,a[e]);return this}return(!1===b||"function"==typeof b)&&(c=b,b=void 0),!1===c&&(c=$),this.each(function(){n.event.remove(this,a,c,b)})},trigger:function(a,b){return this.each(function(){n.event.trigger(a,b,this)})},triggerHandler:function(a,b){var c=this[0];return c?n.event.trigger(a,b,c,!0):void 0}});var ab=/<(?!area|br|col|embed|hr|img|input|link|meta|param)(([\w:]+)[^>]*)\/>/gi,bb=/<([\w:]+)/,cb=/<|&#?\w+;/,db=/<(?:script|style|link)/i,eb=/checked\s*(?:[^=]|=\s*.checked.)/i,fb=/^$|\/(?:java|ecma)script/i,gb=/^true\/(.*)/,ib={option:[1,"<select multiple='multiple'>","</select>"],thead:[1,"<table>","</table>"],col:[2,"<table><colgroup>","</colgroup></table>"],tr:[2,"<table><tbody>","</tbody></table>"],td:[3,"<table><tbody><tr>","</tr></tbody></table>"],_default:[0,"",""]};ib.optgroup=ib.option,ib.tbody=ib.tfoot=ib.colgroup=ib.caption=ib.thead,ib.th=ib.td,n.extend({clone:function(a,b,c){var d,e,f,g,h=a.cloneNode(!0),i=n.contains(a.ownerDocument,a);if(!(k.noCloneChecked||1!==a.nodeType&&11!==a.nodeType||n.isXMLDoc(a)))for(g=ob(h),f=ob(a),d=0,e=f.length;e>d;d++)pb(f[d],g[d]);if(b)if(c)for(f=f||ob(a),g=g||ob(h),d=0,e=f.length;e>d;d++)nb(f[d],g[d]);else nb(a,h);return g=ob(h,"script"),g.length>0&&mb(g,!i&&ob(a,"script")),h},buildFragment:function(a,b,c,d){for(var e,f,g,h,i,j,k=b.createDocumentFragment(),l=[],m=0,o=a.length;o>m;m++)if((e=a[m])||0===e)if("object"===n.type(e))n.merge(l,e.nodeType?[e]:e);else if(cb.test(e)){for(f=f||k.appendChild(b.createElement("div")),g=(bb.exec(e)||["",""])[1].toLowerCase(),h=ib[g]||ib._default,f.innerHTML=h[1]+e.replace(ab,"<$1></$2>")+h[2],j=h[0];j--;)f=f.lastChild;n.merge(l,f.childNodes),f=k.firstChild,f.textContent=""}else l.push(b.createTextNode(e));for(k.textContent="",m=0;e=l[m++];)if((!d||-1===n.inArray(e,d))&&(i=n.contains(e.ownerDocument,e),f=ob(k.appendChild(e),"script"),i&&mb(f),c))for(j=0;e=f[j++];)fb.test(e.type||"")&&c.push(e);return k},cleanData:function(a){for(var b,c,d,e,f=n.event.special,g=0;void 0!==(c=a[g]);g++){if(n.acceptData(c)&&(e=c[L.expando])&&(b=L.cache[e])){if(b.events)for(d in b.events)f[d]?n.event.remove(c,d):n.removeEvent(c,d,b.handle);L.cache[e]&&delete L.cache[e]}delete M.cache[c[M.expando]]}}}),n.fn.extend({text:function(a){return J(this,function(a){return void 0===a?n.text(this):this.empty().each(function(){(1===this.nodeType||11===this.nodeType||9===this.nodeType)&&(this.textContent=a)})},null,a,arguments.length)},append:function(){return this.domManip(arguments,function(a){if(1===this.nodeType||11===this.nodeType||9===this.nodeType){jb(this,a).appendChild(a)}})},prepend:function(){return this.domManip(arguments,function(a){if(1===this.nodeType||11===this.nodeType||9===this.nodeType){var b=jb(this,a);b.insertBefore(a,b.firstChild)}})},before:function(){return this.domManip(arguments,function(a){this.parentNode&&this.parentNode.insertBefore(a,this)})},after:function(){return this.domManip(arguments,function(a){this.parentNode&&this.parentNode.insertBefore(a,this.nextSibling)})},remove:function(a,b){for(var c,d=a?n.filter(a,this):this,e=0;null!=(c=d[e]);e++)b||1!==c.nodeType||n.cleanData(ob(c)),c.parentNode&&(b&&n.contains(c.ownerDocument,c)&&mb(ob(c,"script")),c.parentNode.removeChild(c));return this},empty:function(){for(var a,b=0;null!=(a=this[b]);b++)1===a.nodeType&&(n.cleanData(ob(a,!1)),a.textContent="");return this},clone:function(a,b){return a=null!=a&&a,b=null==b?a:b,this.map(function(){return n.clone(this,a,b)})},html:function(a){return J(this,function(a){var b=this[0]||{},c=0,d=this.length;if(void 0===a&&1===b.nodeType)return b.innerHTML;if("string"==typeof a&&!db.test(a)&&!ib[(bb.exec(a)||["",""])[1].toLowerCase()]){a=a.replace(ab,"<$1></$2>");try{for(;d>c;c++)b=this[c]||{},1===b.nodeType&&(n.cleanData(ob(b,!1)),b.innerHTML=a);b=0}catch(e){}}b&&this.empty().append(a)},null,a,arguments.length)},replaceWith:function(){var a=arguments[0];return this.domManip(arguments,function(b){a=this.parentNode,n.cleanData(ob(this)),a&&a.replaceChild(b,this)}),a&&(a.length||a.nodeType)?this:this.remove()},detach:function(a){return this.remove(a,!0)},domManip:function(a,b){a=e.apply([],a);var c,d,f,g,h,i,j=0,l=this.length,m=this,o=l-1,p=a[0],q=n.isFunction(p);if(q||l>1&&"string"==typeof p&&!k.checkClone&&eb.test(p))return this.each(function(c){var d=m.eq(c);q&&(a[0]=p.call(this,c,d.html())),d.domManip(a,b)});if(l&&(c=n.buildFragment(a,this[0].ownerDocument,!1,this),d=c.firstChild,1===c.childNodes.length&&(c=d),d)){for(f=n.map(ob(c,"script"),kb),g=f.length;l>j;j++)h=c,j!==o&&(h=n.clone(h,!0,!0),g&&n.merge(f,ob(h,"script"))),b.call(this[j],h,j);if(g)for(i=f[f.length-1].ownerDocument,n.map(f,lb),j=0;g>j;j++)h=f[j],fb.test(h.type||"")&&!L.access(h,"globalEval")&&n.contains(i,h)&&(h.src?n._evalUrl&&n._evalUrl(h.src):n.globalEval(h.textContent.replace(/^\s*<!(?:\[CDATA\[|--)|(?:\]\]|--)>\s*$/g,"")))}return this}}),n.each({appendTo:"append",prependTo:"prepend",insertBefore:"before",insertAfter:"after",replaceAll:"replaceWith"},function(a,b){n.fn[a]=function(a){for(var c,d=[],e=n(a),g=e.length-1,h=0;g>=h;h++)c=h===g?this:this.clone(!0),n(e[h])[b](c),f.apply(d,c.get());return this.pushStack(d)}});var qb,rb={},ub=/^margin/,vb=new RegExp("^("+Q+")(?!px)[a-z%]+$","i"),wb=function(a){return a.ownerDocument.defaultView.getComputedStyle(a,null)};!function(){function g(){f.style.cssText="-webkit-box-sizing:border-box;-moz-box-sizing:border-box;box-sizing:border-box;display:block;margin-top:1%;top:1%;border:1px;padding:1px;width:4px;position:absolute",f.innerHTML="",d.appendChild(e);var g=a.getComputedStyle(f,null);b="1%"!==g.top,c="4px"===g.width,d.removeChild(e)}var b,c,d=l.documentElement,e=l.createElement("div"),f=l.createElement("div");f.style&&(f.style.backgroundClip="content-box",f.cloneNode(!0).style.backgroundClip="",k.clearCloneStyle="content-box"===f.style.backgroundClip,e.style.cssText="border:0;width:0;height:0;top:0;left:-9999px;margin-top:1px;position:absolute",e.appendChild(f),a.getComputedStyle&&n.extend(k,{pixelPosition:function(){return g(),b},boxSizingReliable:function(){return null==c&&g(),c},reliableMarginRight:function(){var b,c=f.appendChild(l.createElement("div"));return c.style.cssText=f.style.cssText="-webkit-box-sizing:content-box;-moz-box-sizing:content-box;box-sizing:content-box;display:block;margin:0;border:0;padding:0",c.style.marginRight=c.style.width="0",f.style.width="1px",d.appendChild(e),b=!parseFloat(a.getComputedStyle(c,null).marginRight),d.removeChild(e),b}}))}(),n.swap=function(a,b,c,d){var e,f,g={};for(f in b)g[f]=a.style[f],a.style[f]=b[f];e=c.apply(a,d||[]);for(f in b)a.style[f]=g[f];return e};var zb=/^(none|table(?!-c[ea]).+)/,Ab=new RegExp("^("+Q+")(.*)$","i"),Bb=new RegExp("^([+-])=("+Q+")","i"),Cb={position:"absolute",visibility:"hidden",display:"block"},Db={letterSpacing:"0",fontWeight:"400"},Eb=["Webkit","O","Moz","ms"];n.extend({cssHooks:{opacity:{get:function(a,b){if(b){var c=xb(a,"opacity");return""===c?"1":c}}}},cssNumber:{columnCount:!0,fillOpacity:!0,flexGrow:!0,flexShrink:!0,fontWeight:!0,lineHeight:!0,opacity:!0,order:!0,orphans:!0,widows:!0,zIndex:!0,zoom:!0},cssProps:{float:"cssFloat"},style:function(a,b,c,d){if(a&&3!==a.nodeType&&8!==a.nodeType&&a.style){var e,f,g,h=n.camelCase(b),i=a.style;return b=n.cssProps[h]||(n.cssProps[h]=Fb(i,h)),g=n.cssHooks[b]||n.cssHooks[h],void 0===c?g&&"get"in g&&void 0!==(e=g.get(a,!1,d))?e:i[b]:(f=typeof c,"string"===f&&(e=Bb.exec(c))&&(c=(e[1]+1)*e[2]+parseFloat(n.css(a,b)),f="number"),void(null!=c&&c===c&&("number"!==f||n.cssNumber[h]||(c+="px"),k.clearCloneStyle||""!==c||0!==b.indexOf("background")||(i[b]="inherit"),g&&"set"in g&&void 0===(c=g.set(a,c,d))||(i[b]=c))))}},css:function(a,b,c,d){var e,f,g,h=n.camelCase(b);return b=n.cssProps[h]||(n.cssProps[h]=Fb(a.style,h)),g=n.cssHooks[b]||n.cssHooks[h],g&&"get"in g&&(e=g.get(a,!0,c)),void 0===e&&(e=xb(a,b,d)),"normal"===e&&b in Db&&(e=Db[b]),""===c||c?(f=parseFloat(e),!0===c||n.isNumeric(f)?f||0:e):e}}),n.each(["height","width"],function(a,b){n.cssHooks[b]={get:function(a,c,d){return c?zb.test(n.css(a,"display"))&&0===a.offsetWidth?n.swap(a,Cb,function(){return Ib(a,b,d)}):Ib(a,b,d):void 0},set:function(a,c,d){var e=d&&wb(a);return Gb(a,c,d?Hb(a,b,d,"border-box"===n.css(a,"boxSizing",!1,e),e):0)}}}),n.cssHooks.marginRight=yb(k.reliableMarginRight,function(a,b){return b?n.swap(a,{display:"inline-block"},xb,[a,"marginRight"]):void 0}),n.each({margin:"",padding:"",border:"Width"},function(a,b){n.cssHooks[a+b]={expand:function(c){for(var d=0,e={},f="string"==typeof c?c.split(" "):[c];4>d;d++)e[a+R[d]+b]=f[d]||f[d-2]||f[0];return e}},ub.test(a)||(n.cssHooks[a+b].set=Gb)}),n.fn.extend({css:function(a,b){return J(this,function(a,b,c){var d,e,f={},g=0;if(n.isArray(b)){for(d=wb(a),e=b.length;e>g;g++)f[b[g]]=n.css(a,b[g],!1,d);return f}return void 0!==c?n.style(a,b,c):n.css(a,b)},a,b,arguments.length>1)},show:function(){return Jb(this,!0)},hide:function(){return Jb(this)},toggle:function(a){return"boolean"==typeof a?a?this.show():this.hide():this.each(function(){S(this)?n(this).show():n(this).hide()})}}),n.Tween=Kb,Kb.prototype={constructor:Kb,init:function(a,b,c,d,e,f){this.elem=a,this.prop=c,this.easing=e||"swing",this.options=b,this.start=this.now=this.cur(),this.end=d,this.unit=f||(n.cssNumber[c]?"":"px")},cur:function(){var a=Kb.propHooks[this.prop];return a&&a.get?a.get(this):Kb.propHooks._default.get(this)},run:function(a){var b,c=Kb.propHooks[this.prop];return this.pos=b=this.options.duration?n.easing[this.easing](a,this.options.duration*a,0,1,this.options.duration):a,this.now=(this.end-this.start)*b+this.start,this.options.step&&this.options.step.call(this.elem,this.now,this),c&&c.set?c.set(this):Kb.propHooks._default.set(this),this}},Kb.prototype.init.prototype=Kb.prototype,Kb.propHooks={_default:{get:function(a){var b;return null==a.elem[a.prop]||a.elem.style&&null!=a.elem.style[a.prop]?(b=n.css(a.elem,a.prop,""),b&&"auto"!==b?b:0):a.elem[a.prop]},set:function(a){n.fx.step[a.prop]?n.fx.step[a.prop](a):a.elem.style&&(null!=a.elem.style[n.cssProps[a.prop]]||n.cssHooks[a.prop])?n.style(a.elem,a.prop,a.now+a.unit):a.elem[a.prop]=a.now}}},Kb.propHooks.scrollTop=Kb.propHooks.scrollLeft={set:function(a){a.elem.nodeType&&a.elem.parentNode&&(a.elem[a.prop]=a.now)}},n.easing={linear:function(a){return a},swing:function(a){return.5-Math.cos(a*Math.PI)/2}},n.fx=Kb.prototype.init,n.fx.step={};var Lb,Mb,Nb=/^(?:toggle|show|hide)$/,Ob=new RegExp("^(?:([+-])=|)("+Q+")([a-z%]*)$","i"),Pb=/queueHooks$/,Qb=[Vb],Rb={"*":[function(a,b){var c=this.createTween(a,b),d=c.cur(),e=Ob.exec(b),f=e&&e[3]||(n.cssNumber[a]?"":"px"),g=(n.cssNumber[a]||"px"!==f&&+d)&&Ob.exec(n.css(c.elem,a)),h=1,i=20;if(g&&g[3]!==f){f=f||g[3],e=e||[],g=+d||1;do{h=h||".5",g/=h,n.style(c.elem,a,g+f)}while(h!==(h=c.cur()/d)&&1!==h&&--i)}return e&&(g=c.start=+g||+d||0,c.unit=f,c.end=e[1]?g+(e[1]+1)*e[2]:+e[2]),c}]};n.Animation=n.extend(Xb,{tweener:function(a,b){n.isFunction(a)?(b=a,a=["*"]):a=a.split(" ");for(var c,d=0,e=a.length;e>d;d++)c=a[d],Rb[c]=Rb[c]||[],Rb[c].unshift(b)},prefilter:function(a,b){b?Qb.unshift(a):Qb.push(a)}}),n.speed=function(a,b,c){var d=a&&"object"==typeof a?n.extend({},a):{complete:c||!c&&b||n.isFunction(a)&&a,duration:a,easing:c&&b||b&&!n.isFunction(b)&&b};return d.duration=n.fx.off?0:"number"==typeof d.duration?d.duration:d.duration in n.fx.speeds?n.fx.speeds[d.duration]:n.fx.speeds._default,(null==d.queue||!0===d.queue)&&(d.queue="fx"),d.old=d.complete,d.complete=function(){n.isFunction(d.old)&&d.old.call(this),d.queue&&n.dequeue(this,d.queue)},d},n.fn.extend({fadeTo:function(a,b,c,d){return this.filter(S).css("opacity",0).show().end().animate({opacity:b},a,c,d)},animate:function(a,b,c,d){var e=n.isEmptyObject(a),f=n.speed(b,c,d),g=function(){var b=Xb(this,n.extend({},a),f);(e||L.get(this,"finish"))&&b.stop(!0)};return g.finish=g,e||!1===f.queue?this.each(g):this.queue(f.queue,g)},stop:function(a,b,c){var d=function(a){var b=a.stop;delete a.stop,b(c)};return"string"!=typeof a&&(c=b,b=a,a=void 0),b&&!1!==a&&this.queue(a||"fx",[]),this.each(function(){var b=!0,e=null!=a&&a+"queueHooks",f=n.timers,g=L.get(this);if(e)g[e]&&g[e].stop&&d(g[e]);else for(e in g)g[e]&&g[e].stop&&Pb.test(e)&&d(g[e]);for(e=f.length;e--;)f[e].elem!==this||null!=a&&f[e].queue!==a||(f[e].anim.stop(c),b=!1,f.splice(e,1));(b||!c)&&n.dequeue(this,a)})},finish:function(a){return!1!==a&&(a=a||"fx"),this.each(function(){var b,c=L.get(this),d=c[a+"queue"],e=c[a+"queueHooks"],f=n.timers,g=d?d.length:0;for(c.finish=!0,n.queue(this,a,[]),e&&e.stop&&e.stop.call(this,!0),b=f.length;b--;)f[b].elem===this&&f[b].queue===a&&(f[b].anim.stop(!0),f.splice(b,1));for(b=0;g>b;b++)d[b]&&d[b].finish&&d[b].finish.call(this);delete c.finish})}}),n.each(["toggle","show","hide"],function(a,b){var c=n.fn[b];n.fn[b]=function(a,d,e){
return null==a||"boolean"==typeof a?c.apply(this,arguments):this.animate(Tb(b,!0),a,d,e)}}),n.each({slideDown:Tb("show"),slideUp:Tb("hide"),slideToggle:Tb("toggle"),fadeIn:{opacity:"show"},fadeOut:{opacity:"hide"},fadeToggle:{opacity:"toggle"}},function(a,b){n.fn[a]=function(a,c,d){return this.animate(b,a,c,d)}}),n.timers=[],n.fx.tick=function(){var a,b=0,c=n.timers;for(Lb=n.now();b<c.length;b++)(a=c[b])()||c[b]!==a||c.splice(b--,1);c.length||n.fx.stop(),Lb=void 0},n.fx.timer=function(a){n.timers.push(a),a()?n.fx.start():n.timers.pop()},n.fx.interval=13,n.fx.start=function(){Mb||(Mb=setInterval(n.fx.tick,n.fx.interval))},n.fx.stop=function(){clearInterval(Mb),Mb=null},n.fx.speeds={slow:600,fast:200,_default:400},n.fn.delay=function(a,b){return a=n.fx?n.fx.speeds[a]||a:a,b=b||"fx",this.queue(b,function(b,c){var d=setTimeout(b,a);c.stop=function(){clearTimeout(d)}})},function(){var a=l.createElement("input"),b=l.createElement("select"),c=b.appendChild(l.createElement("option"));a.type="checkbox",k.checkOn=""!==a.value,k.optSelected=c.selected,b.disabled=!0,k.optDisabled=!c.disabled,a=l.createElement("input"),a.value="t",a.type="radio",k.radioValue="t"===a.value}();var Zb,$b=n.expr.attrHandle;n.fn.extend({attr:function(a,b){return J(this,n.attr,a,b,arguments.length>1)},removeAttr:function(a){return this.each(function(){n.removeAttr(this,a)})}}),n.extend({attr:function(a,b,c){var d,e,f=a.nodeType;if(a&&3!==f&&8!==f&&2!==f)return typeof a.getAttribute===U?n.prop(a,b,c):(1===f&&n.isXMLDoc(a)||(b=b.toLowerCase(),d=n.attrHooks[b]||(n.expr.match.bool.test(b)?Zb:void 0)),void 0===c?d&&"get"in d&&null!==(e=d.get(a,b))?e:(e=n.find.attr(a,b),null==e?void 0:e):null!==c?d&&"set"in d&&void 0!==(e=d.set(a,c,b))?e:(a.setAttribute(b,c+""),c):void n.removeAttr(a,b))},removeAttr:function(a,b){var c,d,e=0,f=b&&b.match(E);if(f&&1===a.nodeType)for(;c=f[e++];)d=n.propFix[c]||c,n.expr.match.bool.test(c)&&(a[d]=!1),a.removeAttribute(c)},attrHooks:{type:{set:function(a,b){if(!k.radioValue&&"radio"===b&&n.nodeName(a,"input")){var c=a.value;return a.setAttribute("type",b),c&&(a.value=c),b}}}}}),Zb={set:function(a,b,c){return!1===b?n.removeAttr(a,c):a.setAttribute(c,c),c}},n.each(n.expr.match.bool.source.match(/\w+/g),function(a,b){var c=$b[b]||n.find.attr;$b[b]=function(a,b,d){var e,f;return d||(f=$b[b],$b[b]=e,e=null!=c(a,b,d)?b.toLowerCase():null,$b[b]=f),e}});var _b=/^(?:input|select|textarea|button)$/i;n.fn.extend({prop:function(a,b){return J(this,n.prop,a,b,arguments.length>1)},removeProp:function(a){return this.each(function(){delete this[n.propFix[a]||a]})}}),n.extend({propFix:{for:"htmlFor",class:"className"},prop:function(a,b,c){var d,e,f,g=a.nodeType;if(a&&3!==g&&8!==g&&2!==g)return f=1!==g||!n.isXMLDoc(a),f&&(b=n.propFix[b]||b,e=n.propHooks[b]),void 0!==c?e&&"set"in e&&void 0!==(d=e.set(a,c,b))?d:a[b]=c:e&&"get"in e&&null!==(d=e.get(a,b))?d:a[b]},propHooks:{tabIndex:{get:function(a){return a.hasAttribute("tabindex")||_b.test(a.nodeName)||a.href?a.tabIndex:-1}}}}),k.optSelected||(n.propHooks.selected={get:function(a){var b=a.parentNode;return b&&b.parentNode&&b.parentNode.selectedIndex,null}}),n.each(["tabIndex","readOnly","maxLength","cellSpacing","cellPadding","rowSpan","colSpan","useMap","frameBorder","contentEditable"],function(){n.propFix[this.toLowerCase()]=this});var ac=/[\t\r\n\f]/g;n.fn.extend({addClass:function(a){var b,c,d,e,f,g,h="string"==typeof a&&a,i=0,j=this.length;if(n.isFunction(a))return this.each(function(b){n(this).addClass(a.call(this,b,this.className))});if(h)for(b=(a||"").match(E)||[];j>i;i++)if(c=this[i],d=1===c.nodeType&&(c.className?(" "+c.className+" ").replace(ac," "):" ")){for(f=0;e=b[f++];)d.indexOf(" "+e+" ")<0&&(d+=e+" ");g=n.trim(d),c.className!==g&&(c.className=g)}return this},removeClass:function(a){var b,c,d,e,f,g,h=0===arguments.length||"string"==typeof a&&a,i=0,j=this.length;if(n.isFunction(a))return this.each(function(b){n(this).removeClass(a.call(this,b,this.className))});if(h)for(b=(a||"").match(E)||[];j>i;i++)if(c=this[i],d=1===c.nodeType&&(c.className?(" "+c.className+" ").replace(ac," "):"")){for(f=0;e=b[f++];)for(;d.indexOf(" "+e+" ")>=0;)d=d.replace(" "+e+" "," ");g=a?n.trim(d):"",c.className!==g&&(c.className=g)}return this},toggleClass:function(a,b){var c=typeof a;return"boolean"==typeof b&&"string"===c?b?this.addClass(a):this.removeClass(a):this.each(n.isFunction(a)?function(c){n(this).toggleClass(a.call(this,c,this.className,b),b)}:function(){if("string"===c)for(var b,d=0,e=n(this),f=a.match(E)||[];b=f[d++];)e.hasClass(b)?e.removeClass(b):e.addClass(b);else(c===U||"boolean"===c)&&(this.className&&L.set(this,"__className__",this.className),this.className=this.className||!1===a?"":L.get(this,"__className__")||"")})},hasClass:function(a){for(var b=" "+a+" ",c=0,d=this.length;d>c;c++)if(1===this[c].nodeType&&(" "+this[c].className+" ").replace(ac," ").indexOf(b)>=0)return!0;return!1}});n.fn.extend({val:function(a){var b,c,d,e=this[0];return arguments.length?(d=n.isFunction(a),this.each(function(c){var e;1===this.nodeType&&(e=d?a.call(this,c,n(this).val()):a,null==e?e="":"number"==typeof e?e+="":n.isArray(e)&&(e=n.map(e,function(a){return null==a?"":a+""})),(b=n.valHooks[this.type]||n.valHooks[this.nodeName.toLowerCase()])&&"set"in b&&void 0!==b.set(this,e,"value")||(this.value=e))})):e?(b=n.valHooks[e.type]||n.valHooks[e.nodeName.toLowerCase()],b&&"get"in b&&void 0!==(c=b.get(e,"value"))?c:(c=e.value,"string"==typeof c?c.replace(/\r/g,""):null==c?"":c)):void 0}}),n.extend({valHooks:{option:{get:function(a){var b=n.find.attr(a,"value");return null!=b?b:n.trim(n.text(a))}},select:{get:function(a){for(var b,c,d=a.options,e=a.selectedIndex,f="select-one"===a.type||0>e,g=f?null:[],h=f?e+1:d.length,i=0>e?h:f?e:0;h>i;i++)if(c=d[i],!(!c.selected&&i!==e||(k.optDisabled?c.disabled:null!==c.getAttribute("disabled"))||c.parentNode.disabled&&n.nodeName(c.parentNode,"optgroup"))){if(b=n(c).val(),f)return b;g.push(b)}return g},set:function(a,b){for(var c,d,e=a.options,f=n.makeArray(b),g=e.length;g--;)d=e[g],(d.selected=n.inArray(d.value,f)>=0)&&(c=!0);return c||(a.selectedIndex=-1),f}}}}),n.each(["radio","checkbox"],function(){n.valHooks[this]={set:function(a,b){return n.isArray(b)?a.checked=n.inArray(n(a).val(),b)>=0:void 0}},k.checkOn||(n.valHooks[this].get=function(a){return null===a.getAttribute("value")?"on":a.value})}),n.each("blur focus focusin focusout load resize scroll unload click dblclick mousedown mouseup mousemove mouseover mouseout mouseenter mouseleave change select submit keydown keypress keyup error contextmenu".split(" "),function(a,b){n.fn[b]=function(a,c){return arguments.length>0?this.on(b,null,a,c):this.trigger(b)}}),n.fn.extend({hover:function(a,b){return this.mouseenter(a).mouseleave(b||a)},bind:function(a,b,c){return this.on(a,null,b,c)},unbind:function(a,b){return this.off(a,null,b)},delegate:function(a,b,c,d){return this.on(b,a,c,d)},undelegate:function(a,b,c){return 1===arguments.length?this.off(a,"**"):this.off(b,a||"**",c)}});var cc=n.now(),dc=/\?/;n.parseJSON=function(a){return JSON.parse(a+"")},n.parseXML=function(a){var b,c;if(!a||"string"!=typeof a)return null;try{c=new DOMParser,b=c.parseFromString(a,"text/xml")}catch(d){b=void 0}return(!b||b.getElementsByTagName("parsererror").length)&&n.error("Invalid XML: "+a),b};var ec,fc,hc=/([?&])_=[^&]*/,ic=/^(.*?):[ \t]*([^\r\n]*)$/gm,jc=/^(?:about|app|app-storage|.+-extension|file|res|widget):$/,kc=/^(?:GET|HEAD)$/,mc=/^([\w.+-]+:)(?:\/\/(?:[^\/?#]*@|)([^\/?#:]*)(?::(\d+)|)|)/,nc={},oc={},pc="*/".concat("*");try{fc=location.href}catch(qc){fc=l.createElement("a"),fc.href="",fc=fc.href}ec=mc.exec(fc.toLowerCase())||[],n.extend({active:0,lastModified:{},etag:{},ajaxSettings:{url:fc,type:"GET",isLocal:jc.test(ec[1]),global:!0,processData:!0,async:!0,contentType:"application/x-www-form-urlencoded; charset=UTF-8",accepts:{"*":pc,text:"text/plain",html:"text/html",xml:"application/xml, text/xml",json:"application/json, text/javascript"},contents:{xml:/xml/,html:/html/,json:/json/},responseFields:{xml:"responseXML",text:"responseText",json:"responseJSON"},converters:{"* text":String,"text html":!0,"text json":n.parseJSON,"text xml":n.parseXML},flatOptions:{url:!0,context:!0}},ajaxSetup:function(a,b){return b?tc(tc(a,n.ajaxSettings),b):tc(n.ajaxSettings,a)},ajaxPrefilter:rc(nc),ajaxTransport:rc(oc),ajax:function(a,b){function x(a,b,f,h){var j,r,s,u,w,x=b;2!==t&&(t=2,g&&clearTimeout(g),c=void 0,e=h||"",v.readyState=a>0?4:0,j=a>=200&&300>a||304===a,f&&(u=uc(k,v,f)),u=vc(k,u,v,j),j?(k.ifModified&&(w=v.getResponseHeader("Last-Modified"),w&&(n.lastModified[d]=w),(w=v.getResponseHeader("etag"))&&(n.etag[d]=w)),204===a||"HEAD"===k.type?x="nocontent":304===a?x="notmodified":(x=u.loadingState,r=u.data,s=u.error,j=!s)):(s=x,(a||!x)&&(x="error",0>a&&(a=0))),v.status=a,v.statusText=(b||x)+"",j?o.resolveWith(l,[r,x,v]):o.rejectWith(l,[v,x,s]),v.statusCode(q),q=void 0,i&&m.trigger(j?"ajaxSuccess":"ajaxError",[v,k,j?r:s]),p.fireWith(l,[v,x]),i&&(m.trigger("ajaxComplete",[v,k]),--n.active||n.event.trigger("ajaxStop")))}"object"==typeof a&&(b=a,a=void 0),b=b||{};var c,d,e,f,g,h,i,j,k=n.ajaxSetup({},b),l=k.context||k,m=k.context&&(l.nodeType||l.jquery)?n(l):n.event,o=n.Deferred(),p=n.Callbacks("once memory"),q=k.statusCode||{},r={},s={},t=0,u="canceled",v={readyState:0,getResponseHeader:function(a){var b;if(2===t){if(!f)for(f={};b=ic.exec(e);)f[b[1].toLowerCase()]=b[2];b=f[a.toLowerCase()]}return null==b?null:b},getAllResponseHeaders:function(){return 2===t?e:null},setRequestHeader:function(a,b){var c=a.toLowerCase();return t||(a=s[c]=s[c]||a,r[a]=b),this},overrideMimeType:function(a){return t||(k.mimeType=a),this},statusCode:function(a){var b;if(a)if(2>t)for(b in a)q[b]=[q[b],a[b]];else v.always(a[v.status]);return this},abort:function(a){var b=a||u;return c&&c.abort(b),x(0,b),this}};if(o.promise(v).complete=p.add,v.success=v.done,v.error=v.fail,k.url=((a||k.url||fc)+"").replace(/#.*$/,"").replace(/^\/\//,ec[1]+"//"),k.type=b.method||b.type||k.method||k.type,k.dataTypes=n.trim(k.dataType||"*").toLowerCase().match(E)||[""],null==k.crossDomain&&(h=mc.exec(k.url.toLowerCase()),k.crossDomain=!(!h||h[1]===ec[1]&&h[2]===ec[2]&&(h[3]||("http:"===h[1]?"80":"443"))===(ec[3]||("http:"===ec[1]?"80":"443")))),k.data&&k.processData&&"string"!=typeof k.data&&(k.data=n.param(k.data,k.traditional)),sc(nc,k,b,v),2===t)return v;i=k.global,i&&0==n.active++&&n.event.trigger("ajaxStart"),k.type=k.type.toUpperCase(),k.hasContent=!kc.test(k.type),d=k.url,k.hasContent||(k.data&&(d=k.url+=(dc.test(d)?"&":"?")+k.data,delete k.data),!1===k.cache&&(k.url=hc.test(d)?d.replace(hc,"$1_="+cc++):d+(dc.test(d)?"&":"?")+"_="+cc++)),k.ifModified&&(n.lastModified[d]&&v.setRequestHeader("If-Modified-Since",n.lastModified[d]),n.etag[d]&&v.setRequestHeader("If-None-Match",n.etag[d])),(k.data&&k.hasContent&&!1!==k.contentType||b.contentType)&&v.setRequestHeader("Content-Type",k.contentType),v.setRequestHeader("Accept",k.dataTypes[0]&&k.accepts[k.dataTypes[0]]?k.accepts[k.dataTypes[0]]+("*"!==k.dataTypes[0]?", "+pc+"; q=0.01":""):k.accepts["*"]);for(j in k.headers)v.setRequestHeader(j,k.headers[j]);if(k.beforeSend&&(!1===k.beforeSend.call(l,v,k)||2===t))return v.abort();u="abort";for(j in{success:1,error:1,complete:1})v[j](k[j]);if(c=sc(oc,k,b,v)){v.readyState=1,i&&m.trigger("ajaxSend",[v,k]),k.async&&k.timeout>0&&(g=setTimeout(function(){v.abort("timeout")},k.timeout));try{t=1,c.send(r,x)}catch(w){if(!(2>t))throw w;x(-1,w)}}else x(-1,"No Transport");return v},getJSON:function(a,b,c){return n.get(a,b,c,"json")},getScript:function(a,b){return n.get(a,void 0,b,"script")}}),n.each(["get","post"],function(a,b){n[b]=function(a,c,d,e){return n.isFunction(c)&&(e=e||d,d=c,c=void 0),n.ajax({url:a,type:b,dataType:e,data:c,success:d})}}),n.each(["ajaxStart","ajaxStop","ajaxComplete","ajaxError","ajaxSuccess","ajaxSend"],function(a,b){n.fn[b]=function(a){return this.on(b,a)}}),n._evalUrl=function(a){return n.ajax({url:a,type:"GET",dataType:"script",async:!1,global:!1,throws:!0})},n.fn.extend({wrapAll:function(a){var b;return n.isFunction(a)?this.each(function(b){n(this).wrapAll(a.call(this,b))}):(this[0]&&(b=n(a,this[0].ownerDocument).eq(0).clone(!0),this[0].parentNode&&b.insertBefore(this[0]),b.map(function(){for(var a=this;a.firstElementChild;)a=a.firstElementChild;return a}).append(this)),this)},wrapInner:function(a){return this.each(n.isFunction(a)?function(b){n(this).wrapInner(a.call(this,b))}:function(){var b=n(this),c=b.contents();c.length?c.wrapAll(a):b.append(a)})},wrap:function(a){var b=n.isFunction(a);return this.each(function(c){n(this).wrapAll(b?a.call(this,c):a)})},unwrap:function(){return this.parent().each(function(){n.nodeName(this,"body")||n(this).replaceWith(this.childNodes)}).end()}}),n.expr.filters.hidden=function(a){return a.offsetWidth<=0&&a.offsetHeight<=0},n.expr.filters.visible=function(a){return!n.expr.filters.hidden(a)};var xc=/\[\]$/,zc=/^(?:submit|button|image|reset|file)$/i,Ac=/^(?:input|select|textarea|keygen)/i;n.param=function(a,b){var c,d=[],e=function(a,b){b=n.isFunction(b)?b():null==b?"":b,d[d.length]=encodeURIComponent(a)+"="+encodeURIComponent(b)};if(void 0===b&&(b=n.ajaxSettings&&n.ajaxSettings.traditional),n.isArray(a)||a.jquery&&!n.isPlainObject(a))n.each(a,function(){e(this.name,this.value)});else for(c in a)Bc(c,a[c],b,e);return d.join("&").replace(/%20/g,"+")},n.fn.extend({serialize:function(){return n.param(this.serializeArray())},serializeArray:function(){return this.map(function(){var a=n.prop(this,"elements");return a?n.makeArray(a):this}).filter(function(){var a=this.type;return this.name&&!n(this).is(":disabled")&&Ac.test(this.nodeName)&&!zc.test(a)&&(this.checked||!T.test(a))}).map(function(a,b){var c=n(this).val();return null==c?null:n.isArray(c)?n.map(c,function(a){return{name:b.name,value:a.replace(/\r?\n/g,"\r\n")}}):{name:b.name,value:c.replace(/\r?\n/g,"\r\n")}}).get()}}),n.ajaxSettings.xhr=function(){try{return new XMLHttpRequest}catch(a){}};var Cc=0,Dc={},Ec={0:200,1223:204},Fc=n.ajaxSettings.xhr();a.ActiveXObject&&n(a).on("unload",function(){for(var a in Dc)Dc[a]()}),k.cors=!!Fc&&"withCredentials"in Fc,k.ajax=Fc=!!Fc,n.ajaxTransport(function(a){var b;return k.cors||Fc&&!a.crossDomain?{send:function(c,d){var e,f=a.xhr(),g=++Cc;if(f.open(a.type,a.url,a.async,a.username,a.password),a.xhrFields)for(e in a.xhrFields)f[e]=a.xhrFields[e];a.mimeType&&f.overrideMimeType&&f.overrideMimeType(a.mimeType),a.crossDomain||c["X-Requested-With"]||(c["X-Requested-With"]="XMLHttpRequest");for(e in c)f.setRequestHeader(e,c[e]);b=function(a){return function(){b&&(delete Dc[g],b=f.onload=f.onerror=null,"abort"===a?f.abort():"error"===a?d(f.status,f.statusText):d(Ec[f.status]||f.status,f.statusText,"string"==typeof f.responseText?{text:f.responseText}:void 0,f.getAllResponseHeaders()))}},f.onload=b(),f.onerror=b("error"),b=Dc[g]=b("abort");try{f.send(a.hasContent&&a.data||null)}catch(h){if(b)throw h}},abort:function(){b&&b()}}:void 0}),n.ajaxSetup({accepts:{script:"text/javascript, application/javascript, application/ecmascript, application/x-ecmascript"},contents:{script:/(?:java|ecma)script/},converters:{"text script":function(a){return n.globalEval(a),a}}}),n.ajaxPrefilter("script",function(a){void 0===a.cache&&(a.cache=!1),a.crossDomain&&(a.type="GET")}),n.ajaxTransport("script",function(a){if(a.crossDomain){var b,c;return{send:function(d,e){b=n("<script>").prop({async:!0,charset:a.scriptCharset,src:a.url}).on("load error",c=function(a){b.remove(),c=null,a&&e("error"===a.type?404:200,a.type)}),l.head.appendChild(b[0])},abort:function(){c&&c()}}}});var Gc=[],Hc=/(=)\?(?=&|$)|\?\?/;n.ajaxSetup({jsonp:"callback",jsonpCallback:function(){var a=Gc.pop()||n.expando+"_"+cc++;return this[a]=!0,a}}),n.ajaxPrefilter("json jsonp",function(b,c,d){var e,f,g,h=!1!==b.jsonp&&(Hc.test(b.url)?"url":"string"==typeof b.data&&!(b.contentType||"").indexOf("application/x-www-form-urlencoded")&&Hc.test(b.data)&&"data");return h||"jsonp"===b.dataTypes[0]?(e=b.jsonpCallback=n.isFunction(b.jsonpCallback)?b.jsonpCallback():b.jsonpCallback,h?b[h]=b[h].replace(Hc,"$1"+e):!1!==b.jsonp&&(b.url+=(dc.test(b.url)?"&":"?")+b.jsonp+"="+e),b.converters["script json"]=function(){return g||n.error(e+" was not called"),g[0]},b.dataTypes[0]="json",f=a[e],a[e]=function(){g=arguments},d.always(function(){a[e]=f,b[e]&&(b.jsonpCallback=c.jsonpCallback,Gc.push(e)),g&&n.isFunction(f)&&f(g[0]),g=f=void 0}),"script"):void 0}),n.parseHTML=function(a,b,c){if(!a||"string"!=typeof a)return null;"boolean"==typeof b&&(c=b,b=!1),b=b||l;var d=v.exec(a),e=!c&&[];return d?[b.createElement(d[1])]:(d=n.buildFragment([a],b,e),e&&e.length&&n(e).remove(),n.merge([],d.childNodes))};var Ic=n.fn.load;n.fn.load=function(a,b,c){if("string"!=typeof a&&Ic)return Ic.apply(this,arguments);var d,e,f,g=this,h=a.indexOf(" ");return h>=0&&(d=n.trim(a.slice(h)),a=a.slice(0,h)),n.isFunction(b)?(c=b,b=void 0):b&&"object"==typeof b&&(e="POST"),g.length>0&&n.ajax({url:a,type:e,dataType:"html",data:b}).done(function(a){f=arguments,g.html(d?n("<div>").append(n.parseHTML(a)).find(d):a)}).complete(c&&function(a,b){g.each(c,f||[a.responseText,b,a])}),this},n.expr.filters.animated=function(a){return n.grep(n.timers,function(b){return a===b.elem}).length};var Jc=a.document.documentElement;n.offset={setOffset:function(a,b,c){var d,e,f,g,h,i,j,k=n.css(a,"position"),l=n(a),m={};"static"===k&&(a.style.position="relative"),h=l.offset(),f=n.css(a,"top"),i=n.css(a,"left"),j=("absolute"===k||"fixed"===k)&&(f+i).indexOf("auto")>-1,j?(d=l.position(),g=d.top,e=d.left):(g=parseFloat(f)||0,e=parseFloat(i)||0),n.isFunction(b)&&(b=b.call(a,c,h)),null!=b.top&&(m.top=b.top-h.top+g),null!=b.left&&(m.left=b.left-h.left+e),"using"in b?b.using.call(a,m):l.css(m)}},n.fn.extend({offset:function(a){if(arguments.length)return void 0===a?this:this.each(function(b){n.offset.setOffset(this,a,b)});var b,c,d=this[0],e={top:0,left:0},f=d&&d.ownerDocument;return f?(b=f.documentElement,n.contains(b,d)?(typeof d.getBoundingClientRect!==U&&(e=d.getBoundingClientRect()),c=Kc(f),{top:e.top+c.pageYOffset-b.clientTop,left:e.left+c.pageXOffset-b.clientLeft}):e):void 0},position:function(){if(this[0]){var a,b,c=this[0],d={top:0,left:0};return"fixed"===n.css(c,"position")?b=c.getBoundingClientRect():(a=this.offsetParent(),b=this.offset(),n.nodeName(a[0],"html")||(d=a.offset()),d.top+=n.css(a[0],"borderTopWidth",!0),d.left+=n.css(a[0],"borderLeftWidth",!0)),{top:b.top-d.top-n.css(c,"marginTop",!0),left:b.left-d.left-n.css(c,"marginLeft",!0)}}},offsetParent:function(){return this.map(function(){for(var a=this.offsetParent||Jc;a&&!n.nodeName(a,"html")&&"static"===n.css(a,"position");)a=a.offsetParent;return a||Jc})}}),n.each({scrollLeft:"pageXOffset",scrollTop:"pageYOffset"},function(b,c){var d="pageYOffset"===c;n.fn[b]=function(e){return J(this,function(b,e,f){var g=Kc(b);return void 0===f?g?g[c]:b[e]:void(g?g.scrollTo(d?a.pageXOffset:f,d?f:a.pageYOffset):b[e]=f)},b,e,arguments.length,null)}}),n.each(["top","left"],function(a,b){n.cssHooks[b]=yb(k.pixelPosition,function(a,c){return c?(c=xb(a,b),vb.test(c)?n(a).position()[b]+"px":c):void 0})}),n.each({Height:"height",Width:"width"},function(a,b){n.each({padding:"inner"+a,content:b,"":"outer"+a},function(c,d){n.fn[d]=function(d,e){var f=arguments.length&&(c||"boolean"!=typeof d),g=c||(!0===d||!0===e?"margin":"border");return J(this,function(b,c,d){var e;return n.isWindow(b)?b.document.documentElement["client"+a]:9===b.nodeType?(e=b.documentElement,Math.max(b.body["scroll"+a],e["scroll"+a],b.body["offset"+a],e["offset"+a],e["client"+a])):void 0===d?n.css(b,c,g):n.style(b,c,d,g)},b,f?d:void 0,f,null)}})}),n.fn.size=function(){return this.length},n.fn.andSelf=n.fn.addBack,"function"==typeof define&&define.amd&&define("jquery",[],function(){return n});var Lc=a.jQuery,Mc=a.$;return n.noConflict=function(b){return a.$===n&&(a.$=Mc),b&&a.jQuery===n&&(a.jQuery=Lc),n},typeof b===U&&(a.jQuery=a.$=n),n}),function(){var n=this,t=n._,r={},e=Array.prototype,u=Object.prototype,i=Function.prototype,a=e.push,o=e.slice,c=e.concat,l=u.toString,f=u.hasOwnProperty,s=e.forEach,p=e.map,h=e.reduce,v=e.reduceRight,g=e.filter,d=e.every,m=e.some,y=e.indexOf,b=e.lastIndexOf,x=Array.isArray,w=Object.keys,_=i.bind,j=function(n){return n instanceof j?n:this instanceof j?void(this._wrapped=n):new j(n)};"undefined"!=typeof exports?("undefined"!=typeof module&&module.exports&&(exports=module.exports=j),exports._=j):n._=j,j.VERSION="1.6.0";var A=j.each=j.forEach=function(n,t,e){if(null==n)return n;if(s&&n.forEach===s)n.forEach(t,e);else if(n.length===+n.length){for(var u=0,i=n.length;i>u;u++)if(t.call(e,n[u],u,n)===r)return}else for(var a=j.keys(n),u=0,i=a.length;i>u;u++)if(t.call(e,n[a[u]],a[u],n)===r)return;return n};j.map=j.collect=function(n,t,r){var e=[];return null==n?e:p&&n.map===p?n.map(t,r):(A(n,function(n,u,i){e.push(t.call(r,n,u,i))}),e)};var O="Reduce of empty array with no initial value";j.reduce=j.foldl=j.inject=function(n,t,r,e){var u=arguments.length>2;if(null==n&&(n=[]),h&&n.reduce===h)return e&&(t=j.bind(t,e)),u?n.reduce(t,r):n.reduce(t);if(A(n,function(n,i,a){u?r=t.call(e,r,n,i,a):(r=n,u=!0)}),!u)throw new TypeError(O);return r},j.reduceRight=j.foldr=function(n,t,r,e){var u=arguments.length>2;if(null==n&&(n=[]),v&&n.reduceRight===v)return e&&(t=j.bind(t,e)),u?n.reduceRight(t,r):n.reduceRight(t);var i=n.length;if(i!==+i){var a=j.keys(n);i=a.length}if(A(n,function(o,c,l){c=a?a[--i]:--i,u?r=t.call(e,r,n[c],c,l):(r=n[c],u=!0)}),!u)throw new TypeError(O);return r},j.find=j.detect=function(n,t,r){var e;return k(n,function(n,u,i){return t.call(r,n,u,i)?(e=n,!0):void 0}),e},j.filter=j.select=function(n,t,r){var e=[];return null==n?e:g&&n.filter===g?n.filter(t,r):(A(n,function(n,u,i){t.call(r,n,u,i)&&e.push(n)}),e)},j.reject=function(n,t,r){return j.filter(n,function(n,e,u){return!t.call(r,n,e,u)},r)},j.every=j.all=function(n,t,e){t||(t=j.identity);var u=!0;return null==n?u:d&&n.every===d?n.every(t,e):(A(n,function(n,i,a){return(u=u&&t.call(e,n,i,a))?void 0:r}),!!u)};var k=j.some=j.any=function(n,t,e){t||(t=j.identity);var u=!1;return null==n?u:m&&n.some===m?n.some(t,e):(A(n,function(n,i,a){return u||(u=t.call(e,n,i,a))?r:void 0}),!!u)};j.contains=j.include=function(n,t){return null!=n&&(y&&n.indexOf===y?-1!=n.indexOf(t):k(n,function(n){return n===t}))},j.invoke=function(n,t){var r=o.call(arguments,2),e=j.isFunction(t);return j.map(n,function(n){return(e?t:n[t]).apply(n,r)})},j.pluck=function(n,t){return j.map(n,j.property(t))},j.where=function(n,t){return j.filter(n,j.matches(t))},j.findWhere=function(n,t){return j.find(n,j.matches(t))},j.max=function(n,t,r){if(!t&&j.isArray(n)&&n[0]===+n[0]&&n.length<65535)return Math.max.apply(Math,n);var e=-1/0,u=-1/0;return A(n,function(n,i,a){var o=t?t.call(r,n,i,a):n;o>u&&(e=n,u=o)}),e},j.min=function(n,t,r){if(!t&&j.isArray(n)&&n[0]===+n[0]&&n.length<65535)return Math.min.apply(Math,n);var e=1/0,u=1/0;return A(n,function(n,i,a){var o=t?t.call(r,n,i,a):n;u>o&&(e=n,u=o)}),e},j.shuffle=function(n){var t,r=0,e=[];return A(n,function(n){t=j.random(r++),e[r-1]=e[t],e[t]=n}),e},j.sample=function(n,t,r){return null==t||r?(n.length!==+n.length&&(n=j.values(n)),n[j.random(n.length-1)]):j.shuffle(n).slice(0,Math.max(0,t))};var E=function(n){return null==n?j.identity:j.isFunction(n)?n:j.property(n)};j.sortBy=function(n,t,r){return t=E(t),j.pluck(j.map(n,function(n,e,u){return{value:n,index:e,criteria:t.call(r,n,e,u)}}).sort(function(n,t){var r=n.criteria,e=t.criteria;if(r!==e){if(r>e||void 0===r)return 1;if(e>r||void 0===e)return-1}return n.index-t.index}),"value")};var F=function(n){return function(t,r,e){var u={};return r=E(r),A(t,function(i,a){var o=r.call(e,i,a,t);n(u,o,i)}),u}};j.groupBy=F(function(n,t,r){j.has(n,t)?n[t].push(r):n[t]=[r]}),j.indexBy=F(function(n,t,r){n[t]=r}),j.countBy=F(function(n,t){j.has(n,t)?n[t]++:n[t]=1}),j.sortedIndex=function(n,t,r,e){r=E(r);for(var u=r.call(e,t),i=0,a=n.length;a>i;){var o=i+a>>>1;r.call(e,n[o])<u?i=o+1:a=o}return i},j.toArray=function(n){return n?j.isArray(n)?o.call(n):n.length===+n.length?j.map(n,j.identity):j.values(n):[]},j.size=function(n){return null==n?0:n.length===+n.length?n.length:j.keys(n).length},j.first=j.head=j.take=function(n,t,r){return null==n?void 0:null==t||r?n[0]:0>t?[]:o.call(n,0,t)},j.initial=function(n,t,r){return o.call(n,0,n.length-(null==t||r?1:t))},j.last=function(n,t,r){return null==n?void 0:null==t||r?n[n.length-1]:o.call(n,Math.max(n.length-t,0))},j.rest=j.tail=j.drop=function(n,t,r){return o.call(n,null==t||r?1:t)},j.compact=function(n){return j.filter(n,j.identity)};var M=function(n,t,r){return t&&j.every(n,j.isArray)?c.apply(r,n):(A(n,function(n){j.isArray(n)||j.isArguments(n)?t?a.apply(r,n):M(n,t,r):r.push(n)}),r)};j.flatten=function(n,t){return M(n,t,[])},j.without=function(n){return j.difference(n,o.call(arguments,1))},j.partition=function(n,t){var r=[],e=[];return A(n,function(n){(t(n)?r:e).push(n)}),[r,e]},j.uniq=j.unique=function(n,t,r,e){j.isFunction(t)&&(e=r,r=t,t=!1);var u=r?j.map(n,r,e):n,i=[],a=[];return A(u,function(r,e){(t?e&&a[a.length-1]===r:j.contains(a,r))||(a.push(r),i.push(n[e]))}),i},j.union=function(){return j.uniq(j.flatten(arguments,!0))},j.intersection=function(n){var t=o.call(arguments,1);return j.filter(j.uniq(n),function(n){return j.every(t,function(t){return j.contains(t,n)})})},j.difference=function(n){var t=c.apply(e,o.call(arguments,1));return j.filter(n,function(n){return!j.contains(t,n)})},j.zip=function(){for(var n=j.max(j.pluck(arguments,"length").concat(0)),t=new Array(n),r=0;n>r;r++)t[r]=j.pluck(arguments,""+r);return t},j.object=function(n,t){if(null==n)return{};for(var r={},e=0,u=n.length;u>e;e++)t?r[n[e]]=t[e]:r[n[e][0]]=n[e][1];return r},j.indexOf=function(n,t,r){if(null==n)return-1;var e=0,u=n.length;if(r){if("number"!=typeof r)return e=j.sortedIndex(n,t),n[e]===t?e:-1;e=0>r?Math.max(0,u+r):r}if(y&&n.indexOf===y)return n.indexOf(t,r);for(;u>e;e++)if(n[e]===t)return e;return-1},j.lastIndexOf=function(n,t,r){if(null==n)return-1;var e=null!=r;if(b&&n.lastIndexOf===b)return e?n.lastIndexOf(t,r):n.lastIndexOf(t);for(var u=e?r:n.length;u--;)if(n[u]===t)return u;return-1},j.range=function(n,t,r){arguments.length<=1&&(t=n||0,n=0),r=arguments[2]||1;for(var e=Math.max(Math.ceil((t-n)/r),0),u=0,i=new Array(e);e>u;)i[u++]=n,n+=r;return i};var R=function(){};j.bind=function(n,t){var r,e;if(_&&n.bind===_)return _.apply(n,o.call(arguments,1));if(!j.isFunction(n))throw new TypeError;return r=o.call(arguments,2),e=function(){if(!(this instanceof e))return n.apply(t,r.concat(o.call(arguments)));R.prototype=n.prototype;var u=new R;R.prototype=null;var i=n.apply(u,r.concat(o.call(arguments)));return Object(i)===i?i:u}},j.partial=function(n){var t=o.call(arguments,1);return function(){for(var r=0,e=t.slice(),u=0,i=e.length;i>u;u++)e[u]===j&&(e[u]=arguments[r++]);for(;r<arguments.length;)e.push(arguments[r++]);return n.apply(this,e)}},j.bindAll=function(n){var t=o.call(arguments,1);if(0===t.length)throw new Error("bindAll must be passed function names");return A(t,function(t){n[t]=j.bind(n[t],n)}),n},j.memoize=function(n,t){var r={};return t||(t=j.identity),function(){var e=t.apply(this,arguments);return j.has(r,e)?r[e]:r[e]=n.apply(this,arguments)}},j.delay=function(n,t){var r=o.call(arguments,2);return setTimeout(function(){return n.apply(null,r)},t)},j.defer=function(n){return j.delay.apply(j,[n,1].concat(o.call(arguments,1)))},j.throttle=function(n,t,r){var e,u,i,a=null,o=0;r||(r={});var c=function(){o=!1===r.leading?0:j.now(),a=null,i=n.apply(e,u),e=u=null};return function(){var l=j.now();o||!1!==r.leading||(o=l);var f=t-(l-o);return e=this,u=arguments,0>=f?(clearTimeout(a),a=null,o=l,i=n.apply(e,u),e=u=null):a||!1===r.trailing||(a=setTimeout(c,f)),i}},j.debounce=function(n,t,r){var e,u,i,a,o,c=function(){var l=j.now()-a;t>l?e=setTimeout(c,t-l):(e=null,r||(o=n.apply(i,u),i=u=null))};return function(){i=this,u=arguments,a=j.now();var l=r&&!e;return e||(e=setTimeout(c,t)),l&&(o=n.apply(i,u),i=u=null),o}},j.once=function(n){var t,r=!1;return function(){return r?t:(r=!0,t=n.apply(this,arguments),n=null,t)}},j.wrap=function(n,t){return j.partial(t,n)},j.compose=function(){var n=arguments;return function(){for(var t=arguments,r=n.length-1;r>=0;r--)t=[n[r].apply(this,t)];return t[0]}},j.after=function(n,t){return function(){return--n<1?t.apply(this,arguments):void 0}},j.keys=function(n){if(!j.isObject(n))return[];if(w)return w(n);var t=[];for(var r in n)j.has(n,r)&&t.push(r);return t},j.values=function(n){for(var t=j.keys(n),r=t.length,e=new Array(r),u=0;r>u;u++)e[u]=n[t[u]];return e},j.pairs=function(n){for(var t=j.keys(n),r=t.length,e=new Array(r),u=0;r>u;u++)e[u]=[t[u],n[t[u]]];return e},j.invert=function(n){for(var t={},r=j.keys(n),e=0,u=r.length;u>e;e++)t[n[r[e]]]=r[e];return t},j.functions=j.methods=function(n){var t=[];for(var r in n)j.isFunction(n[r])&&t.push(r);return t.sort()},j.extend=function(n){return A(o.call(arguments,1),function(t){if(t)for(var r in t)n[r]=t[r]}),n},j.pick=function(n){var t={},r=c.apply(e,o.call(arguments,1));return A(r,function(r){r in n&&(t[r]=n[r])}),t},j.omit=function(n){var t={},r=c.apply(e,o.call(arguments,1));for(var u in n)j.contains(r,u)||(t[u]=n[u]);return t},j.defaults=function(n){return A(o.call(arguments,1),function(t){if(t)for(var r in t)void 0===n[r]&&(n[r]=t[r])}),n},j.clone=function(n){return j.isObject(n)?j.isArray(n)?n.slice():j.extend({},n):n},j.tap=function(n,t){return t(n),n};var S=function(n,t,r,e){if(n===t)return 0!==n||1/n==1/t;if(null==n||null==t)return n===t;n instanceof j&&(n=n._wrapped),t instanceof j&&(t=t._wrapped);var u=l.call(n);if(u!=l.call(t))return!1;switch(u){case"[object String]":return n==String(t);case"[object Number]":return n!=+n?t!=+t:0==n?1/n==1/t:n==+t;case"[object Date]":case"[object Boolean]":return+n==+t;case"[object RegExp]":return n.source==t.source&&n.global==t.global&&n.multiline==t.multiline&&n.ignoreCase==t.ignoreCase}if("object"!=typeof n||"object"!=typeof t)return!1;for(var i=r.length;i--;)if(r[i]==n)return e[i]==t;var a=n.constructor,o=t.constructor;if(a!==o&&!(j.isFunction(a)&&a instanceof a&&j.isFunction(o)&&o instanceof o)&&"constructor"in n&&"constructor"in t)return!1;r.push(n),e.push(t);var c=0,f=!0;if("[object Array]"==u){if(c=n.length,f=c==t.length)for(;c--&&(f=S(n[c],t[c],r,e)););}else{for(var s in n)if(j.has(n,s)&&(c++,!(f=j.has(t,s)&&S(n[s],t[s],r,e))))break;if(f){for(s in t)if(j.has(t,s)&&!c--)break;f=!c}}return r.pop(),e.pop(),f};j.isEqual=function(n,t){return S(n,t,[],[])},j.isEmpty=function(n){if(null==n)return!0;if(j.isArray(n)||j.isString(n))return 0===n.length;for(var t in n)if(j.has(n,t))return!1;return!0},j.isElement=function(n){return!(!n||1!==n.nodeType)},j.isArray=x||function(n){return"[object Array]"==l.call(n)},j.isObject=function(n){return n===Object(n)},A(["Arguments","Function","String","Number","Date","RegExp"],function(n){j["is"+n]=function(t){return l.call(t)=="[object "+n+"]"}}),j.isArguments(arguments)||(j.isArguments=function(n){return!(!n||!j.has(n,"callee"))}),"function"!=typeof/./&&(j.isFunction=function(n){return"function"==typeof n}),j.isFinite=function(n){return isFinite(n)&&!isNaN(parseFloat(n))},j.isNaN=function(n){return j.isNumber(n)&&n!=+n},j.isBoolean=function(n){return!0===n||!1===n||"[object Boolean]"==l.call(n)},j.isNull=function(n){return null===n},j.isUndefined=function(n){return void 0===n},j.has=function(n,t){return f.call(n,t)},j.noConflict=function(){return n._=t,this},j.identity=function(n){return n},j.constant=function(n){return function(){return n}},j.property=function(n){return function(t){return t[n]}},j.matches=function(n){return function(t){if(t===n)return!0;for(var r in n)if(n[r]!==t[r])return!1;return!0}},j.times=function(n,t,r){for(var e=Array(Math.max(0,n)),u=0;n>u;u++)e[u]=t.call(r,u);return e},j.random=function(n,t){return null==t&&(t=n,n=0),n+Math.floor(Math.random()*(t-n+1))},j.now=Date.now||function(){return(new Date).getTime()};var T={escape:{
"&":"&amp;","<":"&lt;",">":"&gt;",'"':"&quot;","'":"&#x27;"}};T.unescape=j.invert(T.escape);var I={escape:new RegExp("["+j.keys(T.escape).join("")+"]","g"),unescape:new RegExp("("+j.keys(T.unescape).join("|")+")","g")};j.each(["escape","unescape"],function(n){j[n]=function(t){return null==t?"":(""+t).replace(I[n],function(t){return T[n][t]})}}),j.result=function(n,t){if(null!=n){var r=n[t];return j.isFunction(r)?r.call(n):r}},j.mixin=function(n){A(j.functions(n),function(t){var r=j[t]=n[t];j.prototype[t]=function(){var n=[this._wrapped];return a.apply(n,arguments),z.call(this,r.apply(j,n))}})};var N=0;j.uniqueId=function(n){var t=++N+"";return n?n+t:t},j.templateSettings={evaluate:/<%([\s\S]+?)%>/g,interpolate:/<%=([\s\S]+?)%>/g,escape:/<%-([\s\S]+?)%>/g};var q=/(.)^/,B={"'":"'","\\":"\\","\r":"r","\n":"n","\t":"t","\u2028":"u2028","\u2029":"u2029"};j.template=function(n,t,r){var e;r=j.defaults({},r,j.templateSettings);var u=new RegExp([(r.escape||q).source,(r.interpolate||q).source,(r.evaluate||q).source].join("|")+"|$","g"),i=0,a="__p+='";n.replace(u,function(t,r,e,u,o){return a+=n.slice(i,o).replace(/\\|'|\r|\n|\t|\u2028|\u2029/g,function(n){return"\\"+B[n]}),r&&(a+="'+\n((__t=("+r+"))==null?'':_.escape(__t))+\n'"),e&&(a+="'+\n((__t=("+e+"))==null?'':__t)+\n'"),u&&(a+="';\n"+u+"\n__p+='"),i=o+t.length,t}),a+="';\n",r.variable||(a="with(obj||{}){\n"+a+"}\n"),a="var __t,__p='',__j=Array.prototype.join,print=function(){__p+=__j.call(arguments,'');};\n"+a+"return __p;\n";try{e=new Function(r.variable||"obj","_",a)}catch(o){throw o.source=a,o}if(t)return e(t,j);var c=function(n){return e.call(this,n,j)};return c.source="function("+(r.variable||"obj")+"){\n"+a+"}",c},j.chain=function(n){return j(n).chain()};var z=function(n){return this._chain?j(n).chain():n};j.mixin(j),A(["pop","push","reverse","shift","sort","splice","unshift"],function(n){var t=e[n];j.prototype[n]=function(){var r=this._wrapped;return t.apply(r,arguments),"shift"!=n&&"splice"!=n||0!==r.length||delete r[0],z.call(this,r)}}),A(["concat","join","slice"],function(n){var t=e[n];j.prototype[n]=function(){return z.call(this,t.apply(this._wrapped,arguments))}}),j.extend(j.prototype,{chain:function(){return this._chain=!0,this},value:function(){return this._wrapped}}),"function"==typeof define&&define.amd&&define("underscore",[],function(){return j})}.call(this),function(t,e){if("function"==typeof define&&define.amd)define(["underscore","jquery","exports"],function(i,r,s){t.Backbone=e(t,s,i,r)});else if("undefined"!=typeof exports){var i=require("underscore");e(t,exports,i)}else t.Backbone=e(t,{},t._,t.jQuery||t.Zepto||t.ender||t.$)}(this,function(t,e,i,r){var s=t.Backbone,n=[],o=n.slice;e.VERSION="1.1.2",e.$=r,e.noConflict=function(){return t.Backbone=s,this},e.emulateHTTP=!1,e.emulateJSON=!1;var u=e.Events={on:function(t,e,i){return c(this,"on",t,[e,i])&&e?(this._events||(this._events={}),(this._events[t]||(this._events[t]=[])).push({callback:e,context:i,ctx:i||this}),this):this},once:function(t,e,r){if(!c(this,"once",t,[e,r])||!e)return this;var s=this,n=i.once(function(){s.off(t,n),e.apply(this,arguments)});return n._callback=e,this.on(t,n,r)},off:function(t,e,r){var s,n,a,o,h,u,l,f;if(!this._events||!c(this,"off",t,[e,r]))return this;if(!t&&!e&&!r)return this._events=void 0,this;for(o=t?[t]:i.keys(this._events),h=0,u=o.length;h<u;h++)if(t=o[h],a=this._events[t]){if(this._events[t]=s=[],e||r)for(l=0,f=a.length;l<f;l++)n=a[l],(e&&e!==n.callback&&e!==n.callback._callback||r&&r!==n.context)&&s.push(n);s.length||delete this._events[t]}return this},trigger:function(t){if(!this._events)return this;var e=o.call(arguments,1);if(!c(this,"trigger",t,e))return this;var i=this._events[t],r=this._events.all;return i&&f(i,e),r&&f(r,arguments),this},stopListening:function(t,e,r){var s=this._listeningTo;if(!s)return this;var n=!e&&!r;r||"object"!=typeof e||(r=this),t&&((s={})[t._listenId]=t);for(var a in s)t=s[a],t.off(e,r,this),(n||i.isEmpty(t._events))&&delete this._listeningTo[a];return this}},l=/\s+/,c=function(t,e,i,r){if(!i)return!0;if("object"==typeof i){for(var s in i)t[e].apply(t,[s,i[s]].concat(r));return!1}if(l.test(i)){for(var n=i.split(l),a=0,o=n.length;a<o;a++)t[e].apply(t,[n[a]].concat(r));return!1}return!0},f=function(t,e){var i,r=-1,s=t.length,n=e[0],a=e[1],o=e[2];switch(e.length){case 0:for(;++r<s;)(i=t[r]).callback.call(i.ctx);return;case 1:for(;++r<s;)(i=t[r]).callback.call(i.ctx,n);return;case 2:for(;++r<s;)(i=t[r]).callback.call(i.ctx,n,a);return;case 3:for(;++r<s;)(i=t[r]).callback.call(i.ctx,n,a,o);return;default:for(;++r<s;)(i=t[r]).callback.apply(i.ctx,e);return}},d={listenTo:"on",listenToOnce:"once"};i.each(d,function(t,e){u[e]=function(e,r,s){return(this._listeningTo||(this._listeningTo={}))[e._listenId||(e._listenId=i.uniqueId("l"))]=e,s||"object"!=typeof r||(s=this),e[t](r,s,this),this}}),u.bind=u.on,u.unbind=u.off,i.extend(e,u);var p=e.Model=function(t,e){var r=t||{};e||(e={}),this.cid=i.uniqueId("c"),this.attributes={},e.collection&&(this.collection=e.collection),e.parse&&(r=this.parse(r,e)||{}),r=i.defaults({},r,i.result(this,"defaults")),this.set(r,e),this.changed={},this.initialize.apply(this,arguments)};i.extend(p.prototype,u,{changed:null,validationError:null,idAttribute:"id",initialize:function(){},toJSON:function(t){return i.clone(this.attributes)},sync:function(){return e.sync.apply(this,arguments)},get:function(t){return this.attributes[t]},escape:function(t){return i.escape(this.get(t))},has:function(t){return null!=this.get(t)},set:function(t,e,r){var s,n,a,o,h,u,l,c;if(null==t)return this;if("object"==typeof t?(n=t,r=e):(n={})[t]=e,r||(r={}),!this._validate(n,r))return!1;a=r.unset,h=r.silent,o=[],u=this._changing,this._changing=!0,u||(this._previousAttributes=i.clone(this.attributes),this.changed={}),c=this.attributes,l=this._previousAttributes,this.idAttribute in n&&(this.id=n[this.idAttribute]);for(s in n)e=n[s],i.isEqual(c[s],e)||o.push(s),i.isEqual(l[s],e)?delete this.changed[s]:this.changed[s]=e,a?delete c[s]:c[s]=e;if(!h){o.length&&(this._pending=r);for(var f=0,d=o.length;f<d;f++)this.trigger("change:"+o[f],this,c[o[f]],r)}if(u)return this;if(!h)for(;this._pending;)r=this._pending,this._pending=!1,this.trigger("change",this,r);return this._pending=!1,this._changing=!1,this},unset:function(t,e){return this.set(t,void 0,i.extend({},e,{unset:!0}))},clear:function(t){var e={};for(var r in this.attributes)e[r]=void 0;return this.set(e,i.extend({},t,{unset:!0}))},hasChanged:function(t){return null==t?!i.isEmpty(this.changed):i.has(this.changed,t)},changedAttributes:function(t){if(!t)return!!this.hasChanged()&&i.clone(this.changed);var e,r=!1,s=this._changing?this._previousAttributes:this.attributes;for(var n in t)i.isEqual(s[n],e=t[n])||((r||(r={}))[n]=e);return r},previous:function(t){return null!=t&&this._previousAttributes?this._previousAttributes[t]:null},previousAttributes:function(){return i.clone(this._previousAttributes)},fetch:function(t){t=t?i.clone(t):{},void 0===t.parse&&(t.parse=!0);var e=this,r=t.success;return t.success=function(i){if(!e.set(e.parse(i,t),t))return!1;r&&r(e,i,t),e.trigger("sync",e,i,t)},q(this,t),this.sync("read",this,t)},save:function(t,e,r){var s,n,a,o=this.attributes;if(null==t||"object"==typeof t?(s=t,r=e):(s={})[t]=e,r=i.extend({validate:!0},r),s&&!r.wait){if(!this.set(s,r))return!1}else if(!this._validate(s,r))return!1;s&&r.wait&&(this.attributes=i.extend({},o,s)),void 0===r.parse&&(r.parse=!0);var h=this,u=r.success;return r.success=function(t){h.attributes=o;var e=h.parse(t,r);if(r.wait&&(e=i.extend(s||{},e)),i.isObject(e)&&!h.set(e,r))return!1;u&&u(h,t,r),h.trigger("sync",h,t,r)},q(this,r),n=this.isNew()?"create":r.patch?"patch":"update","patch"===n&&(r.attrs=s),a=this.sync(n,this,r),s&&r.wait&&(this.attributes=o),a},destroy:function(t){t=t?i.clone(t):{};var e=this,r=t.success,s=function(){e.trigger("destroy",e,e.collection,t)};if(t.success=function(i){(t.wait||e.isNew())&&s(),r&&r(e,i,t),e.isNew()||e.trigger("sync",e,i,t)},this.isNew())return t.success(),!1;q(this,t);var n=this.sync("delete",this,t);return t.wait||s(),n},url:function(){var t=i.result(this,"urlRoot")||i.result(this.collection,"url")||M();return this.isNew()?t:t.replace(/([^\/])$/,"$1/")+encodeURIComponent(this.id)},parse:function(t,e){return t},clone:function(){return new this.constructor(this.attributes)},isNew:function(){return!this.has(this.idAttribute)},isValid:function(t){return this._validate({},i.extend(t||{},{validate:!0}))},_validate:function(t,e){if(!e.validate||!this.validate)return!0;t=i.extend({},this.attributes,t);var r=this.validationError=this.validate(t,e)||null;return!r||(this.trigger("invalid",this,r,i.extend(e,{validationError:r})),!1)}});var v=["keys","values","pairs","invert","pick","omit"];i.each(v,function(t){p.prototype[t]=function(){var e=o.call(arguments);return e.unshift(this.attributes),i[t].apply(i,e)}});var g=e.Collection=function(t,e){e||(e={}),e.model&&(this.model=e.model),void 0!==e.comparator&&(this.comparator=e.comparator),this._reset(),this.initialize.apply(this,arguments),t&&this.reset(t,i.extend({silent:!0},e))},m={add:!0,remove:!0,merge:!0},y={add:!0,remove:!1};i.extend(g.prototype,u,{model:p,initialize:function(){},toJSON:function(t){return this.map(function(e){return e.toJSON(t)})},sync:function(){return e.sync.apply(this,arguments)},add:function(t,e){return this.set(t,i.extend({merge:!1},e,y))},remove:function(t,e){var r=!i.isArray(t);t=r?[t]:i.clone(t),e||(e={});var s,n,a,o;for(s=0,n=t.length;s<n;s++)(o=t[s]=this.get(t[s]))&&(delete this._byId[o.id],delete this._byId[o.cid],a=this.indexOf(o),this.models.splice(a,1),this.length--,e.silent||(e.index=a,o.trigger("remove",o,this,e)),this._removeReference(o,e));return r?t[0]:t},set:function(t,e){e=i.defaults({},e,m),e.parse&&(t=this.parse(t,e));var r=!i.isArray(t);t=r?t?[t]:[]:i.clone(t);var s,n,a,o,h,u,l,c=e.at,f=this.model,d=this.comparator&&null==c&&!1!==e.sort,v=i.isString(this.comparator)?this.comparator:null,g=[],y=[],_={},b=e.add,w=e.merge,x=e.remove,E=!(d||!b||!x)&&[];for(s=0,n=t.length;s<n;s++){if(h=t[s]||{},a=h instanceof p?o=h:h[f.prototype.idAttribute||"id"],u=this.get(a))x&&(_[u.cid]=!0),w&&(h=h===o?o.attributes:h,e.parse&&(h=u.parse(h,e)),u.set(h,e),d&&!l&&u.hasChanged(v)&&(l=!0)),t[s]=u;else if(b){if(!(o=t[s]=this._prepareModel(h,e)))continue;g.push(o),this._addReference(o,e)}o=u||o,!E||!o.isNew()&&_[o.id]||E.push(o),_[o.id]=!0}if(x){for(s=0,n=this.length;s<n;++s)_[(o=this.models[s]).cid]||y.push(o);y.length&&this.remove(y,e)}if(g.length||E&&E.length)if(d&&(l=!0),this.length+=g.length,null!=c)for(s=0,n=g.length;s<n;s++)this.models.splice(c+s,0,g[s]);else{E&&(this.models.length=0);var k=E||g;for(s=0,n=k.length;s<n;s++)this.models.push(k[s])}if(l&&this.sort({silent:!0}),!e.silent){for(s=0,n=g.length;s<n;s++)(o=g[s]).trigger("add",o,this,e);(l||E&&E.length)&&this.trigger("sort",this,e)}return r?t[0]:t},reset:function(t,e){e||(e={});for(var r=0,s=this.models.length;r<s;r++)this._removeReference(this.models[r],e);return e.previousModels=this.models,this._reset(),t=this.add(t,i.extend({silent:!0},e)),e.silent||this.trigger("reset",this,e),t},push:function(t,e){return this.add(t,i.extend({at:this.length},e))},pop:function(t){var e=this.at(this.length-1);return this.remove(e,t),e},unshift:function(t,e){return this.add(t,i.extend({at:0},e))},shift:function(t){var e=this.at(0);return this.remove(e,t),e},slice:function(){return o.apply(this.models,arguments)},get:function(t){if(null!=t)return this._byId[t]||this._byId[t.id]||this._byId[t.cid]},at:function(t){return this.models[t]},where:function(t,e){return i.isEmpty(t)?e?void 0:[]:this[e?"find":"filter"](function(e){for(var i in t)if(t[i]!==e.get(i))return!1;return!0})},findWhere:function(t){return this.where(t,!0)},sort:function(t){if(!this.comparator)throw new Error("Cannot sort a set without a comparator");return t||(t={}),i.isString(this.comparator)||1===this.comparator.length?this.models=this.sortBy(this.comparator,this):this.models.sort(i.bind(this.comparator,this)),t.silent||this.trigger("sort",this,t),this},pluck:function(t){return i.invoke(this.models,"get",t)},fetch:function(t){t=t?i.clone(t):{},void 0===t.parse&&(t.parse=!0);var e=t.success,r=this;return t.success=function(i){var s=t.reset?"reset":"set";r[s](i,t),e&&e(r,i,t),r.trigger("sync",r,i,t)},q(this,t),this.sync("read",this,t)},create:function(t,e){if(e=e?i.clone(e):{},!(t=this._prepareModel(t,e)))return!1;e.wait||this.add(t,e);var r=this,s=e.success;return e.success=function(t,i){e.wait&&r.add(t,e),s&&s(t,i,e)},t.save(null,e),t},parse:function(t,e){return t},clone:function(){return new this.constructor(this.models)},_reset:function(){this.length=0,this.models=[],this._byId={}},_prepareModel:function(t,e){if(t instanceof p)return t;e=e?i.clone(e):{},e.collection=this;var r=new this.model(t,e);return r.validationError?(this.trigger("invalid",this,r.validationError,e),!1):r},_addReference:function(t,e){this._byId[t.cid]=t,null!=t.id&&(this._byId[t.id]=t),t.collection||(t.collection=this),t.on("all",this._onModelEvent,this)},_removeReference:function(t,e){this===t.collection&&delete t.collection,t.off("all",this._onModelEvent,this)},_onModelEvent:function(t,e,i,r){("add"!==t&&"remove"!==t||i===this)&&("destroy"===t&&this.remove(e,r),e&&t==="change:"+e.idAttribute&&(delete this._byId[e.previous(e.idAttribute)],null!=e.id&&(this._byId[e.id]=e)),this.trigger.apply(this,arguments))}});var _=["forEach","each","map","collect","reduce","foldl","inject","reduceRight","foldr","find","detect","filter","select","reject","every","all","some","any","include","contains","invoke","max","min","toArray","size","first","head","take","initial","rest","tail","drop","last","without","difference","indexOf","shuffle","lastIndexOf","isEmpty","chain","sample"];i.each(_,function(t){g.prototype[t]=function(){var e=o.call(arguments);return e.unshift(this.models),i[t].apply(i,e)}});var b=["groupBy","countBy","sortBy","indexBy"];i.each(b,function(t){g.prototype[t]=function(e,r){var s=i.isFunction(e)?e:function(t){return t.get(e)};return i[t](this.models,s,r)}});var w=e.View=function(t){this.cid=i.uniqueId("view"),t||(t={}),i.extend(this,i.pick(t,E)),this._ensureElement(),this.initialize.apply(this,arguments),this.delegateEvents()},E=["model","collection","el","id","attributes","className","tagName","events"];i.extend(w.prototype,u,{tagName:"div",$:function(t){return this.$el.find(t)},initialize:function(){},render:function(){return this},remove:function(){return this.$el.remove(),this.stopListening(),this},setElement:function(t,i){return this.$el&&this.undelegateEvents(),this.$el=t instanceof e.$?t:e.$(t),this.el=this.$el[0],!1!==i&&this.delegateEvents(),this},delegateEvents:function(t){if(!t&&!(t=i.result(this,"events")))return this;this.undelegateEvents();for(var e in t){var r=t[e];if(i.isFunction(r)||(r=this[t[e]]),r){var s=e.match(/^(\S+)\s*(.*)$/),n=s[1],a=s[2];r=i.bind(r,this),n+=".delegateEvents"+this.cid,""===a?this.$el.on(n,r):this.$el.on(n,a,r)}}return this},undelegateEvents:function(){return this.$el.off(".delegateEvents"+this.cid),this},_ensureElement:function(){if(this.el)this.setElement(i.result(this,"el"),!1);else{var t=i.extend({},i.result(this,"attributes"));this.id&&(t.id=i.result(this,"id")),this.className&&(t.class=i.result(this,"className"));var r=e.$("<"+i.result(this,"tagName")+">").attr(t);this.setElement(r,!1)}}}),e.sync=function(t,r,s){var n=T[t];i.defaults(s||(s={}),{emulateHTTP:e.emulateHTTP,emulateJSON:e.emulateJSON});var a={type:n,dataType:"json"};if(s.url||(a.url=i.result(r,"url")||M()),null!=s.data||!r||"create"!==t&&"update"!==t&&"patch"!==t||(a.contentType="application/json",a.data=JSON.stringify(s.attrs||r.toJSON(s))),s.emulateJSON&&(a.contentType="application/x-www-form-urlencoded",a.data=a.data?{model:a.data}:{}),s.emulateHTTP&&("PUT"===n||"DELETE"===n||"PATCH"===n)){a.type="POST",s.emulateJSON&&(a.data._method=n);var o=s.beforeSend;s.beforeSend=function(t){if(t.setRequestHeader("X-HTTP-Method-Override",n),o)return o.apply(this,arguments)}}"GET"===a.type||s.emulateJSON||(a.processData=!1),"PATCH"===a.type&&k&&(a.xhr=function(){return new ActiveXObject("Microsoft.XMLHTTP")});var h=s.xhr=e.ajax(i.extend(a,s));return r.trigger("request",r,h,s),h};var k=!("undefined"==typeof window||!window.ActiveXObject||window.XMLHttpRequest&&(new XMLHttpRequest).dispatchEvent),T={create:"POST",update:"PUT",patch:"PATCH",delete:"DELETE",read:"GET"};e.ajax=function(){return e.$.ajax.apply(e.$,arguments)};var $=e.Router=function(t){t||(t={}),t.routes&&(this.routes=t.routes),this._bindRoutes(),this.initialize.apply(this,arguments)};i.extend($.prototype,u,{initialize:function(){},route:function(t,r,s){i.isRegExp(t)||(t=this._routeToRegExp(t)),i.isFunction(r)&&(s=r,r=""),s||(s=this[r]);var n=this;return e.history.route(t,function(i){var a=n._extractParameters(t,i);n.execute(s,a),n.trigger.apply(n,["route:"+r].concat(a)),n.trigger("route",r,a),e.history.trigger("route",n,r,a)}),this},execute:function(t,e){t&&t.apply(this,e)},navigate:function(t,i){return e.history.navigate(t,i),this},_bindRoutes:function(){if(this.routes){this.routes=i.result(this,"routes");for(var t,e=i.keys(this.routes);null!=(t=e.pop());)this.route(t,this.routes[t])}},_routeToRegExp:function(t){return t=t.replace(/[\-{}\[\]+?.,\\\^$|#\s]/g,"\\$&").replace(/\((.*?)\)/g,"(?:$1)?").replace(/(\(\?)?:\w+/g,function(t,e){return e?t:"([^/?]+)"}).replace(/\*\w+/g,"([^?]*?)"),new RegExp("^"+t+"(?:\\?([\\s\\S]*))?$")},_extractParameters:function(t,e){var r=t.exec(e).slice(1);return i.map(r,function(t,e){return e===r.length-1?t||null:t?decodeURIComponent(t):null})}});var N=e.History=function(){this.handlers=[],i.bindAll(this,"checkUrl"),"undefined"!=typeof window&&(this.location=window.location,this.history=window.history)},R=/^[#\/]|\s+$/g,P=/msie [\w.]+/;N.started=!1,i.extend(N.prototype,u,{interval:50,atRoot:function(){return this.location.pathname.replace(/[^\/]$/,"$&/")===this.root},getHash:function(t){var e=(t||this).location.href.match(/#(.*)$/);return e?e[1]:""},getFragment:function(t,e){if(null==t)if(this._hasPushState||!this._wantsHashChange||e){t=decodeURI(this.location.pathname+this.location.search);var i=this.root.replace(/\/$/,"");t.indexOf(i)||(t=t.slice(i.length))}else t=this.getHash();return t.replace(R,"")},start:function(t){if(N.started)throw new Error("Backbone.history has already been started");N.started=!0,this.options=i.extend({root:"/"},this.options,t),this.root=this.options.root,this._wantsHashChange=!1!==this.options.hashChange,this._wantsPushState=!!this.options.pushState,this._hasPushState=!!(this.options.pushState&&this.history&&this.history.pushState);var r=this.getFragment(),s=document.documentMode,n=P.exec(navigator.userAgent.toLowerCase())&&(!s||s<=7);if(this.root=("/"+this.root+"/").replace(/^\/+|\/+$/g,"/"),n&&this._wantsHashChange){var a=e.$('<iframe src="javascript:0" tabindex="-1">');this.iframe=a.hide().appendTo("body")[0].contentWindow,this.navigate(r)}this._hasPushState?e.$(window).on("popstate",this.checkUrl):this._wantsHashChange&&"onhashchange"in window&&!n?e.$(window).on("hashchange",this.checkUrl):this._wantsHashChange&&(this._checkUrlInterval=setInterval(this.checkUrl,this.interval)),this.fragment=r;var o=this.location;if(this._wantsHashChange&&this._wantsPushState){if(!this._hasPushState&&!this.atRoot())return this.fragment=this.getFragment(null,!0),this.location.replace(this.root+"#"+this.fragment),!0;this._hasPushState&&this.atRoot()&&o.hash&&(this.fragment=this.getHash().replace(R,""),this.history.replaceState({},document.title,this.root+this.fragment))}if(!this.options.silent)return this.loadUrl()},stop:function(){e.$(window).off("popstate",this.checkUrl).off("hashchange",this.checkUrl),this._checkUrlInterval&&clearInterval(this._checkUrlInterval),N.started=!1},route:function(t,e){this.handlers.unshift({route:t,callback:e})},checkUrl:function(t){var e=this.getFragment();if(e===this.fragment&&this.iframe&&(e=this.getFragment(this.getHash(this.iframe))),e===this.fragment)return!1;this.iframe&&this.navigate(e),this.loadUrl()},loadUrl:function(t){return t=this.fragment=this.getFragment(t),i.any(this.handlers,function(e){if(e.route.test(t))return e.callback(t),!0})},navigate:function(t,e){if(!N.started)return!1;e&&!0!==e||(e={trigger:!!e});var i=this.root+(t=this.getFragment(t||""));if(t=t.replace(/#.*$/,""),this.fragment!==t){if(this.fragment=t,""===t&&"/"!==i&&(i=i.slice(0,-1)),this._hasPushState)this.history[e.replace?"replaceState":"pushState"]({},document.title,i);else{if(!this._wantsHashChange)return this.location.assign(i);this._updateHash(this.location,t,e.replace),this.iframe&&t!==this.getFragment(this.getHash(this.iframe))&&(e.replace||this.iframe.document.open().close(),this._updateHash(this.iframe.location,t,e.replace))}return e.trigger?this.loadUrl(t):void 0}},_updateHash:function(t,e,i){if(i){var r=t.href.replace(/(javascript:|#).*$/,"");t.replace(r+"#"+e)}else t.hash="#"+e}}),e.history=new N;var U=function(t,e){var s,r=this;s=t&&i.has(t,"constructor")?t.constructor:function(){return r.apply(this,arguments)},i.extend(s,r,e);var n=function(){this.constructor=s};return n.prototype=r.prototype,s.prototype=new n,t&&i.extend(s.prototype,t),s.__super__=r.prototype,s};p.extend=g.extend=$.extend=w.extend=N.extend=U;var M=function(){throw new Error('A "url" property or function must be specified')},q=function(t,e){var i=e.error;e.error=function(r){i&&i(t,r,e),t.trigger("error",t,r,e)}};return e}),function(){var t=function(e){var n=new t.Index;return n.pipeline.add(t.trimmer,t.stopWordFilter,t.stemmer),e&&e.call(n,n),n};t.version="0.5.3",t.utils={},t.utils.warn=function(t){return function(e){t.console&&console.warn&&console.warn(e)}}(this),t.EventEmitter=function(){this.events={}},t.EventEmitter.prototype.addListener=function(){var t=Array.prototype.slice.call(arguments),e=t.pop(),n=t;if("function"!=typeof e)throw new TypeError("last argument must be a function");n.forEach(function(t){this.hasHandler(t)||(this.events[t]=[]),this.events[t].push(e)},this)},t.EventEmitter.prototype.removeListener=function(t,e){if(this.hasHandler(t)){var n=this.events[t].indexOf(e);this.events[t].splice(n,1),this.events[t].length||delete this.events[t]}},t.EventEmitter.prototype.emit=function(t){if(this.hasHandler(t)){var e=Array.prototype.slice.call(arguments,1);this.events[t].forEach(function(t){t.apply(void 0,e)})}},t.EventEmitter.prototype.hasHandler=function(t){return t in this.events},t.tokenizer=function(t){if(!arguments.length||null==t||void 0==t)return[];if(Array.isArray(t))return t.map(function(t){return t.toLowerCase()});for(var e=t.toString().replace(/^\s+/,""),n=e.length-1;n>=0;n--)if(/\S/.test(e.charAt(n))){e=e.substring(0,n+1);break}return e.split(/\s+/).map(function(t){return t.toLowerCase()})},t.Pipeline=function(){this._stack=[]},t.Pipeline.registeredFunctions={},t.Pipeline.registerFunction=function(e,n){n in this.registeredFunctions&&t.utils.warn("Overwriting existing registered function: "+n),e.label=n,t.Pipeline.registeredFunctions[e.label]=e},t.Pipeline.warnIfFunctionNotRegistered=function(e){e.label&&e.label in this.registeredFunctions||t.utils.warn("Function is not registered with pipeline. This may cause problems when serialising the index.\n",e)},t.Pipeline.load=function(e){var n=new t.Pipeline;return e.forEach(function(e){var i=t.Pipeline.registeredFunctions[e];if(!i)throw new Error("Cannot load un-registered function: "+e);n.add(i)}),n},t.Pipeline.prototype.add=function(){Array.prototype.slice.call(arguments).forEach(function(e){t.Pipeline.warnIfFunctionNotRegistered(e),this._stack.push(e)},this)},t.Pipeline.prototype.after=function(e,n){t.Pipeline.warnIfFunctionNotRegistered(n);var i=this._stack.indexOf(e)+1;this._stack.splice(i,0,n)},t.Pipeline.prototype.before=function(e,n){t.Pipeline.warnIfFunctionNotRegistered(n);var i=this._stack.indexOf(e);this._stack.splice(i,0,n)},t.Pipeline.prototype.remove=function(t){var e=this._stack.indexOf(t);this._stack.splice(e,1)},t.Pipeline.prototype.run=function(t){for(var e=[],n=t.length,i=this._stack.length,o=0;n>o;o++){for(var r=t[o],s=0;i>s&&void 0!==(r=this._stack[s](r,o,t));s++);void 0!==r&&e.push(r)}return e},t.Pipeline.prototype.reset=function(){this._stack=[]},t.Pipeline.prototype.toJSON=function(){return this._stack.map(function(e){return t.Pipeline.warnIfFunctionNotRegistered(e),e.label})},t.Vector=function(){this._magnitude=null,this.list=void 0,this.length=0},t.Vector.Node=function(t,e,n){this.idx=t,this.val=e,this.next=n},t.Vector.prototype.insert=function(e,n){var i=this.list;if(!i)return this.list=new t.Vector.Node(e,n,i),this.length++;for(var o=i,r=i.next;void 0!=r;){if(e<r.idx)return o.next=new t.Vector.Node(e,n,r),this.length++;o=r,r=r.next}return o.next=new t.Vector.Node(e,n,r),this.length++},t.Vector.prototype.magnitude=function(){if(this._magniture)return this._magnitude;for(var t,e=this.list,n=0;e;)t=e.val,n+=t*t,e=e.next;return this._magnitude=Math.sqrt(n)},t.Vector.prototype.dot=function(t){for(var e=this.list,n=t.list,i=0;e&&n;)e.idx<n.idx?e=e.next:e.idx>n.idx?n=n.next:(i+=e.val*n.val,e=e.next,n=n.next);return i},t.Vector.prototype.similarity=function(t){return this.dot(t)/(this.magnitude()*t.magnitude())},t.SortedSet=function(){this.length=0,this.elements=[]},t.SortedSet.load=function(t){var e=new this;return e.elements=t,e.length=t.length,e},t.SortedSet.prototype.add=function(){Array.prototype.slice.call(arguments).forEach(function(t){~this.indexOf(t)||this.elements.splice(this.locationFor(t),0,t)},this),this.length=this.elements.length},t.SortedSet.prototype.toArray=function(){return this.elements.slice()},t.SortedSet.prototype.map=function(t,e){return this.elements.map(t,e)},t.SortedSet.prototype.forEach=function(t,e){return this.elements.forEach(t,e)},t.SortedSet.prototype.indexOf=function(t,e,n){var e=e||0,n=n||this.elements.length,i=n-e,o=e+Math.floor(i/2),r=this.elements[o];return 1>=i?r===t?o:-1:t>r?this.indexOf(t,o,n):r>t?this.indexOf(t,e,o):r===t?o:void 0},t.SortedSet.prototype.locationFor=function(t,e,n){var e=e||0,n=n||this.elements.length,i=n-e,o=e+Math.floor(i/2),r=this.elements[o];if(1>=i){if(r>t)return o;if(t>r)return o+1}return t>r?this.locationFor(t,o,n):r>t?this.locationFor(t,e,o):void 0},t.SortedSet.prototype.intersect=function(e){for(var n=new t.SortedSet,i=0,o=0,r=this.length,s=e.length,a=this.elements,h=e.elements;!(i>r-1||o>s-1);)a[i]!==h[o]?a[i]<h[o]?i++:a[i]>h[o]&&o++:(n.add(a[i]),i++,o++);return n},t.SortedSet.prototype.clone=function(){var e=new t.SortedSet;return e.elements=this.toArray(),e.length=e.elements.length,e},t.SortedSet.prototype.union=function(t){var e,n,i;return this.length>=t.length?(e=this,n=t):(e=t,n=this),i=e.clone(),i.add.apply(i,n.toArray()),i},t.SortedSet.prototype.toJSON=function(){return this.toArray()},t.Index=function(){this._fields=[],this._ref="id",this.pipeline=new t.Pipeline,this.documentStore=new t.Store,this.tokenStore=new t.TokenStore,this.corpusTokens=new t.SortedSet,this.eventEmitter=new t.EventEmitter,this._idfCache={},this.on("add","remove","update",function(){this._idfCache={}}.bind(this))},t.Index.prototype.on=function(){var t=Array.prototype.slice.call(arguments);return this.eventEmitter.addListener.apply(this.eventEmitter,t)},t.Index.prototype.off=function(t,e){return this.eventEmitter.removeListener(t,e)},t.Index.load=function(e){e.version!==t.version&&t.utils.warn("version mismatch: current "+t.version+" importing "+e.version);var n=new this;return n._fields=e.fields,n._ref=e.ref,n.documentStore=t.Store.load(e.documentStore),n.tokenStore=t.TokenStore.load(e.tokenStore),n.corpusTokens=t.SortedSet.load(e.corpusTokens),n.pipeline=t.Pipeline.load(e.pipeline),n},t.Index.prototype.field=function(t,e){var e=e||{},n={name:t,boost:e.boost||1};return this._fields.push(n),this},t.Index.prototype.ref=function(t){return this._ref=t,this},t.Index.prototype.add=function(e,n){var i={},o=new t.SortedSet,r=e[this._ref],n=void 0===n||n;this._fields.forEach(function(n){var r=this.pipeline.run(t.tokenizer(e[n.name]));i[n.name]=r,t.SortedSet.prototype.add.apply(o,r)},this),this.documentStore.set(r,o),t.SortedSet.prototype.add.apply(this.corpusTokens,o.toArray());for(var s=0;s<o.length;s++){var a=o.elements[s],h=this._fields.reduce(function(t,e){var n=i[e.name].length;return n?t+i[e.name].filter(function(t){return t===a}).length/n*e.boost:t},0);this.tokenStore.add(a,{ref:r,tf:h})}n&&this.eventEmitter.emit("add",e,this)},t.Index.prototype.remove=function(t,e){var n=t[this._ref],e=void 0===e||e;if(this.documentStore.has(n)){var i=this.documentStore.get(n);this.documentStore.remove(n),i.forEach(function(t){this.tokenStore.remove(t,n)},this),e&&this.eventEmitter.emit("remove",t,this)}},t.Index.prototype.update=function(t,e){var e=void 0===e||e;this.remove(t,!1),this.add(t,!1),e&&this.eventEmitter.emit("update",t,this)},t.Index.prototype.idf=function(t){var e="@"+t;if(Object.prototype.hasOwnProperty.call(this._idfCache,e))return this._idfCache[e];var n=this.tokenStore.count(t),i=1;return n>0&&(i=1+Math.log(this.tokenStore.length/n)),this._idfCache[e]=i},t.Index.prototype.search=function(e){var n=this.pipeline.run(t.tokenizer(e)),i=new t.Vector,o=[],r=this._fields.reduce(function(t,e){return t+e.boost},0);return n.some(function(t){return this.tokenStore.has(t)},this)?(n.forEach(function(e,n,s){var a=1/s.length*this._fields.length*r,h=this,l=this.tokenStore.expand(e).reduce(function(n,o){var r=h.corpusTokens.indexOf(o),s=h.idf(o),l=1,u=new t.SortedSet;if(o!==e){var c=Math.max(3,o.length-e.length);l=1/Math.log(c)}return r>-1&&i.insert(r,a*s*l),Object.keys(h.tokenStore.get(o)).forEach(function(t){u.add(t)}),n.union(u)},new t.SortedSet);o.push(l)},this),o.reduce(function(t,e){return t.intersect(e)}).map(function(t){return{ref:t,score:i.similarity(this.documentVector(t))}},this).sort(function(t,e){return e.score-t.score})):[]},t.Index.prototype.documentVector=function(e){for(var n=this.documentStore.get(e),i=n.length,o=new t.Vector,r=0;i>r;r++){var s=n.elements[r],a=this.tokenStore.get(s)[e].tf,h=this.idf(s);o.insert(this.corpusTokens.indexOf(s),a*h)}return o},t.Index.prototype.toJSON=function(){return{version:t.version,fields:this._fields,ref:this._ref,documentStore:this.documentStore.toJSON(),tokenStore:this.tokenStore.toJSON(),corpusTokens:this.corpusTokens.toJSON(),pipeline:this.pipeline.toJSON()}},t.Index.prototype.use=function(t){var e=Array.prototype.slice.call(arguments,1);e.unshift(this),t.apply(this,e)},t.Store=function(){this.store={},this.length=0},t.Store.load=function(e){var n=new this;return n.length=e.length,n.store=Object.keys(e.store).reduce(function(n,i){return n[i]=t.SortedSet.load(e.store[i]),n},{}),n},t.Store.prototype.set=function(t,e){this.store[t]=e,this.length=Object.keys(this.store).length},t.Store.prototype.get=function(t){return this.store[t]},t.Store.prototype.has=function(t){return t in this.store},t.Store.prototype.remove=function(t){this.has(t)&&(delete this.store[t],this.length--)},t.Store.prototype.toJSON=function(){return{store:this.store,length:this.length}},t.stemmer=function(){var t={ational:"ate",tional:"tion",enci:"ence",anci:"ance",izer:"ize",bli:"ble",alli:"al",entli:"ent",eli:"e",ousli:"ous",ization:"ize",ation:"ate",ator:"ate",alism:"al",iveness:"ive",fulness:"ful",ousness:"ous",aliti:"al",iviti:"ive",biliti:"ble",logi:"log"},e={icate:"ic",ative:"",alize:"al",iciti:"ic",ical:"ic",ful:"",ness:""},i="[aeiouy]",o="[^aeiou][^aeiouy]*",r=i+"[aeiou]*",s="^("+o+")?"+r+o,h="^("+o+")?"+r+o+r+o;return function(n){var r,u,c,p,f,d,v;if(n.length<3)return n;if(c=n.substr(0,1),"y"==c&&(n=c.toUpperCase()+n.substr(1)),p=/^(.+?)(ss|i)es$/,f=/^(.+?)([^s])s$/,p.test(n)?n=n.replace(p,"$1$2"):f.test(n)&&(n=n.replace(f,"$1$2")),p=/^(.+?)eed$/,f=/^(.+?)(ed|ing)$/,p.test(n)){var m=p.exec(n);p=new RegExp(s),p.test(m[1])&&(p=/.$/,n=n.replace(p,""))}else if(f.test(n)){var m=f.exec(n);r=m[1],f=new RegExp("^([^aeiou][^aeiouy]*)?[aeiouy]"),f.test(r)&&(n=r,
f=/(at|bl|iz)$/,d=new RegExp("([^aeiouylsz])\\1$"),v=new RegExp("^"+o+i+"[^aeiouwxy]$"),f.test(n)?n+="e":d.test(n)?(p=/.$/,n=n.replace(p,"")):v.test(n)&&(n+="e"))}if(p=/^(.+?[^aeiou])y$/,p.test(n)){var m=p.exec(n);r=m[1],n=r+"i"}if(p=/^(.+?)(ational|tional|enci|anci|izer|bli|alli|entli|eli|ousli|ization|ation|ator|alism|iveness|fulness|ousness|aliti|iviti|biliti|logi)$/,p.test(n)){var m=p.exec(n);r=m[1],u=m[2],p=new RegExp(s),p.test(r)&&(n=r+t[u])}if(p=/^(.+?)(icate|ative|alize|iciti|ical|ful|ness)$/,p.test(n)){var m=p.exec(n);r=m[1],u=m[2],p=new RegExp(s),p.test(r)&&(n=r+e[u])}if(p=/^(.+?)(al|ance|ence|er|ic|able|ible|ant|ement|ment|ent|ou|ism|ate|iti|ous|ive|ize)$/,f=/^(.+?)(s|t)(ion)$/,p.test(n)){var m=p.exec(n);r=m[1],p=new RegExp(h),p.test(r)&&(n=r)}else if(f.test(n)){var m=f.exec(n);r=m[1]+m[2],f=new RegExp(h),f.test(r)&&(n=r)}if(p=/^(.+?)e$/,p.test(n)){var m=p.exec(n);r=m[1],p=new RegExp(h),f=new RegExp("^([^aeiou][^aeiouy]*)?[aeiouy][aeiou]*[^aeiou][^aeiouy]*([aeiouy][aeiou]*)?$"),d=new RegExp("^"+o+i+"[^aeiouwxy]$"),(p.test(r)||f.test(r)&&!d.test(r))&&(n=r)}return p=/ll$/,f=new RegExp(h),p.test(n)&&f.test(n)&&(p=/.$/,n=n.replace(p,"")),"y"==c&&(n=c.toLowerCase()+n.substr(1)),n}}(),t.Pipeline.registerFunction(t.stemmer,"stemmer"),t.stopWordFilter=function(e){return-1===t.stopWordFilter.stopWords.indexOf(e)?e:void 0},t.stopWordFilter.stopWords=new t.SortedSet,t.stopWordFilter.stopWords.length=119,t.stopWordFilter.stopWords.elements=["","a","able","about","across","after","all","almost","also","am","among","an","and","any","are","as","at","be","because","been","but","by","can","cannot","could","dear","did","do","does","either","else","ever","every","for","from","get","got","had","has","have","he","her","hers","him","his","how","however","i","if","in","into","is","it","its","just","least","let","like","likely","may","me","might","most","must","my","neither","no","nor","not","of","off","often","on","only","or","other","our","own","rather","said","say","says","she","should","since","so","some","than","that","the","their","them","then","there","these","they","this","tis","to","too","twas","us","wants","was","we","were","what","when","where","which","while","who","whom","why","will","with","would","yet","you","your"],t.Pipeline.registerFunction(t.stopWordFilter,"stopWordFilter"),t.trimmer=function(t){return t.replace(/^\W+/,"").replace(/\W+$/,"")},t.Pipeline.registerFunction(t.trimmer,"trimmer"),t.TokenStore=function(){this.root={docs:{}},this.length=0},t.TokenStore.load=function(t){var e=new this;return e.root=t.root,e.length=t.length,e},t.TokenStore.prototype.add=function(t,e,n){var n=n||this.root,i=t[0],o=t.slice(1);return i in n||(n[i]={docs:{}}),0===o.length?(n[i].docs[e.ref]=e,void(this.length+=1)):this.add(o,e,n[i])},t.TokenStore.prototype.has=function(t){if(!t)return!1;for(var e=this.root,n=0;n<t.length;n++){if(!e[t[n]])return!1;e=e[t[n]]}return!0},t.TokenStore.prototype.getNode=function(t){if(!t)return{};for(var e=this.root,n=0;n<t.length;n++){if(!e[t[n]])return{};e=e[t[n]]}return e},t.TokenStore.prototype.get=function(t,e){return this.getNode(t,e).docs||{}},t.TokenStore.prototype.count=function(t,e){return Object.keys(this.get(t,e)).length},t.TokenStore.prototype.remove=function(t,e){if(t){for(var n=this.root,i=0;i<t.length;i++){if(!(t[i]in n))return;n=n[t[i]]}delete n.docs[e]}},t.TokenStore.prototype.expand=function(t,e){var n=this.getNode(t),i=n.docs||{},e=e||[];return Object.keys(i).length&&e.push(t),Object.keys(n).forEach(function(n){"docs"!==n&&e.concat(this.expand(t+n,e))},this),e},t.TokenStore.prototype.toJSON=function(){return{root:this.root,length:this.length}},function(t,e){"function"==typeof define&&define.amd?define(e):"object"==typeof exports?module.exports=e():t.lunr=e()}(this,function(){return t})}();var __extends=this&&this.__extends||function(){var extendStatics=Object.setPrototypeOf||{__proto__:[]}instanceof Array&&function(d,b){d.__proto__=b}||function(d,b){for(var p in b)b.hasOwnProperty(p)&&(d[p]=b[p])};return function(d,b){function __(){this.constructor=d}extendStatics(d,b),d.prototype=null===b?Object.create(b):(__.prototype=b.prototype,new __)}}(),typedoc;!function(typedoc){function registerService(constructor,name,priority){void 0===priority&&(priority=0),services.push({constructor:constructor,name:name,priority:priority,instance:null}),services.sort(function(a,b){return a.priority-b.priority})}function registerComponent(constructor,selector,priority,namespace){void 0===priority&&(priority=0),void 0===namespace&&(namespace="*"),components.push({selector:selector,constructor:constructor,priority:priority,namespace:namespace}),components.sort(function(a,b){return a.priority-b.priority})}typedoc.$html=$("html");var services=[],components=[];typedoc.$document=$(document),typedoc.$window=$(window),typedoc.$body=$("body"),typedoc.registerService=registerService,typedoc.registerComponent=registerComponent,"undefined"!=typeof Backbone&&(typedoc.Events=function(){var res=function(){};return _.extend(res.prototype,Backbone.Events),res}());var Application=function(_super){function Application(){var _this=_super.call(this)||this;return _this.createServices(),_this.createComponents(typedoc.$body),_this}return __extends(Application,_super),Application.prototype.createServices=function(){_(services).forEach(function(c){c.instance=new c.constructor,typedoc[c.name]=c.instance})},Application.prototype.createComponents=function($context,namespace){void 0===namespace&&(namespace="default");var result=[];return _(components).forEach(function(c){c.namespace!=namespace&&"*"!=c.namespace||$context.find(c.selector).each(function(m,el){var instance,$el=$(el);(instance=$el.data("component"))?-1==_(result).indexOf(instance)&&result.push(instance):(instance=new c.constructor({el:el}),$el.data("component",instance),result.push(instance))})}),result},Application}(typedoc.Events);typedoc.Application=Application}(typedoc||(typedoc={}));var typedoc;!function(typedoc){var FilterItem=function(){function FilterItem(key,value){this.key=key,this.value=value,this.defaultValue=value,this.initialize(),window.localStorage[this.key]&&this.setValue(this.fromLocalStorage(window.localStorage[this.key]))}return FilterItem.prototype.initialize=function(){},FilterItem.prototype.handleValueChange=function(oldValue,newValue){},FilterItem.prototype.fromLocalStorage=function(value){return value},FilterItem.prototype.toLocalStorage=function(value){return value},FilterItem.prototype.setValue=function(value){if(this.value!=value){var oldValue=this.value;this.value=value,window.localStorage[this.key]=this.toLocalStorage(value),this.handleValueChange(oldValue,value)}},FilterItem}(),FilterItemCheckbox=function(_super){function FilterItemCheckbox(){return null!==_super&&_super.apply(this,arguments)||this}return __extends(FilterItemCheckbox,_super),FilterItemCheckbox.prototype.initialize=function(){var _this=this;this.$checkbox=$("#tsd-filter-"+this.key),this.$checkbox.on("change",function(){_this.setValue(_this.$checkbox.prop("checked"))})},FilterItemCheckbox.prototype.handleValueChange=function(oldValue,newValue){this.$checkbox.prop("checked",this.value),typedoc.$html.toggleClass("toggle-"+this.key,this.value!=this.defaultValue)},FilterItemCheckbox.prototype.fromLocalStorage=function(value){return"true"==value},FilterItemCheckbox.prototype.toLocalStorage=function(value){return value?"true":"false"},FilterItemCheckbox}(FilterItem),FilterItemSelect=function(_super){function FilterItemSelect(){return null!==_super&&_super.apply(this,arguments)||this}return __extends(FilterItemSelect,_super),FilterItemSelect.prototype.initialize=function(){var _this=this;typedoc.$html.addClass("toggle-"+this.key+this.value),this.$select=$("#tsd-filter-"+this.key),this.$select.on(typedoc.pointerDown+" mouseover",function(){_this.$select.addClass("active")}).on("mouseleave",function(){_this.$select.removeClass("active")}).on(typedoc.pointerUp,"li",function(e){_this.$select.removeClass("active"),_this.setValue($(e.target).attr("data-value"))}),typedoc.$document.on(typedoc.pointerDown,function(e){$(e.target).parents().addBack().is(_this.$select)||_this.$select.removeClass("active")})},FilterItemSelect.prototype.handleValueChange=function(oldValue,newValue){this.$select.find("li.selected").removeClass("selected"),this.$select.find(".tsd-select-label").text(this.$select.find('li[data-value="'+newValue+'"]').addClass("selected").text()),typedoc.$html.removeClass("toggle-"+oldValue),typedoc.$html.addClass("toggle-"+newValue)},FilterItemSelect}(FilterItem),Filter=function(_super){function Filter(options){var _this=_super.call(this,options)||this;return _this.optionVisibility=new FilterItemSelect("visibility","private"),_this.optionInherited=new FilterItemCheckbox("inherited",!0),_this.optionExternals=new FilterItemCheckbox("externals",!0),_this.optionOnlyExported=new FilterItemCheckbox("only-exported",!1),_this}return __extends(Filter,_super),Filter.isSupported=function(){try{return void 0!==window.localStorage}catch(e){return!1}},Filter}(Backbone.View);Filter.isSupported()?typedoc.registerComponent(Filter,"#tsd-filter"):typedoc.$html.addClass("no-filter")}(typedoc||(typedoc={}));var typedoc;!function(typedoc){var MenuHighlight=function(_super){function MenuHighlight(options){var _this=_super.call(this,options)||this;return _this.index=0,_this.listenTo(typedoc.viewport,"resize",_this.onResize),_this.listenTo(typedoc.viewport,"scroll",_this.onScroll),_this.createAnchors(),_this}return __extends(MenuHighlight,_super),MenuHighlight.prototype.createAnchors=function(){var _this=this;this.index=0,this.anchors=[{position:0}];var base=window.location.href;-1!=base.indexOf("#")&&(base=base.substr(0,base.indexOf("#"))),this.$el.find("a").each(function(index,el){var href=el.href;if(-1!=href.indexOf("#")&&href.substr(0,base.length)==base){var hash=href.substr(href.indexOf("#")+1),$anchor=$("a.tsd-anchor[name="+hash+"]");0!=$anchor.length&&_this.anchors.push({$link:$(el.parentNode),$anchor:$anchor,position:0})}}),this.onResize()},MenuHighlight.prototype.onResize=function(){for(var anchor,index=1,count=this.anchors.length;index<count;index++)anchor=this.anchors[index],anchor.position=anchor.$anchor.offset().top;this.anchors.sort(function(a,b){return a.position-b.position}),this.onScroll(typedoc.viewport.scrollTop)},MenuHighlight.prototype.onScroll=function(scrollTop){var anchors=this.anchors,index=this.index,count=anchors.length-1;for(scrollTop+=5;index>0&&anchors[index].position>scrollTop;)index-=1;for(;index<count&&anchors[index+1].position<scrollTop;)index+=1;this.index!=index&&(this.index>0&&this.anchors[this.index].$link.removeClass("focus"),this.index=index,this.index>0&&this.anchors[this.index].$link.addClass("focus"))},MenuHighlight}(Backbone.View);typedoc.MenuHighlight=MenuHighlight,typedoc.registerComponent(MenuHighlight,".menu-highlight")}(typedoc||(typedoc={}));var typedoc;!function(typedoc){var StickyMode,hasPositionSticky=typedoc.$html.hasClass("csspositionsticky");!function(StickyMode){StickyMode[StickyMode.None=0]="None",StickyMode[StickyMode.Secondary=1]="Secondary",StickyMode[StickyMode.Current=2]="Current"}(StickyMode||(StickyMode={}));var MenuSticky=function(_super){function MenuSticky(options){var _this=_super.call(this,options)||this;return _this.state="",_this.stickyMode=StickyMode.None,_this.$current=_this.$el.find("> ul.current"),_this.$navigation=_this.$el.parents(".menu-sticky-wrap"),_this.$container=_this.$el.parents(".row"),_this.listenTo(typedoc.viewport,"resize",_this.onResize),hasPositionSticky||_this.listenTo(typedoc.viewport,"scroll",_this.onScroll),_this.onResize(typedoc.viewport.width,typedoc.viewport.height),_this}return __extends(MenuSticky,_super),MenuSticky.prototype.setState=function(state){this.state!=state&&(""!=this.state&&this.$navigation.removeClass(this.state),this.state=state,""!=this.state&&this.$navigation.addClass(this.state))},MenuSticky.prototype.onResize=function(width,height){this.stickyMode=StickyMode.None,this.setState("");var containerTop=this.$container.offset().top,containerHeight=this.$container.height(),bottom=containerTop+containerHeight;if(this.$navigation.height()<containerHeight){var elHeight=this.$el.height(),elTop=this.$el.offset().top;if(this.$current.length){var currentHeight=this.$current.height(),currentTop=this.$current.offset().top;this.$navigation.css("top",containerTop-currentTop+20),currentHeight<height&&(this.stickyMode=StickyMode.Current,this.stickyTop=currentTop,this.stickyBottom=bottom-elHeight+(currentTop-elTop)-20)}elHeight<height&&(this.$navigation.css("top",containerTop-elTop+20),this.stickyMode=StickyMode.Secondary,this.stickyTop=elTop,this.stickyBottom=bottom-elHeight-20)}hasPositionSticky?this.stickyMode==StickyMode.Current?this.setState("sticky-current"):this.stickyMode==StickyMode.Secondary?this.setState("sticky"):this.setState(""):(this.$navigation.css("left",this.$navigation.offset().left),this.onScroll(typedoc.viewport.scrollTop))},MenuSticky.prototype.onScroll=function(scrollTop){this.stickyMode==StickyMode.Current?scrollTop>this.stickyBottom?this.setState("sticky-bottom"):this.setState(scrollTop+20>this.stickyTop?"sticky-current":""):this.stickyMode==StickyMode.Secondary&&(scrollTop>this.stickyBottom?this.setState("sticky-bottom"):this.setState(scrollTop+20>this.stickyTop?"sticky":""))},MenuSticky}(Backbone.View);typedoc.MenuSticky=MenuSticky,typedoc.registerComponent(MenuSticky,".menu-sticky")}(typedoc||(typedoc={}));var typedoc;!function(typedoc){var search;!function(search){function createIndex(){function batch(){for(var cycles=0;cycles++<100;)if(index.add(rows[pos]),++pos==length)return setLoadingState(SearchLoadingState.Ready);setTimeout(batch,10)}index=new lunr.Index,index.pipeline.add(lunr.trimmer),index.field("name",{boost:10}),index.field("parent"),index.ref("id");var rows=search.data.rows,pos=0,length=rows.length;batch()}function loadIndex(){loadingState==SearchLoadingState.Idle&&(setTimeout(function(){loadingState==SearchLoadingState.Idle&&setLoadingState(SearchLoadingState.Loading)},500),void 0!==search.data?createIndex():$.get($el.attr("data-index")).done(function(source){eval(source),createIndex()}).fail(function(){setLoadingState(SearchLoadingState.Failure)}))}function updateResults(){if(loadingState==SearchLoadingState.Ready){$results.empty();for(var res=index.search(query),i=0,c=Math.min(10,res.length);i<c;i++){var row=search.data.rows[res[i].ref],name=row.name;row.parent&&(name='<span class="parent">'+row.parent+".</span>"+name),$results.append('<li class="'+row.classes+'"><a href="'+base+row.url+'" class="tsd-kind-icon">'+name+"</li>")}}}function setLoadingState(value){loadingState!=value&&($el.removeClass(SearchLoadingState[loadingState].toLowerCase()),loadingState=value,$el.addClass(SearchLoadingState[loadingState].toLowerCase()),value==SearchLoadingState.Ready&&updateResults())}function setHasFocus(value){hasFocus!=value&&(hasFocus=value,$el.toggleClass("has-focus"),value?(setQuery(""),$field.val("")):$field.val(query))}function setQuery(value){query=$.trim(value),updateResults()}function setCurrentResult(dir){var $current=$results.find(".current");if(0==$current.length)$results.find(1==dir?"li:first-child":"li:last-child").addClass("current");else{var $rel=1==dir?$current.next("li"):$current.prev("li");$rel.length>0&&($current.removeClass("current"),$rel.addClass("current"))}}function gotoCurrentResult(){var $current=$results.find(".current");0==$current.length&&($current=$results.find("li:first-child")),$current.length>0&&(window.location.href=$current.find("a").prop("href"),$field.blur())}var SearchLoadingState;!function(SearchLoadingState){SearchLoadingState[SearchLoadingState.Idle=0]="Idle",SearchLoadingState[SearchLoadingState.Loading=1]="Loading",SearchLoadingState[SearchLoadingState.Ready=2]="Ready",SearchLoadingState[SearchLoadingState.Failure=3]="Failure"}(SearchLoadingState||(SearchLoadingState={}));var $el=$("#tsd-search"),$field=$("#tsd-search-field"),$results=$(".results"),base=$el.attr("data-base")+"/",query="",loadingState=SearchLoadingState.Idle,hasFocus=!1,preventPress=!1,index;$field.on("focusin",function(){setHasFocus(!0),loadIndex()}).on("focusout",function(){setTimeout(function(){return setHasFocus(!1)},100)}).on("input",function(){setQuery($.trim($field.val()))}).on("keydown",function(e){13==e.keyCode||27==e.keyCode||38==e.keyCode||40==e.keyCode?(preventPress=!0,e.preventDefault(),13==e.keyCode?gotoCurrentResult():27==e.keyCode?$field.blur():38==e.keyCode?setCurrentResult(-1):40==e.keyCode&&setCurrentResult(1)):preventPress=!1}).on("keypress",function(e){preventPress&&e.preventDefault()}),$("body").on("keydown",function(e){e.altKey||e.ctrlKey||e.metaKey||!hasFocus&&e.keyCode>47&&e.keyCode<112&&$field.focus()})}(search=typedoc.search||(typedoc.search={}))}(typedoc||(typedoc={}));var typedoc;!function(typedoc){var SignatureGroup=function(){function SignatureGroup($signature,$description){this.$signature=$signature,this.$description=$description}return SignatureGroup.prototype.addClass=function(className){return this.$signature.addClass(className),this.$description.addClass(className),this},SignatureGroup.prototype.removeClass=function(className){return this.$signature.removeClass(className),this.$description.removeClass(className),this},SignatureGroup}(),Signature=function(_super){function Signature(options){var _this=_super.call(this,options)||this;return _this.index=-1,_this.createGroups(),_this.groups&&(_this.$el.addClass("active").on("touchstart",".tsd-signature",function(event){return _this.onClick(event)}).on("click",".tsd-signature",function(event){return _this.onClick(event)}),_this.$container.addClass("active"),_this.setIndex(0)),_this}return __extends(Signature,_super),Signature.prototype.setIndex=function(index){if(index<0&&(index=0),index>this.groups.length-1&&(index=this.groups.length-1),this.index!=index){var to=this.groups[index];if(this.index>-1){var from=this.groups[this.index];typedoc.animateHeight(this.$container,function(){from.removeClass("current").addClass("fade-out"),to.addClass("current fade-in"),typedoc.viewport.triggerResize()}),setTimeout(function(){from.removeClass("fade-out"),to.removeClass("fade-in")},300)}else to.addClass("current"),typedoc.viewport.triggerResize();this.index=index}},Signature.prototype.createGroups=function(){var _this=this,$signatures=this.$el.find("> .tsd-signature");if(!($signatures.length<2)){this.$container=this.$el.siblings(".tsd-descriptions");var $descriptions=this.$container.find("> .tsd-description");this.groups=[],$signatures.each(function(index,el){_this.groups.push(new SignatureGroup($(el),$descriptions.eq(index)))})}},Signature.prototype.onClick=function(e){var _this=this;e.preventDefault(),_(this.groups).forEach(function(group,index){group.$signature.is(e.currentTarget)&&_this.setIndex(index)})},Signature}(Backbone.View);typedoc.registerComponent(Signature,".tsd-signatures")}(typedoc||(typedoc={}));var typedoc;!function(typedoc){var Toggle=function(_super){function Toggle(options){var _this=_super.call(this,options)||this;return _this.className=_this.$el.attr("data-toggle"),_this.$el.on(typedoc.pointerUp,function(e){return _this.onPointerUp(e)}),_this.$el.on("click",function(e){return e.preventDefault()}),typedoc.$document.on(typedoc.pointerDown,function(e){return _this.onDocumentPointerDown(e)}),typedoc.$document.on(typedoc.pointerUp,function(e){return _this.onDocumentPointerUp(e)}),_this}return __extends(Toggle,_super),Toggle.prototype.setActive=function(value){if(this.active!=value){this.active=value,typedoc.$html.toggleClass("has-"+this.className,value),this.$el.toggleClass("active",value);var transition=(this.active?"to-has-":"from-has-")+this.className;typedoc.$html.addClass(transition),setTimeout(function(){return typedoc.$html.removeClass(transition)},500)}},Toggle.prototype.onPointerUp=function(event){typedoc.hasPointerMoved||(this.setActive(!0),event.preventDefault())},Toggle.prototype.onDocumentPointerDown=function(e){if(this.active){var $path=$(e.target).parents().addBack();if($path.hasClass("col-menu"))return;if($path.hasClass("tsd-filter-group"))return;this.setActive(!1)}},Toggle.prototype.onDocumentPointerUp=function(e){var _this=this;if(!typedoc.hasPointerMoved&&this.active){var $path=$(e.target).parents().addBack();if($path.hasClass("col-menu")){var $link=$path.filter("a");if($link.length){var href=window.location.href;-1!=href.indexOf("#")&&(href=href.substr(0,href.indexOf("#"))),$link.prop("href").substr(0,href.length)==href&&setTimeout(function(){return _this.setActive(!1)},250)}}}},Toggle}(Backbone.View);typedoc.registerComponent(Toggle,"a[data-toggle]")}(typedoc||(typedoc={}));var typedoc;!function(typedoc){var Viewport=function(_super){function Viewport(){var _this=_super.call(this)||this;return _this.scrollTop=0,_this.width=0,_this.height=0,typedoc.$window.on("scroll",_(function(){return _this.onScroll()}).throttle(10)),typedoc.$window.on("resize",_(function(){return _this.onResize()}).throttle(10)),_this.onResize(),_this.onScroll(),_this}return __extends(Viewport,_super),Viewport.prototype.triggerResize=function(){this.trigger("resize",this.width,this.height)},Viewport.prototype.onResize=function(){this.width=typedoc.$window.width(),this.height=typedoc.$window.height(),this.trigger("resize",this.width,this.height)},Viewport.prototype.onScroll=function(){this.scrollTop=typedoc.$window.scrollTop(),this.trigger("scroll",this.scrollTop)},Viewport}(typedoc.Events);typedoc.Viewport=Viewport,typedoc.registerService(Viewport,"viewport")}(typedoc||(typedoc={}));var typedoc;!function(typedoc){typedoc.pointerDown="mousedown",typedoc.pointerMove="mousemove",typedoc.pointerUp="mouseup",typedoc.pointerDownPosition={x:0,y:0},typedoc.preventNextClick=!1,typedoc.isPointerDown=!1,typedoc.isPointerTouch=!1,typedoc.hasPointerMoved=!1,typedoc.isMobile=/Android|webOS|iPhone|iPad|iPod|BlackBerry|IEMobile|Opera Mini/i.test(navigator.userAgent),typedoc.$html.addClass(typedoc.isMobile?"is-mobile":"not-mobile"),typedoc.isMobile&&"ontouchstart"in document.documentElement&&(typedoc.isPointerTouch=!0,typedoc.pointerDown="touchstart",typedoc.pointerMove="touchmove",typedoc.pointerUp="touchend"),typedoc.$document.on(typedoc.pointerDown,function(e){typedoc.isPointerDown=!0,typedoc.hasPointerMoved=!1;var t="touchstart"==typedoc.pointerDown?e.originalEvent.targetTouches[0]:e;typedoc.pointerDownPosition.x=t.pageX,typedoc.pointerDownPosition.y=t.pageY}).on(typedoc.pointerMove,function(e){if(typedoc.isPointerDown&&!typedoc.hasPointerMoved){var t="touchstart"==typedoc.pointerDown?e.originalEvent.targetTouches[0]:e,x=typedoc.pointerDownPosition.x-t.pageX,y=typedoc.pointerDownPosition.y-t.pageY;typedoc.hasPointerMoved=Math.sqrt(x*x+y*y)>10}}).on(typedoc.pointerUp,function(e){typedoc.isPointerDown=!1}).on("click",function(e){typedoc.preventNextClick&&(e.preventDefault(),e.stopImmediatePropagation(),typedoc.preventNextClick=!1)})}(typedoc||(typedoc={}));var typedoc;!function(typedoc){function noTransition($el,callback){$el.addClass("no-transition"),callback(),$el.offset(),$el.removeClass("no-transition")}function animateHeight($el,callback,success){var to,from=$el.height();noTransition($el,function(){callback(),$el.css("height",""),to=$el.height(),from!=to&&typedoc.transition&&$el.css("height",from)}),from!=to&&typedoc.transition?($el.css("height",to),$el.on(typedoc.transition.endEvent,function(){noTransition($el,function(){$el.off(typedoc.transition.endEvent).css("height",""),success&&success()})})):success&&success()}typedoc.transition=function(tuples){for(var name in tuples)if(tuples.hasOwnProperty(name)&&void 0!==document.body.style[name])return{name:name,endEvent:tuples[name]};return null}({transition:"transitionend",OTransition:"oTransitionEnd",msTransition:"msTransitionEnd",MozTransition:"transitionend",WebkitTransition:"webkitTransitionEnd"}),typedoc.noTransition=noTransition,typedoc.animateHeight=animateHeight}(typedoc||(typedoc={}));var typedoc;!function(typedoc){typedoc.app=new typedoc.Application}(typedoc||(typedoc={}));
</script>
<!-- Global site tag (gtag.js) - Google Analytics -->
<script async src="https://www.googletagmanager.com/gtag/js?id=UA-115615468-1"></script>
<script>
  window.dataLayer = window.dataLayer || [];
  function gtag(){dataLayer.push(arguments);}
  gtag('js', new Date());

  gtag('config', 'UA-115615468-1');
</script>
</body>
</html><|MERGE_RESOLUTION|>--- conflicted
+++ resolved
@@ -1045,11 +1045,7 @@
 				<li class="tsd-description">
 					<aside class="tsd-sources">
 						<ul>
-<<<<<<< HEAD
-							<li>Defined in <a href="https://github.com/aws-amplify/amplify-js/blob/6a84560cb/packages/api/src/API.ts#L39">packages/api/src/API.ts:39</a></li>
-=======
 							<li>Defined in <a href="https://github.com/aws-amplify/amplify-js/blob/67aa3213e/packages/api/src/API.ts#L39">packages/api/src/API.ts:39</a></li>
->>>>>>> ae5f9744
 						</ul>
 					</aside>
 					<div class="tsd-comment tsd-typography">
@@ -1081,11 +1077,7 @@
 			<div class="tsd-signature tsd-kind-icon">Auth<span class="tsd-signature-symbol">:</span> <span class="tsd-signature-type">AuthClass</span><span class="tsd-signature-symbol"> = Auth</span></div>
 			<aside class="tsd-sources">
 				<ul>
-<<<<<<< HEAD
-					<li>Defined in <a href="https://github.com/aws-amplify/amplify-js/blob/6a84560cb/packages/api/src/API.ts#L37">packages/api/src/API.ts:37</a></li>
-=======
 					<li>Defined in <a href="https://github.com/aws-amplify/amplify-js/blob/67aa3213e/packages/api/src/API.ts#L37">packages/api/src/API.ts:37</a></li>
->>>>>>> ae5f9744
 				</ul>
 			</aside>
 		</section>
@@ -1095,11 +1087,7 @@
 			<div class="tsd-signature tsd-kind-icon">Cache<span class="tsd-signature-symbol">:</span> <span class="tsd-signature-type">ICache</span><span class="tsd-signature-symbol"> = Cache</span></div>
 			<aside class="tsd-sources">
 				<ul>
-<<<<<<< HEAD
-					<li>Defined in <a href="https://github.com/aws-amplify/amplify-js/blob/6a84560cb/packages/api/src/API.ts#L38">packages/api/src/API.ts:38</a></li>
-=======
 					<li>Defined in <a href="https://github.com/aws-amplify/amplify-js/blob/67aa3213e/packages/api/src/API.ts#L38">packages/api/src/API.ts:38</a></li>
->>>>>>> ae5f9744
 				</ul>
 			</aside>
 		</section>
@@ -1109,11 +1097,7 @@
 			<div class="tsd-signature tsd-kind-icon">Credentials<span class="tsd-signature-symbol">:</span> <span class="tsd-signature-type">CredentialsClass</span><span class="tsd-signature-symbol"> = Credentials</span></div>
 			<aside class="tsd-sources">
 				<ul>
-<<<<<<< HEAD
-					<li>Defined in <a href="https://github.com/aws-amplify/amplify-js/blob/6a84560cb/packages/api/src/API.ts#L39">packages/api/src/API.ts:39</a></li>
-=======
 					<li>Defined in <a href="https://github.com/aws-amplify/amplify-js/blob/67aa3213e/packages/api/src/API.ts#L39">packages/api/src/API.ts:39</a></li>
->>>>>>> ae5f9744
 				</ul>
 			</aside>
 		</section>
@@ -1130,11 +1114,7 @@
 				<li class="tsd-description">
 					<aside class="tsd-sources">
 						<ul>
-<<<<<<< HEAD
-							<li>Defined in <a href="https://github.com/aws-amplify/amplify-js/blob/6a84560cb/packages/api/src/API.ts#L181">packages/api/src/API.ts:181</a></li>
-=======
 							<li>Defined in <a href="https://github.com/aws-amplify/amplify-js/blob/67aa3213e/packages/api/src/API.ts#L181">packages/api/src/API.ts:181</a></li>
->>>>>>> ae5f9744
 						</ul>
 					</aside>
 					<div class="tsd-comment tsd-typography">
@@ -1169,11 +1149,7 @@
 				<li class="tsd-description">
 					<aside class="tsd-sources">
 						<ul>
-<<<<<<< HEAD
-							<li>Defined in <a href="https://github.com/aws-amplify/amplify-js/blob/6a84560cb/packages/api/src/API.ts#L61">packages/api/src/API.ts:61</a></li>
-=======
 							<li>Defined in <a href="https://github.com/aws-amplify/amplify-js/blob/67aa3213e/packages/api/src/API.ts#L61">packages/api/src/API.ts:61</a></li>
->>>>>>> ae5f9744
 						</ul>
 					</aside>
 					<div class="tsd-comment tsd-typography">
@@ -1204,11 +1180,7 @@
 				<li class="tsd-description">
 					<aside class="tsd-sources">
 						<ul>
-<<<<<<< HEAD
-							<li>Defined in <a href="https://github.com/aws-amplify/amplify-js/blob/6a84560cb/packages/api/src/API.ts#L144">packages/api/src/API.ts:144</a></li>
-=======
 							<li>Defined in <a href="https://github.com/aws-amplify/amplify-js/blob/67aa3213e/packages/api/src/API.ts#L144">packages/api/src/API.ts:144</a></li>
->>>>>>> ae5f9744
 						</ul>
 					</aside>
 					<div class="tsd-comment tsd-typography">
@@ -1254,11 +1226,7 @@
 				<li class="tsd-description">
 					<aside class="tsd-sources">
 						<ul>
-<<<<<<< HEAD
-							<li>Defined in <a href="https://github.com/aws-amplify/amplify-js/blob/6a84560cb/packages/api/src/API.ts#L195">packages/api/src/API.ts:195</a></li>
-=======
 							<li>Defined in <a href="https://github.com/aws-amplify/amplify-js/blob/67aa3213e/packages/api/src/API.ts#L195">packages/api/src/API.ts:195</a></li>
->>>>>>> ae5f9744
 						</ul>
 					</aside>
 					<div class="tsd-comment tsd-typography">
@@ -1290,11 +1258,7 @@
 				<li class="tsd-description">
 					<aside class="tsd-sources">
 						<ul>
-<<<<<<< HEAD
-							<li>Defined in <a href="https://github.com/aws-amplify/amplify-js/blob/6a84560cb/packages/api/src/API.ts#L84">packages/api/src/API.ts:84</a></li>
-=======
 							<li>Defined in <a href="https://github.com/aws-amplify/amplify-js/blob/67aa3213e/packages/api/src/API.ts#L84">packages/api/src/API.ts:84</a></li>
->>>>>>> ae5f9744
 						</ul>
 					</aside>
 					<div class="tsd-comment tsd-typography">
@@ -1340,11 +1304,7 @@
 				<li class="tsd-description">
 					<aside class="tsd-sources">
 						<ul>
-<<<<<<< HEAD
-							<li>Defined in <a href="https://github.com/aws-amplify/amplify-js/blob/6a84560cb/packages/api/src/API.ts#L203">packages/api/src/API.ts:203</a></li>
-=======
 							<li>Defined in <a href="https://github.com/aws-amplify/amplify-js/blob/67aa3213e/packages/api/src/API.ts#L203">packages/api/src/API.ts:203</a></li>
->>>>>>> ae5f9744
 						</ul>
 					</aside>
 					<div class="tsd-comment tsd-typography">
@@ -1374,11 +1334,7 @@
 				<li class="tsd-description">
 					<aside class="tsd-sources">
 						<ul>
-<<<<<<< HEAD
-							<li>Defined in <a href="https://github.com/aws-amplify/amplify-js/blob/6a84560cb/packages/api/src/API.ts#L52">packages/api/src/API.ts:52</a></li>
-=======
 							<li>Defined in <a href="https://github.com/aws-amplify/amplify-js/blob/67aa3213e/packages/api/src/API.ts#L52">packages/api/src/API.ts:52</a></li>
->>>>>>> ae5f9744
 						</ul>
 					</aside>
 					<h4 class="tsd-returns-title">Returns <span class="tsd-signature-type">string</span></h4>
@@ -1395,11 +1351,7 @@
 				<li class="tsd-description">
 					<aside class="tsd-sources">
 						<ul>
-<<<<<<< HEAD
-							<li>Defined in <a href="https://github.com/aws-amplify/amplify-js/blob/6a84560cb/packages/api/src/API.ts#L214">packages/api/src/API.ts:214</a></li>
-=======
 							<li>Defined in <a href="https://github.com/aws-amplify/amplify-js/blob/67aa3213e/packages/api/src/API.ts#L214">packages/api/src/API.ts:214</a></li>
->>>>>>> ae5f9744
 						</ul>
 					</aside>
 					<div class="tsd-comment tsd-typography">
@@ -1445,11 +1397,7 @@
 				<li class="tsd-description">
 					<aside class="tsd-sources">
 						<ul>
-<<<<<<< HEAD
-							<li>Defined in <a href="https://github.com/aws-amplify/amplify-js/blob/6a84560cb/packages/api/src/API.ts#L159">packages/api/src/API.ts:159</a></li>
-=======
 							<li>Defined in <a href="https://github.com/aws-amplify/amplify-js/blob/67aa3213e/packages/api/src/API.ts#L159">packages/api/src/API.ts:159</a></li>
->>>>>>> ae5f9744
 						</ul>
 					</aside>
 					<div class="tsd-comment tsd-typography">
@@ -1495,11 +1443,7 @@
 				<li class="tsd-description">
 					<aside class="tsd-sources">
 						<ul>
-<<<<<<< HEAD
-							<li>Defined in <a href="https://github.com/aws-amplify/amplify-js/blob/6a84560cb/packages/api/src/API.ts#L172">packages/api/src/API.ts:172</a></li>
-=======
 							<li>Defined in <a href="https://github.com/aws-amplify/amplify-js/blob/67aa3213e/packages/api/src/API.ts#L172">packages/api/src/API.ts:172</a></li>
->>>>>>> ae5f9744
 						</ul>
 					</aside>
 					<div class="tsd-comment tsd-typography">
@@ -1531,11 +1475,7 @@
 				<li class="tsd-description">
 					<aside class="tsd-sources">
 						<ul>
-<<<<<<< HEAD
-							<li>Defined in <a href="https://github.com/aws-amplify/amplify-js/blob/6a84560cb/packages/api/src/API.ts#L129">packages/api/src/API.ts:129</a></li>
-=======
 							<li>Defined in <a href="https://github.com/aws-amplify/amplify-js/blob/67aa3213e/packages/api/src/API.ts#L129">packages/api/src/API.ts:129</a></li>
->>>>>>> ae5f9744
 						</ul>
 					</aside>
 					<div class="tsd-comment tsd-typography">
@@ -1581,11 +1521,7 @@
 				<li class="tsd-description">
 					<aside class="tsd-sources">
 						<ul>
-<<<<<<< HEAD
-							<li>Defined in <a href="https://github.com/aws-amplify/amplify-js/blob/6a84560cb/packages/api/src/API.ts#L99">packages/api/src/API.ts:99</a></li>
-=======
 							<li>Defined in <a href="https://github.com/aws-amplify/amplify-js/blob/67aa3213e/packages/api/src/API.ts#L99">packages/api/src/API.ts:99</a></li>
->>>>>>> ae5f9744
 						</ul>
 					</aside>
 					<div class="tsd-comment tsd-typography">
@@ -1631,11 +1567,7 @@
 				<li class="tsd-description">
 					<aside class="tsd-sources">
 						<ul>
-<<<<<<< HEAD
-							<li>Defined in <a href="https://github.com/aws-amplify/amplify-js/blob/6a84560cb/packages/api/src/API.ts#L114">packages/api/src/API.ts:114</a></li>
-=======
 							<li>Defined in <a href="https://github.com/aws-amplify/amplify-js/blob/67aa3213e/packages/api/src/API.ts#L114">packages/api/src/API.ts:114</a></li>
->>>>>>> ae5f9744
 						</ul>
 					</aside>
 					<div class="tsd-comment tsd-typography">
