---
# Page settings
layout: default
---

# Authentication

AWS Amplify Authentication module provides Authentication APIs and building blocks for developers who want to create user authentication experiences.

Depending on your needs, you can integrate Authentication module at different levels. You can use use pre-build UI components for common sign-in/registration scenarios, or you can create your own custom user experience with the API.

## Installation and Configuration

Please refer to [AWS Amplify Installation Guide]({%if jekyll.environment == 'production'%}{{site.amplify.baseurl}}{%endif%}/media/install_n_config) for general setup. Here is how you can enable Authentication category for your app.

### Automated Setup

To create a project fully functioning with the Auth category.

```bash
$ npm install -g awsmobile-cli
$ cd my-app #Change to your project's root folder
$ awsmobile init
$ awsmobile user-signin enable
$ awsmobile push #Update your backend
```

In your app's entry point i.e. App.js, import and load the configuration file `aws-exports.js` which has been created and replaced into `/src` folder in the previous step.

```js
import Amplify, { Auth } from 'aws-amplify';
import aws_exports from './aws-exports'; // specify the location of aws-exports.js file on your project
Amplify.configure(aws_exports);
```

### Manual Setup

With manual setup, you need to use your AWS Resource credentials to configure your app:

```js
import Amplify from 'aws-amplify';

Amplify.configure({
    Auth: {
    // REQUIRED - Amazon Cognito Identity Pool ID
        identityPoolId: 'XX-XXXX-X:XXXXXXXX-XXXX-1234-abcd-1234567890ab',
    // REQUIRED - Amazon Cognito Region
        region: 'XX-XXXX-X',
    // OPTIONAL - Amazon Cognito User Pool ID
        userPoolId: 'XX-XXXX-X_abcd1234',
    // OPTIONAL - Amazon Cognito Web Client ID (26-char alphanumeric string)
        userPoolWebClientId: 'a1b2c3d4e5f6g7h8i9j0k1l2m3',
    // OPTIONAL - Enforce user authentication prior to accessing AWS resources or not
        mandatorySignIn: false,
    // OPTIONAL - Configuration for cookie storage
        cookieStorage: {
        // REQUIRED - Cookie domain (only required if cookieStorage is provided)
            domain: '.yourdomain.com',
        // OPTIONAL - Cookie path
            path: '/',
        // OPTIONAL - Cookie expiration in days
            expires: 365,
        // OPTIONAL - Cookie secure flag
            secure: true
        }
    }
});
```

## Working with the API

### Common Authentication Use Cases

AWS Amplify Authentication module exposes set of APIs to be used in any JavaScript framework. Please check [AWS Amplify API Reference]({%if jekyll.environment == 'production'%}{{site.amplify.baseurl}}{%endif%}/api/classes/authclass.html) for full API list.

Here, we provide examples for most common authentication use cases:

#### Sign In
```js
import { Auth } from 'aws-amplify';

Auth.signIn(username, password)
    .then(user => console.log(user))
    .catch(err => console.log(err));

// If MFA enabled, keep the user object from sign in, collect confirmation code, and then
Auth.confirmSignIn(user, code, mfaType)
    .then(data => console.log(data))
    .catch(err => console.log(err));
```

#### Sign Up
```js
import { Auth } from 'aws-amplify';

Auth.signUp({
        username,
        password,
        attributes: {
            email,          // optional
            phone_number,   // optional - E.164 number convention
            // other custom attributes
        },
        validationData: []  //optional
    })
    .then(data => console.log(data))
    .catch(err => console.log(err));

// Collect confirmation code, then
Auth.confirmSignUp(username, code)
    .then(data => console.log(data))
    .catch(err => console.log(err));
```

#### Sign Out
```js
import { Auth } from 'aws-amplify';

Auth.signOut()
    .then(data => console.log(data))
    .catch(err => console.log(err));
```

#### Change password
```js
import { Auth } from 'aws-amplify';

Auth.currentAuthenticatedUser()
    .then(user => {
        return Auth.changePassword(user, 'oldPassword', 'newPassword');
    })
    .then(data => console.log(data))
    .catch(err => console.log(err));
```

#### Forgot Password
```js
import { Auth } from 'aws-amplify';

Auth.forgotPassword(username)
    .then(data => console.log(data))
    .catch(err => console.log(err));

// Collect confirmation code and new password, then
Auth.forgotPasswordSubmit(username, code, new_password)
    .then(data => console.log(data))
    .catch(err => console.log(err));
```

#### Retrieve Current Session

`Auth.currentSession()` returns a `CognitoUserSession` object which contains JWT `accessToken`, `idToken`, and `refreshToken`.

```js
let session = Auth.currentSession();
// CognitoUserSession => { idToken, refreshToken, accessToken }
```

### Using withAuthenticator HOC


For React and React Native apps, the simplest way to add authentication flows into your app is to use *withAuthenticator* High Order Component.

Just add these two lines to your `App.js`:

```js
import { withAuthenticator } from 'aws-amplify-react'; // or 'aws-amplify-react-native';

...

export default withAuthenticator(App);
```

Now, your app will have complete flows for user sign-in and registration. Since you have wrapped your **App** with `withAuthenticator`, only signed in users can access your app. The routing for login pages and giving access to your **App** Component will be managed automatically:

<img src="https://dha4w82d62smt.cloudfront.net/items/2R3r0P453o2s2c2f3W2O/Screen%20Recording%202018-02-11%20at%2003.48%20PM.gif" style="display: block;height: auto;width: 100%;"/>


#### Enabling Federated Identities

You can enable federated Identity login by specifying *federated* option. Here is a configuration for enabling social login with multiple providers:

```js
const AppWithAuth = withAuthenticator(App);

const federated = {
    google_client_id: '',
    facebook_app_id: '',
    amazon_client_id: ''
};

ReactDOM.render(<AppWithAuth federated={federated}/>, document.getElementById('root'));
```

You can also initiate a federated signin process by calling `Auth.federatedSignIn()` method with a specific identity provider in your code:  

```js
import { Auth } from 'aws-amplify';

// Retrieve active Google user session
const ga = window.gapi.auth2.getAuthInstance();
ga.signIn().then(googleUser => {
    const { id_token, expires_at } = googleUser.getAuthResponse();
    const profile = googleUser.getBasicProfile();
    const user = {
        email: profile.getEmail(),
        name: profile.getName()
    };

    return Auth.federatedSignIn(
        // Initiate federated sign-in with Google identity provider 
        'google',
        { 
            // the JWT token
            token: id_token, 
            // the expiration time
            expires_at 
        },
        // a user object
        user
    ).then(() => {
        // ...
    });
});
```

Availible identity providers are `google`, `facebook`, `amazon`, `developer` and OpenId. To use an `OpenID` provider, use the URI of your provider as the key, e.g. `accounts.your-openid-provider.com`.

 NOTE: Federated Identity HOCs are not yet available on React Native.
 {: .callout .callout--info}

#### Rendering a Sign Out Button

`withAuthenticator` component renders your App component after a successfull user signed in, and it prevents non sign-in uses to interact with your app. In this case, we need to display a *sign-out* button to trigger related process.

To display a sign-out button, set `includeGreetings = true` in the parameter object. It will display a *greetings section* on top of your app, and a sign-out button is displayed in authenticated state.

```js
export default withAuthenticator(App, { includeGreetings: true });
```

### Using Authenticator Component

The `withAuthenticator` HOC essentially just wraps `Authenticator` component. Using `Authenticator` directly gives you more customization options.

#### Example: Put App Inside Authenticator

This will render your App component with *Authenticator*:

```js
import { Authenticator } from 'aws-amplify-react'; // or 'aws-amplify-react-native'

...

class AppWithAuth extends Component {
  render(){
    return (
      <div>
      <Authenticator>
        <App />
      </Authenticator>
      </div>
    );
  }
}

export default AppWithAuth;
```

#### Example: Show your App Only After User Sign-in

In the previous example, you'll see the App is rendered even before the user is signed-in. In order to change this behaviour, you can use *Authenticator* properties. When inside `Authenticator`, the App component will receive those properties.

**authState** is the current authentication state (a string):
```
 - signIn
 - signUp
 - confirmSignIn
 - confirmSignUp
 - forgotPassword
 - verifyContact
 - signedIn
 ```

**authData** - additional data within authState; when the state is `signedIn`, it will return a `user` object.

With that, to control the condition for *Authenticator* to render App component, simply set `_validAuthStates` property:

```js
this._validAuthStates = ['signedIn'];
```
in the component's constructor, then implement `showComponent(theme) {}` in lieu of the typical
`render() {}` method.

### Using Federated Identities (Social Sign-in)

**Availibility Note**
Currently, our federated identity components only support Google, Facebook and Amazon identities, and works with React.
Support for React Native is in progress. Please see our[ Setup Guide for Federated Identities]({%if jekyll.environment == 'production'%}{{site.amplify.baseurl}}{%endif%}/media/federated_identity_setup).
{: .callout .callout--info}


In order to enable social sign-in in your app with Federated Identities, just add `Google client_id`, `Facebook app_id` and/or `Amazon client_id` properties to *Authenticator* component:

```jsx
const federated = {
    google_client_id: '',
    facebook_app_id: '',
    amazon_client_id: ''
};

return (
    <Authenticator federated={federated}>
)
```
#### Customize UI

In order to customize the UI for Federated Identities sign-in, you can use `withFederated` component. The following code shows how you customize the login buttons and the layout for social sign-in.

```jsx
import { withFederated } from 'aws-amplify-react';

const Buttons = (props) => (
    <div>
        <img
            onClick={props.googleSignIn}
            src={google_icon}
        />
        <img
            onClick={props.facebookSignIn}
            src={facebook_icon}
        />
        <img
            onClick={props.amazonSignIn}
            src={amazon_icon}
        />
    </div>
)

const Federated = withFederated(Buttons);

...

const federated = {
    google_client_id: '',
    facebook_app_id: '',
    amazon_client_id: ''
};

<Federated federated={federated} onStateChange={this.handleAuthStateChange} />
```

There is also `withGoogle`, `withFacebook`, `withAmazon` components, in case you need to customize a single provider.

<<<<<<< HEAD
### Cognito Hosted UI

Cognito hosted UI provides general availability of a Built-in Customizable User Experience for Sign-in, OAuth 2.0 Support, and Federation with Facebook, Login with Amazon, Google, and SAML providers for User Pools.

Note: this feature is only supported with aws-amplify@^0.2.15 and aws-amplify-react@^0.1.39

#### Setup your Cognito App Client

First you need to setup your App Client in the Cognito User Pool console.

* Go to: App integration -> App client settings
    * Select Identity Providers
    * Input your Callback URL and Sign out URL.
    * Select OAuth Flows (Authorization code grant is the recommended choice for security reasons)
    * Choose OAuth Scopes

* Go to: App integration -> Domain name
    * Input the domain prefix for sign-up and sign-in pages hosted by Cognito

To add federation provider

Note: Before you doing this, make sure your Cognito User Pool doesn't set ```phone_number``` as required attribute. Because providers like Google won't grant the permission to Cognito to get the users' phone number from it.

* Go to: Federation -> Identity providers
    * Select the federated identity provider
    * Input required configuration like App Id, App secret, Authorized scope
    * Set the Oauth Redirected URI in your Facebook/Google app's setting page to:

        ```https://your-domain-prefix.auth.us-east-1.amazoncognito.com/oauth2/idpresponse```

* Go to Federation -> Attribute mapping
    * Map Federation Provider attributes to corresponding User pool attributes. For example, if the ```email``` attribute is required in your User Pool setting, please make sure you have ```email``` in your authorized scopes and map it correctly into the User Pool.

* Don't forget to select this provider in the App client settings

#### Integrate it into your App

* You need to pass your hosted ui options into Amplify:
=======


### Using Amazon Cognito Hosted UI

Amazon Cognito provides a customizable user experience via the hosted UI. The hosted UI supports OAuth 2.0 and Federated Identities with Facebook, Amazon, Google, and SAML providers.

Note: Amazon Cognito hosted UI feature is supported with *aws-amplify@^0.2.15* and *aws-amplify-react@^0.1.39* versions.
{: .callout .callout--info}

#### Setup your Cognito App Client

To start using hosted UI, first, you need to setup your App Client in the Amazon Cognito console.

To setup App Client;
- Go to [Amazon Cognito Console](https://aws.amazon.com/cognito/).
- Click *User Pools* on the top menu to select a User Pool or create a new one.
- Click *App integration*  and *App client settings* on the left menu.
- Select *Enabled Identity Providers* and enter *Callback URL(s)* and *Sign out URL(s)* fields.
- Under the *OAuth 2.0* section, select an OAuth Flow. *Authorization code grant* is the recommended choice for security reasons.
- Choose item(s) from *OAuth Scopes*.
- Click 'Save Changes'

To enable the domain for your hosted UI;

- On the left menu, go to  *App integration* > *Domain name*.
- In the *Domain prefix* section, enter the prefix for the pages that will be hosted by Amazon Cognito.

You can also enable Federated Identities for your hosted UI;  

- Go to *Federation* > *Identity providers*
- Select an *Identity provider* and enter required credentials for the identity provider. (e.g., App Id, App secret, Authorized scope)
- In the settings page for your selected identity provider (Facebook, Google, etc.),  set *Oauth Redirected URI* to `https://your-domain-prefix.auth.us-east 1.amazoncognito.com/oauth2/idpresponse` (*your-domain-prefix* is the domain prefix you have entered in previously).
- To retrieve user attributes from your identity provider, go to *Federation* > *Attribute mapping*. Here, you can map Federation Provider attributes to corresponding User pool attributes. 

If  *email* attribute is a required field in your Cognito User Pool settings, please make sure that you have selected *email* in your Authorized Scopes, and you have mapped it correctly to your User Pool attributes.
{: .callout .callout-info}

#### Configuring the Hosted UI

To configure your application for hosted UI, you need to use *hosted UI* options:

>>>>>>> bb50b905
```js
import Amplify from 'aws-amplify';

const hostedUIOptions = {
<<<<<<< HEAD
    AppWebDomain : 'your-domain-prefix.auth.us-east-1.amazoncognito.com', // Domain name
    TokenScopesArray : ['phone', 'email', 'profile', 'openid', 'aws.cognito.signin.user.admin'], // Authorized scopes,
    RedirectUriSignIn : 'http://localhost:3000/', // Callback URL
    RedirectUriSignOut : 'http://localhost:3000/', // Sign out URL
    AdvancedSecurityDataCollectionFlag : true, // indicating if the data collection is enabled to support cognito   advanced security features. By default, this flag is set to true.
    ResponseType: 'code' // 'code' for Authorization code grant, 'token' for Implicit grant
=======
    // Domain name
    AppWebDomain : 'your-domain-prefix.auth.us-east-1.amazoncognito.com', 
    
    // Authorized scopes
    TokenScopesArray : ['phone', 'email', 'profile', 'openid','aws.cognito.signin.user.admin'], 

    // Callback URL
    RedirectUriSignIn : 'http://localhost:3000/', 
    
    // Sign out URL
    RedirectUriSignOut : 'http://localhost:3000/',

    // Indicates if the data collection is enabled to support Cognito advanced security features. By default, this flag is set to true.
    AdvancedSecurityDataCollectionFlag : true, 

    // 'code' for Authorization code grant, 
    // 'token' for Implicit grant
    ResponseType: 'code'
>>>>>>> bb50b905
}

Amplify.configure({
    Auth: {
        // other configurations...
        // ....
        hostedUIOptions: hostedUIOptions
    },
    // ...
});
```

<<<<<<< HEAD
* If you are using ```aws-amplify-react```:
    * You will see a button ```Sign in with AWS``` showed up in your login page when you are using the HOC ```withAuthenticator``` or using the ```Authenticator``` component.
    * You can also import the HOC provided and wrap your own component with it, for example:
    ```jsx
        import { withHostedCognito } from 'aws-amplify-react';

        class MyComp extends React.Component {
            // ...
            render() {
                return(
                    <button onClick={this.props.hostedCognitoSignIn}>
                        Sign in with AWS
                    </button>
                )
            }
        }

        export default withHostedCognito(MyComp);
    ```

* If you are NOT using ```aws-amplify-react```:
    * you need to construct the url yourself:
    ```js
    const config = Auth.configure();
    const { 
        AppWebDomain,  
        RedirectUriSignIn, 
        RedirectUriSignOut,
        ResponseType } = config.hostedUIOptions;
    const clientId = config.userPoolWebClientId;
    const url = 'https://' + AppWebDomain + '/login?redirect_uri=' + RedirectUriSignIn + '&response_type=' + ResponseType + '&client_id=' + clientId;
    window.location.assign(url);          
    ```
=======
#### Launching the Hosted UI

To invoke the browser to display the hosted UI, you need to construct the URL in your app;

```js
const config = Auth.configure();
const { 
    AppWebDomain,  
    RedirectUriSignIn, 
    RedirectUriSignOut,
    ResponseType } = config.hostedUIOptions;

const clientId = config.userPoolWebClientId;
const url = 'https://' + AppWebDomain + '/login?redirect_uri=' + RedirectUriSignIn + '&response_type=' + ResponseType + '&client_id=' + clientId;

// Launch hosted UI
window.location.assign(url);

```

#### Launching the Hosted UI in React 

With React, you can simply use `withHostedAuthenticator` HOC to launch the hosted UI experience. Just wrap your app's main component with our HOC:

```js
import { withHostedAuthenticator } from 'aws-amplify-react';

class MyApp extends React.Component {
    // ...
    render() {
        return(
            <button onClick={this.props.hostedCognitoSignIn}>
                Sign in with AWS
            </button>
        )
    }
}

export default withHostedAuthenticator(MyApp);
```

While using `aws-amplify-react`, *Sign in with Amazon* button will appear in your login page when you work with *withAuthenticator* HOC or *Authenticator* component.
 
>>>>>>> bb50b905
    
### Enabling MFA (Multi-Factor Authentication)

Multi-factor authentication (MFA) increases security for your app by adding an authentication method and not relying solely on username (or alias) and password. AWS Amplify uses Amazon Cognito to provide MFA. Please see [Amazon Cognito Developer Guide](https://docs.aws.amazon.com/cognito/latest/developerguide/user-pool-settings-mfa.html) for more information about setting up MFA in Amazon Cognito.

Once you enable MFA on Amazon Cognito, you can configure your app to work with MFA.

#### Enabling TOTP (Time-based One-time Password)

With TOTP, your app user is challenged to complete authentication using a time-based one-time (TOTP) password after their username and password have been verified.

You can setup TOTP for a user in your app:

```js
import { Auth } from 'aws-amplify';

// To setup TOTP, first you need to get a `authorization code` from Amazon Cognito
// `user` is the current Authenticated user
Auth.setupTOTP(user).then((code) => {
    // You can directly display the `code` to the user or convert it to a QR code to be scanned.
    // E.g., use following code sample to render a QR code with `qrcode.react` component:  
    //      import QRCode from 'qrcode.react';
    //      const str = "otpauth://totp/AWSCognito:"+ username + "?secret=" + code + "&issuer=" + issuer;
    //      <QRCode value={str}/>
});

// ...

// Then you will have your TOTP account in your TOTP-generating app (like Google Authenticator)
// Use the generated one-time password to verify the setup
Auth.verifyTotpToken(user, challengeAnswer).then(() => {

    // don't forget to set TOTP as the preferred MFA method
    Auth.setPreferredMFA(user, 'TOTP');
    // ...
}).catch( e => {
    // Token is not verified
});
```

#### Setup MFA Type

There are multiple MFA types supported by Amazon Cognito. You can set the preffered method in your code:

```js
import { Auth } from 'aws-amplify';

// You can select preferred mfa type, for example:
// Select TOTP as preferred
Auth.setPreferredMFA(user, 'TOTP').then((data) => {
    console.log(data);
    // ...
}).catch(e => {});

// Select SMS as preferred
Auth.setPreferredMFA(user, 'SMS');

// Select no-mfa
Auth.setPreferredMFA(user, 'NOMFA');

// Please Note that this will only work
```

#### Letting User Select MFA Type

When working with multiple MFA Types, you can let the app user to select the approprieate authentication method. `SelectMFAType` UI Component, which is provided with `aws-amplify-react` package, renders a list of available MFA types.

```js
import Amplify from 'aws-amplify';
import awsmobile from './aws-exports';
import { SelectMFAType } from 'aws-amplify-react';

Amplify.configure(awsmobile);

// Please have at least TWO types
// Please make sure you set it properly accroding to your Cognito Userpool
const MFATypes = {
    SMS: true, // if SMS enabled in your user pool
    TOTP: true, // if TOTP enabled in your user pool
    Optional: true, // if MFA is set to optional in your user pool
}

class App extends Component {
    // ...
    render() {
        return (
            // ...
            <SelectMFAType authData={this.props.authData} MFATypes={MFATypes}>
        )
    }
}

export default withAuthenticator(App, true);
```

### Working with User Attributes

You can pass user attributes during sign up:

```js
Auth.signUp({
    'username': 'jdoe',
    'password': 'mysecurerandompassword#123',
    'attributes': {
        'email': 'me@domain.com',
        'phone_number': '+12128601234', // E.164 number convention
        'given_name': 'Jane',
        'family_name': 'Doe',
        'nickname': 'Jane'
    }
});
```

You can retrieve user attributes:

```js
let user = await Auth.currentAuthenticatedUser();
```

You can update user attributes:

```js
let result = await Auth.updateUserAttributes(user, {
    'email': 'me@anotherdomain.com',
    'family_name': 'Lastname'
});
console.log(result); // SUCCESS
```

If you change the email address, the user you will receive a confirmation code. In your app, you can confirm the verification code:

```js
let result = await Auth.verifyCurrentUserAttributeSubmit('email', 'abc123');
```

### Subscribing Events

You can take specific actions when users sign-in or sign-out by subscribing authentication events in your app. Please see our [Hub Module Developer Guide]({%if jekyll.environment == 'production'%}{{site.amplify.baseurl}}{%endif%}/media/hub_guide#listening-authentication-events) for more information.


### Working with AWS Service Objects

You can use AWS *Service Interface Objects* to work AWS Services in authenticated State. You can call methods on any AWS Service interface object by passing your credentials from `Auth` object to the service call constructor:

```js
import Route53 from 'aws-sdk/clients/route53';

Auth.currentCredentials()
  .then(credentials => {
    const route53 = new Route53({
      apiVersion: '2013-04-01',
      credentials: Auth.essentialCredentials(credentials)
    });

    // more code working with route53 object
    // route53.changeResourceRecordSets();
  })
```

Full API Documentation for Service Interface Objects is available [here](https://docs.aws.amazon.com/AWSJavaScriptSDK/latest/_index.html).

Note: In order to work with Service Interface Objects, your Amazon Cognito users' [IAM role](https://docs.aws.amazon.com/cognito/latest/developerguide/iam-roles.html) must have the appropriate permissions to call the requested services.
{: .callout .callout--warning}


### API Reference

For the complete API documentation for Authentication module, visit our [API Reference]({%if jekyll.environment == 'production'%}{{site.amplify.baseurl}}{%endif%}/api/classes/authclass.html)
{: .callout .callout--info}

## Customization

### Customize UI Theme

AWS Amplify's default UI components are theme based. To see the default styling, check  `AmplifyTheme.js` for the related package in our repo.

You can create create your own theme, and use it to render Amplify components:

```jsx
import MyTheme from './MyTheme';

<Authenticator theme={MyTheme} />
```

Alternatively, you can import and override `AmplifyTheme` component in your code to apply style changes:

```jsx
import { AmplifyTheme } from 'aws-amplify-react';

const MySectionHeader = Object.assign({}, AmplifyTheme.sectionHeader, { background: 'orange' });
const MyTheme = Object.assign({}, AmplifyTheme, { sectionHeader: MySectionHeader });

<Authenticator theme={MyTheme} />
```

A sample them can be found [here](https://github.com/richardzcode/a-theme-react).
{: .callout .callout--info}

### Create Your Own UI

To customize the default auth experience even more, you can create your own auth UI. To do this, your component will leverage the following *Authenticator* properties:

```
- authState
- authData
- onStateChange
```

This example creates an 'Always On' Auth UI, which constantly shows the current auth state in your app.

```jsx
import { Authenticator, SignIn, SignUp, ConfirmSignUp, Greetings } from 'aws-amplify-react';

const AlwaysOn = (props) => {
    return (
        <div>
            <div>I am always here to show current auth state: {props.authState}</div>
            <button onClick={() => props.onStateChange('signUp')}>Show Sign Up</button>
        </div>
    )
}

handleAuthStateChange(state) {
    if (state === 'signedIn') {
        /* Do something when the user has signed-in */
    }
}

render() {
    return (
        <Authenticator hideDefault={true} onStateChange={this.handleAuthStateChange}>
            <SignIn/>
            <SignUp/>
            <ConfirmSignUp/>
            <Greetings/>
            <AlwaysOn/>
        </Authenticator>
    )
}
```

### Composing Your Own Authenticator

`Authenticator` is designed as a container, which contains a number of Auth components. Each component does a single job, eg: SignIn, SignUp etc.

You can compose your own Authenticator, but you must set `hideDefault={true}`.

For example, the following Authenticator only renders Greetings component which has a *Sign Out* button:

```jsx
<Authenticator hideDefault={true}>
    <Greetings />
</Authenticator>
```

#### Customize Greeting message

The *Greetings* component has two states: signedIn, and signedOut. To customize the greeting message, set properties `inGreeting` and `outGreeting` using a string or function.

```jsx
<Authenticator hideDefault={true}>
    <Greetings
        inGreeting={(username) => 'Hello ' + username}
        outGreeting="Please sign in..."
    />
</Authenticator>
```

### Customize `withAuthenticator`

The `withAuthenticator` HOC gives you some nice default authentication screens out-of-box. If you want to
use your own components rather then provided default components, you can pass the list of customized components to `withAuthenticator`:

```js
import React, { Component } from 'react';
import { ConfirmSignIn, ConfirmSignUp, ForgotPassword, SignIn, SignUp, VerifyContact, withAuthenticator } from 'aws-amplify-react';

class App extends Component {
  render() {
    ...
  }
}

// This is my custom Sign in component
class MySignIn extends SignIn {
  render() {
    ...
  }
}

export default withAuthenticator(App, false, [
  <MySignIn/>,
  <ConfirmSignIn/>,
  <VerifyContact/>,
  <SignUp/>,
  <ConfirmSignUp/>,
  <ForgotPassword/>
]);
```

### Customizing Error Messages

During authentication flows, Amplify handles error messages returned from server. Amplify provides a simple way of customizing those error messages with a `messageMap` callback.

The function simply takes the original message as arguments and then outputs the desired message. Check `AmplifyMessageMap.js` file to see how Amplify makes the map function.

```jsx
const map = (message) => {
    if (/incorrect.*username.*password/i.test(message)) {
        return 'Incorrect username or password';
    }

    return message;
}

<Authenticator errorMessage={map} />
```

You may notice in `AmplifyMessageMap.js` it also handles internationalization. This topic is covered in our [I18n Guide]({%if jekyll.environment == 'production'%}{{site.amplify.baseurl}}{%endif%}/media/i18n_guide).<|MERGE_RESOLUTION|>--- conflicted
+++ resolved
@@ -352,46 +352,6 @@
 
 There is also `withGoogle`, `withFacebook`, `withAmazon` components, in case you need to customize a single provider.
 
-<<<<<<< HEAD
-### Cognito Hosted UI
-
-Cognito hosted UI provides general availability of a Built-in Customizable User Experience for Sign-in, OAuth 2.0 Support, and Federation with Facebook, Login with Amazon, Google, and SAML providers for User Pools.
-
-Note: this feature is only supported with aws-amplify@^0.2.15 and aws-amplify-react@^0.1.39
-
-#### Setup your Cognito App Client
-
-First you need to setup your App Client in the Cognito User Pool console.
-
-* Go to: App integration -> App client settings
-    * Select Identity Providers
-    * Input your Callback URL and Sign out URL.
-    * Select OAuth Flows (Authorization code grant is the recommended choice for security reasons)
-    * Choose OAuth Scopes
-
-* Go to: App integration -> Domain name
-    * Input the domain prefix for sign-up and sign-in pages hosted by Cognito
-
-To add federation provider
-
-Note: Before you doing this, make sure your Cognito User Pool doesn't set ```phone_number``` as required attribute. Because providers like Google won't grant the permission to Cognito to get the users' phone number from it.
-
-* Go to: Federation -> Identity providers
-    * Select the federated identity provider
-    * Input required configuration like App Id, App secret, Authorized scope
-    * Set the Oauth Redirected URI in your Facebook/Google app's setting page to:
-
-        ```https://your-domain-prefix.auth.us-east-1.amazoncognito.com/oauth2/idpresponse```
-
-* Go to Federation -> Attribute mapping
-    * Map Federation Provider attributes to corresponding User pool attributes. For example, if the ```email``` attribute is required in your User Pool setting, please make sure you have ```email``` in your authorized scopes and map it correctly into the User Pool.
-
-* Don't forget to select this provider in the App client settings
-
-#### Integrate it into your App
-
-* You need to pass your hosted ui options into Amplify:
-=======
 
 
 ### Using Amazon Cognito Hosted UI
@@ -433,19 +393,10 @@
 
 To configure your application for hosted UI, you need to use *hosted UI* options:
 
->>>>>>> bb50b905
 ```js
 import Amplify from 'aws-amplify';
 
 const hostedUIOptions = {
-<<<<<<< HEAD
-    AppWebDomain : 'your-domain-prefix.auth.us-east-1.amazoncognito.com', // Domain name
-    TokenScopesArray : ['phone', 'email', 'profile', 'openid', 'aws.cognito.signin.user.admin'], // Authorized scopes,
-    RedirectUriSignIn : 'http://localhost:3000/', // Callback URL
-    RedirectUriSignOut : 'http://localhost:3000/', // Sign out URL
-    AdvancedSecurityDataCollectionFlag : true, // indicating if the data collection is enabled to support cognito   advanced security features. By default, this flag is set to true.
-    ResponseType: 'code' // 'code' for Authorization code grant, 'token' for Implicit grant
-=======
     // Domain name
     AppWebDomain : 'your-domain-prefix.auth.us-east-1.amazoncognito.com', 
     
@@ -464,7 +415,6 @@
     // 'code' for Authorization code grant, 
     // 'token' for Implicit grant
     ResponseType: 'code'
->>>>>>> bb50b905
 }
 
 Amplify.configure({
@@ -477,41 +427,6 @@
 });
 ```
 
-<<<<<<< HEAD
-* If you are using ```aws-amplify-react```:
-    * You will see a button ```Sign in with AWS``` showed up in your login page when you are using the HOC ```withAuthenticator``` or using the ```Authenticator``` component.
-    * You can also import the HOC provided and wrap your own component with it, for example:
-    ```jsx
-        import { withHostedCognito } from 'aws-amplify-react';
-
-        class MyComp extends React.Component {
-            // ...
-            render() {
-                return(
-                    <button onClick={this.props.hostedCognitoSignIn}>
-                        Sign in with AWS
-                    </button>
-                )
-            }
-        }
-
-        export default withHostedCognito(MyComp);
-    ```
-
-* If you are NOT using ```aws-amplify-react```:
-    * you need to construct the url yourself:
-    ```js
-    const config = Auth.configure();
-    const { 
-        AppWebDomain,  
-        RedirectUriSignIn, 
-        RedirectUriSignOut,
-        ResponseType } = config.hostedUIOptions;
-    const clientId = config.userPoolWebClientId;
-    const url = 'https://' + AppWebDomain + '/login?redirect_uri=' + RedirectUriSignIn + '&response_type=' + ResponseType + '&client_id=' + clientId;
-    window.location.assign(url);          
-    ```
-=======
 #### Launching the Hosted UI
 
 To invoke the browser to display the hosted UI, you need to construct the URL in your app;
@@ -555,7 +470,6 @@
 
 While using `aws-amplify-react`, *Sign in with Amazon* button will appear in your login page when you work with *withAuthenticator* HOC or *Authenticator* component.
  
->>>>>>> bb50b905
     
 ### Enabling MFA (Multi-Factor Authentication)
 
