{
  "name": "aws-amplify",
<<<<<<< HEAD
  "version": "4.3.40",
=======
  "version": "4.3.41",
>>>>>>> 488118e2
  "description": "AWS Amplify is a JavaScript library for Frontend and mobile developers building cloud-enabled applications.",
  "main": "./lib/index.js",
  "module": "./lib-esm/index.js",
  "typings": "./lib-esm/index.d.ts",
  "react-native": {
    "./lib/index": "./lib-esm/index.js"
  },
  "sideEffects": [
    "./src/amplifySingleton.ts",
    "./lib/amplifySingleton.js",
    "./lib-esm/amplifySingleton.js",
    "./dist/aws-amplify.min.js",
    "./dist/aws-amplify.js"
  ],
  "scripts": {
    "test": "jest -w 1 --passWithNoTests --coverage --maxWorkers 2",
    "build-with-test": "npm run clean && npm test && tsc && webpack -p",
    "build:cjs": "node ./build es5 && webpack && webpack --config ./webpack.config.dev.js",
    "build:esm": "node ./build es6",
    "build:cjs:watch": "node ./build es5 --watch",
    "build:esm:watch": "node ./build es6 --watch",
    "build": "npm run clean && npm run build:esm && npm run build:cjs",
    "clean": "rimraf lib-esm lib dist",
    "format": "echo \"Not implemented\"",
    "lint": "tslint 'src/**/*.ts'",
    "generate-docs-local": "typedoc --out docs src",
    "generate-docs-root": "typedoc --out ../../docs src"
  },
  "repository": {
    "type": "git",
    "url": "https://github.com/aws-amplify/amplify-js.git"
  },
  "author": "Amazon Web Services",
  "license": "Apache-2.0",
  "bugs": {
    "url": "https://github.com/aws/aws-amplify/issues"
  },
  "homepage": "https://aws-amplify.github.io/",
  "files": ["lib", "lib-esm", "src"],
  "dependencies": {
<<<<<<< HEAD
    "@aws-amplify/analytics": "5.2.25",
    "@aws-amplify/api": "4.0.58",
    "@aws-amplify/auth": "4.6.11",
    "@aws-amplify/cache": "4.0.60",
    "@aws-amplify/core": "4.7.9",
    "@aws-amplify/datastore": "3.14.1",
    "@aws-amplify/geo": "1.3.21",
    "@aws-amplify/interactions": "4.1.6",
    "@aws-amplify/predictions": "4.0.58",
    "@aws-amplify/pubsub": "4.5.8",
    "@aws-amplify/storage": "4.5.11",
    "@aws-amplify/ui": "2.0.6",
    "@aws-amplify/xr": "3.0.58"
=======
    "@aws-amplify/analytics": "5.2.26",
    "@aws-amplify/api": "4.0.59",
    "@aws-amplify/auth": "4.6.12",
    "@aws-amplify/cache": "4.0.61",
    "@aws-amplify/core": "4.7.10",
    "@aws-amplify/datastore": "3.14.2",
    "@aws-amplify/geo": "1.3.22",
    "@aws-amplify/interactions": "4.1.7",
    "@aws-amplify/notifications": "1.0.0",
    "@aws-amplify/predictions": "4.0.59",
    "@aws-amplify/pubsub": "4.5.9",
    "@aws-amplify/storage": "4.5.12",
    "@aws-amplify/ui": "2.0.7",
    "@aws-amplify/xr": "3.0.59",
    "tslib": "^2.0.0"
>>>>>>> 488118e2
  },
  "jest": {
    "globals": {
      "ts-jest": {
        "diagnostics": false,
        "tsConfig": {
          "lib": [
            "es5",
            "es2015",
            "dom",
            "esnext.asynciterable",
            "es2017.object"
          ],
          "allowJs": true
        }
      }
    },
    "transform": {
      "^.+\\.(js|jsx|ts|tsx)$": "ts-jest"
    },
    "preset": "ts-jest",
    "testMatch": [
      "**/__tests__/**/*-test.[jt]s?(x)"
    ],
    "moduleFileExtensions": [
      "ts",
      "tsx",
      "js",
      "json",
      "jsx"
    ],
    "testEnvironment": "jsdom",
    "testURL": "http://localhost/",
    "coverageThreshold": {
      "global": {
        "branches": 0,
        "functions": 0,
        "lines": 0,
        "statements": 0
      }
    },
    "coveragePathIgnorePatterns": [
      "/node_modules/",
      "dist",
      "lib",
      "lib-esm"
    ]
  }
}<|MERGE_RESOLUTION|>--- conflicted
+++ resolved
@@ -1,10 +1,6 @@
 {
   "name": "aws-amplify",
-<<<<<<< HEAD
-  "version": "4.3.40",
-=======
   "version": "4.3.41",
->>>>>>> 488118e2
   "description": "AWS Amplify is a JavaScript library for Frontend and mobile developers building cloud-enabled applications.",
   "main": "./lib/index.js",
   "module": "./lib-esm/index.js",
@@ -45,21 +41,6 @@
   "homepage": "https://aws-amplify.github.io/",
   "files": ["lib", "lib-esm", "src"],
   "dependencies": {
-<<<<<<< HEAD
-    "@aws-amplify/analytics": "5.2.25",
-    "@aws-amplify/api": "4.0.58",
-    "@aws-amplify/auth": "4.6.11",
-    "@aws-amplify/cache": "4.0.60",
-    "@aws-amplify/core": "4.7.9",
-    "@aws-amplify/datastore": "3.14.1",
-    "@aws-amplify/geo": "1.3.21",
-    "@aws-amplify/interactions": "4.1.6",
-    "@aws-amplify/predictions": "4.0.58",
-    "@aws-amplify/pubsub": "4.5.8",
-    "@aws-amplify/storage": "4.5.11",
-    "@aws-amplify/ui": "2.0.6",
-    "@aws-amplify/xr": "3.0.58"
-=======
     "@aws-amplify/analytics": "5.2.26",
     "@aws-amplify/api": "4.0.59",
     "@aws-amplify/auth": "4.6.12",
@@ -75,7 +56,6 @@
     "@aws-amplify/ui": "2.0.7",
     "@aws-amplify/xr": "3.0.59",
     "tslib": "^2.0.0"
->>>>>>> 488118e2
   },
   "jest": {
     "globals": {
