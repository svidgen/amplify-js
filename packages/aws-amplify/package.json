--- conflicted
+++ resolved
@@ -485,11 +485,7 @@
 			"name": "[Storage] list (S3)",
 			"path": "./dist/esm/storage/index.mjs",
 			"import": "{ list }",
-<<<<<<< HEAD
 			"limit": "15.50 kB"
-=======
-			"limit": "15.49 kB"
->>>>>>> c19b2f32
 		},
 		{
 			"name": "[Storage] remove (S3)",
