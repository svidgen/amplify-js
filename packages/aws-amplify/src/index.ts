--- conflicted
+++ resolved
@@ -15,14 +15,8 @@
     AnalyticsClass, 
     AnalyticsProvider, 
     AWSPinpointProvider, 
-<<<<<<< HEAD
-    AWSKinesisProvider
-} from '@aws-amplify/analytics';
-
-=======
     AWSKinesisProvider,
     AmazonPersonalizeProvider } from '@aws-amplify/analytics';
->>>>>>> 68ab1412
 import Auth, { AuthClass } from '@aws-amplify/auth';
 import Storage, { StorageClass } from '@aws-amplify/storage';
 import API, { APIClass, graphqlOperation } from '@aws-amplify/api';
@@ -88,14 +82,9 @@
     InteractionsClass,
     XRClass,
     AnalyticsProvider, 
-<<<<<<< HEAD
-    AWSPinpointProvider, 
-    AWSKinesisProvider,
-    AmazonAIPredictionsProvider
-=======
     AWSPinpointProvider,
     AWSKinesisProvider,
-    AmazonPersonalizeProvider
->>>>>>> 68ab1412
+    AmazonPersonalizeProvider,
+    AmazonAIPredictionsProvider
 };
 export { graphqlOperation };