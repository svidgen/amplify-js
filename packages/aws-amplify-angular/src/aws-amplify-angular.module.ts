--- conflicted
+++ resolved
@@ -2,8 +2,6 @@
 import { CommonModule } from '@angular/common';
 import { AmplifyService } from './providers/amplify.service';
 import * as components from './components';
-
-<<<<<<< HEAD
 import { DynamicComponentDirective }          from './directives/dynamic.component.directive';
 
 
@@ -29,31 +27,13 @@
   components.SignUpComponent,
   components.SignUpComponentCore
 ]
-=======
-import {
-  PhotoPickerComponent,
-  S3ImageComponent,
-  S3AlbumComponent
-} from './components/storage';
-import {
-  SignInComponent,
-  AuthenticatorComponent,
-  RequireNewPasswordComponent,
-  ConfirmSignInComponent,
-  SignUpComponent,
-  ConfirmSignUpComponent,
-  ForgotPasswordComponent,
-  GreetingsComponent,
-  FormComponent
-} from './components';
->>>>>>> 2dc94c9f
+
 
 @NgModule({
   imports: [
     CommonModule
   ],
   declarations: [
-<<<<<<< HEAD
     DynamicComponentDirective,
     components.FormComponent,
     components.RequireNewPasswordComponent,
@@ -61,20 +41,6 @@
   ],
   entryComponents: [
     ...exportables
-=======
-  	PhotoPickerComponent,
-    S3ImageComponent,
-    S3AlbumComponent,
-    SignInComponent,
-    AuthenticatorComponent,
-    RequireNewPasswordComponent,
-    ConfirmSignInComponent,
-    SignUpComponent,
-    ConfirmSignUpComponent,
-    ForgotPasswordComponent,
-    GreetingsComponent,
-    FormComponent
->>>>>>> 2dc94c9f
   ],
   providers: [ AmplifyService ],
   exports: [
