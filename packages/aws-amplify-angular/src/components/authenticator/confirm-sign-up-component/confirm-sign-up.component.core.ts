--- conflicted
+++ resolved
@@ -22,16 +22,10 @@
 <div class="amplify-form-container">
   <div class="amplify-form-body">
     <div class="amplify-form-header">{{ this.amplifyService.i18n().get('Confirm Sign up') }}</div>
-<<<<<<< HEAD
-
-    <div class="amplify-form-row">
-      <label class="amplify-input-label" for="amplifyUsername"> {{ this.amplifyService.i18n().get('Username *') }}</label>
-=======
     <div class="amplify-form-row">
       <label class="amplify-input-label" for="amplifyUsername">
         {{ this.amplifyService.i18n().get('Username *') }}
       </label>
->>>>>>> 3790bc07
       <input
         #amplifyUsername
         class="amplify-form-input"
@@ -42,13 +36,9 @@
       />
     </div>
     <div class="amplify-form-row">
-<<<<<<< HEAD
-      <label class="amplify-input-label" for="code"> {{ this.amplifyService.i18n().get('Confirmation Code *') }}</label>
-=======
       <label class="amplify-input-label" for="code">
         {{ this.amplifyService.i18n().get('Confirmation Code *') }}
       </label>
->>>>>>> 3790bc07
       <input #code
         (change)="setCode(code.value)"
         (keyup)="setCode(code.value)"
@@ -62,20 +52,12 @@
             (click)="onResend()"
           >{{ this.amplifyService.i18n().get('Resend Code') }}</a></span>
     </div>
-<<<<<<< HEAD
-
-    <div class="amplify-form-actions">
-      <div class="amplify-form-cell-left">
-        <div class="amplify-form-actions-left">
-          <a class="amplify-form-link" (click)="onSignIn()">{{ this.amplifyService.i18n().get('Back to Sign in') }}</a>
-=======
     <div class="amplify-form-actions">
       <div class="amplify-form-cell-left">
         <div class="amplify-form-actions-left">
           <a class="amplify-form-link" (click)="onSignIn()">
             {{ this.amplifyService.i18n().get('Back to Sign in') }}
           </a>
->>>>>>> 3790bc07
         </div>
       </div>
       <div class="amplify-form-cell-right">
