--- conflicted
+++ resolved
@@ -1,10 +1,6 @@
 {
   "name": "@aws-amplify/api-rest",
-<<<<<<< HEAD
-  "version": "2.0.58",
-=======
   "version": "2.0.59",
->>>>>>> 488118e2
   "description": "Api-rest category of aws-amplify",
   "main": "./lib/index.js",
   "module": "./lib-esm/index.js",
@@ -46,14 +42,9 @@
   "homepage": "https://aws-amplify.github.io/",
   "files": ["lib", "lib-esm", "src"],
   "dependencies": {
-<<<<<<< HEAD
-    "@aws-amplify/core": "4.7.9",
-    "axios": "0.26.0"
-=======
     "@aws-amplify/core": "4.7.10",
     "axios": "0.26.0",
     "tslib": "^2.0.0"
->>>>>>> 488118e2
   },
   "jest": {
     "globals": {
