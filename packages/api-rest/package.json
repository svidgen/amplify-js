{
  "name": "@aws-amplify/api-rest",
  "version": "3.4.0",
  "description": "Api-rest category of aws-amplify",
  "main": "./lib/index.js",
  "module": "./lib-esm/index.js",
  "typings": "./lib-esm/index.d.ts",
  "react-native": {
    "./lib/index": "./lib-esm/index.js"
  },
  "sideEffects": [
    "./lib/RestAPI.js",
    "./lib-esm/RestAPI.js"
  ],
  "publishConfig": {
    "access": "public"
  },
  "scripts": {
    "test": "npm run lint && jest --coverage",
    "test:size": "size-limit",
    "build-with-test": "npm test && npm run build",
    "build:cjs": "node ./build es5 && webpack && webpack --config ./webpack.config.dev.js",
    "build:esm": "node ./build es6",
    "build:cjs:watch": "node ./build es5 --watch",
    "build:esm:watch": "node ./build es6 --watch",
    "build": "npm run clean && npm run build:esm && npm run build:cjs",
    "clean": "npm run clean:size && rimraf lib-esm lib dist",
    "clean:size": "rimraf dual-publish-tmp tmp*",
    "format": "echo \"Not implemented\"",
    "lint": "tslint 'src/**/*.ts' && npm run ts-coverage",
    "ts-coverage": "typescript-coverage-report -p ./tsconfig.build.json -t 65.41"
  },
  "repository": {
    "type": "git",
    "url": "https://github.com/aws-amplify/amplify-js.git"
  },
  "author": "Amazon Web Services",
  "license": "Apache-2.0",
  "bugs": {
    "url": "https://github.com/aws/aws-amplify/issues"
  },
  "homepage": "https://aws-amplify.github.io/",
  "files": [
    "lib",
    "lib-esm",
    "src"
  ],
  "dependencies": {
    "@aws-amplify/core": "5.7.0",
    "axios": "0.26.0",
    "tslib": "^1.8.0",
    "url": "0.11.0"
  },
  "size-limit": [
    {
      "name": "API (rest client)",
      "path": "./lib-esm/index.js",
      "import": "{ Amplify, RestAPI }",
<<<<<<< HEAD
      "limit": "31 kB"
=======
      "limit": "31.5 kB"
>>>>>>> 4d389da2
    }
  ],
  "jest": {
    "globals": {
      "ts-jest": {
        "diagnostics": false,
        "tsConfig": {
          "lib": [
            "es5",
            "es2015",
            "dom",
            "esnext.asynciterable",
            "es2017.object"
          ],
          "allowJs": true
        }
      }
    },
    "transform": {
      "^.+\\.(js|jsx|ts|tsx)$": "ts-jest"
    },
    "testRegex": "(/__tests__/.*|\\.(test|spec))\\.(tsx?|jsx?)$",
    "moduleFileExtensions": [
      "ts",
      "tsx",
      "js",
      "json",
      "jsx"
    ],
    "testEnvironment": "jsdom",
    "testURL": "http://localhost/",
    "coverageThreshold": {
      "global": {
        "branches": 0,
        "functions": 0,
        "lines": 0,
        "statements": 0
      }
    },
    "coveragePathIgnorePatterns": [
      "/node_modules/",
      "dist",
      "lib",
      "lib-esm"
    ]
  }
}<|MERGE_RESOLUTION|>--- conflicted
+++ resolved
@@ -56,11 +56,7 @@
       "name": "API (rest client)",
       "path": "./lib-esm/index.js",
       "import": "{ Amplify, RestAPI }",
-<<<<<<< HEAD
-      "limit": "31 kB"
-=======
       "limit": "31.5 kB"
->>>>>>> 4d389da2
     }
   ],
   "jest": {
