--- conflicted
+++ resolved
@@ -1,10 +1,6 @@
 {
   "name": "@aws-amplify/xr",
-<<<<<<< HEAD
-  "version": "2.0.1",
-=======
   "version": "2.1.0",
->>>>>>> 8bb1334b
   "description": "XR category of aws-amplify",
   "main": "./lib/index.js",
   "module": "./lib-esm/index.js",
