--- conflicted
+++ resolved
@@ -21,11 +21,7 @@
 import { UsernameAttributes } from './common/types';
 import { PhoneField } from './PhoneField';
 import { auth } from '../Amplify-UI/data-test-attributes';
-<<<<<<< HEAD
 import AmplifyTheme from '../AmplifyTheme';
-=======
-import AmplifyTheme from '../Amplify-UI/Amplify-UI-Theme';
->>>>>>> f37cff7a
 
 const labelMap = {
 	[UsernameAttributes.EMAIL]: 'Email',
@@ -52,7 +48,7 @@
 export class AuthPiece<
 	Props extends IAuthPieceProps,
 	State extends IAuthPieceState
-	> extends React.Component<Props, State> {
+> extends React.Component<Props, State> {
 	public _validAuthStates: string[];
 	public _isHidden: boolean;
 	public inputs: any;
