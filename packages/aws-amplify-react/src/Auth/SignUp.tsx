/*
 * Copyright 2017-2017 Amazon.com, Inc. or its affiliates. All Rights Reserved.
 *
 * Licensed under the Apache License, Version 2.0 (the "License"). You may not use this file except in compliance with
 * the License. A copy of the License is located at
 *
 *     http://aws.amazon.com/apache2.0/
 *
 * or in the "license" file accompanying this file. This file is distributed on an "AS IS" BASIS, WITHOUT WARRANTIES OR
 * CONDITIONS OF ANY KIND, either express or implied. See the License for the specific language governing permissions
 * and limitations under the License.
 */

import * as React from 'react';

import { I18n, ConsoleLogger as Logger } from '@aws-amplify/core';
import { Auth } from '@aws-amplify/auth';

import { AuthPiece, IAuthPieceProps, IAuthPieceState } from './AuthPiece';
import {
	FormSection,
	SectionHeader,
	SectionBody,
	SectionFooter,
	FormField,
	Input,
	InputLabel,
	Button,
	Link,
	SectionFooterPrimaryContent,
	SectionFooterSecondaryContent,
} from '../Amplify-UI/Amplify-UI-Components-React';

import { auth } from '../Amplify-UI/data-test-attributes';

import { countryDialCodes } from './common/country-dial-codes';
import {
	signUpWithUsernameFields,
	signUpWithEmailFields,
	signUpWithPhoneNumberFields,
	ISignUpField,
} from './common/default-sign-up-fields';
import { UsernameAttributes } from './common/types';
<<<<<<< HEAD
import { valid } from 'semver';
=======
>>>>>>> f37cff7a
import { PhoneField } from './PhoneField';

const logger = new Logger('SignUp');

export interface ISignUpConfig {
	defaultCountryCode?: number | string;
	header?: string;
	hideAllDefaults?: boolean;
	hiddenDefaults?: string[];
	signUpFields?: ISignUpField[];
}

export interface ISignUpProps extends IAuthPieceProps {
	signUpConfig?: ISignUpConfig;
}

export class SignUp extends AuthPiece<ISignUpProps, IAuthPieceState> {
	public defaultSignUpFields: ISignUpField[];
	public header: string;
	public signUpFields: ISignUpField[];

	constructor(props: ISignUpProps) {
		super(props);
		this.state = { requestPending: false };

		this._validAuthStates = ['signUp'];
		this.signUp = this.signUp.bind(this);
		this.sortFields = this.sortFields.bind(this);
		this.getDefaultDialCode = this.getDefaultDialCode.bind(this);
		this.checkCustomSignUpFields = this.checkCustomSignUpFields.bind(this);
		this.needPrefix = this.needPrefix.bind(this);
		this.header =
			this.props && this.props.signUpConfig && this.props.signUpConfig.header
				? this.props.signUpConfig.header
				: 'Create a new account';

		const { usernameAttributes = UsernameAttributes.USERNAME } =
			this.props || {};
		if (usernameAttributes === UsernameAttributes.EMAIL) {
			this.defaultSignUpFields = signUpWithEmailFields;
		} else if (usernameAttributes === UsernameAttributes.PHONE_NUMBER) {
			this.defaultSignUpFields = signUpWithPhoneNumberFields;
		} else {
			this.defaultSignUpFields = signUpWithUsernameFields;
		}
	}

	validate() {
		const invalids = [];
		this.signUpFields.map(el => {
			if (el.key !== 'phone_number') {
				if (el.required && !this.inputs[el.key]) {
					el.invalid = true;
					invalids.push(el.label);
				} else {
					el.invalid = false;
				}
			} else {
				if (el.required && !this.phone_number) {
					el.invalid = true;
					invalids.push(el.label);
				} else {
					el.invalid = false;
				}
			}
		});
		return invalids;
	}

	sortFields() {
		if (
			this.props.signUpConfig &&
			this.props.signUpConfig.hiddenDefaults &&
			this.props.signUpConfig.hiddenDefaults.length > 0
		) {
			this.defaultSignUpFields = this.defaultSignUpFields.filter(d => {
				return !this.props.signUpConfig.hiddenDefaults.includes(d.key);
			});
		}

		if (this.checkCustomSignUpFields()) {
			if (
				!this.props.signUpConfig ||
				!this.props.signUpConfig.hideAllDefaults
			) {
				// see if fields passed to component should override defaults
				this.defaultSignUpFields.forEach(f => {
					const matchKey = this.signUpFields.findIndex(d => {
						return d.key === f.key;
					});
					if (matchKey === -1) {
						this.signUpFields.push(f);
					}
				});
			}

			/* 
            sort fields based on following rules:
            1. Fields with displayOrder are sorted before those without displayOrder
            2. Fields with conflicting displayOrder are sorted alphabetically by key
            3. Fields without displayOrder are sorted alphabetically by key
          */
			this.signUpFields.sort((a, b) => {
				if (a.displayOrder && b.displayOrder) {
					if (a.displayOrder < b.displayOrder) {
						return -1;
					} else if (a.displayOrder > b.displayOrder) {
						return 1;
					} else {
						if (a.key < b.key) {
							return -1;
						} else {
							return 1;
						}
					}
				} else if (!a.displayOrder && b.displayOrder) {
					return 1;
				} else if (a.displayOrder && !b.displayOrder) {
					return -1;
				} else if (!a.displayOrder && !b.displayOrder) {
					if (a.key < b.key) {
						return -1;
					} else {
						return 1;
					}
				}
			});
		} else {
			this.signUpFields = this.defaultSignUpFields;
		}
	}

	needPrefix(key) {
		const field = this.signUpFields.find(e => e.key === key);
		if (key.indexOf('custom:') !== 0) {
			return field.custom;
		} else if (key.indexOf('custom:') === 0 && field.custom === false) {
			logger.warn(
				'Custom prefix prepended to key but custom field flag is set to false; retaining manually entered prefix'
			);
		}
		return null;
	}

	getDefaultDialCode() {
		return this.props.signUpConfig &&
			this.props.signUpConfig.defaultCountryCode &&
			countryDialCodes.indexOf(
				`+${this.props.signUpConfig.defaultCountryCode}`
			) !== -1
			? `+${this.props.signUpConfig.defaultCountryCode}`
			: '+1';
	}

	checkCustomSignUpFields() {
		return (
			this.props.signUpConfig &&
			this.props.signUpConfig.signUpFields &&
			this.props.signUpConfig.signUpFields.length > 0
		);
	}

	signUp() {
		this.setState({ requestPending: true });
		if (!this.inputs.dial_code) {
			this.inputs.dial_code = this.getDefaultDialCode();
		}
		const validation = this.validate();
		if (validation && validation.length > 0) {
			return this.error(
				`The following fields need to be filled out: ${validation.join(', ')}`
			);
		}
		if (!Auth || typeof Auth.signUp !== 'function') {
			throw new Error(
				'No Auth module found, please ensure @aws-amplify/auth is imported'
			);
		}

		const signup_info = {
			username: this.inputs.username,
			password: this.inputs.password,
			attributes: {},
		};

		const inputKeys = Object.keys(this.inputs);
		const inputVals = Object.values(this.inputs);

		inputKeys.forEach((key, index) => {
			if (
				!['username', 'password', 'checkedValue', 'dial_code'].includes(key)
			) {
				if (
					key !== 'phone_line_number' &&
					key !== 'dial_code' &&
					key !== 'error'
				) {
					const newKey = `${this.needPrefix(key) ? 'custom:' : ''}${key}`;
					signup_info.attributes[newKey] = inputVals[index];
				}
			}
		});

		if (this.phone_number)
			signup_info.attributes['phone_number'] = this.phone_number;

		let labelCheck = false;
		this.signUpFields.forEach(field => {
			if (field.label === this.getUsernameLabel()) {
				logger.debug(`Changing the username to the value of ${field.label}`);
				signup_info.username =
					signup_info.attributes[field.key] || signup_info.username;
				labelCheck = true;
			}
		});
		if (!labelCheck && !signup_info.username) {
			// if the customer customized the username field in the sign up form
			// He needs to either set the key of that field to 'username'
			// Or make the label of the field the same as the 'usernameAttributes'
			throw new Error(
				`Couldn't find the label: ${this.getUsernameLabel()}, in sign up fields according to usernameAttributes!`
			);
		}
		Auth.signUp(signup_info)
			.then(data => {
				this.setState({ requestPending: false });
				// @ts-ignore
				this.changeState('confirmSignUp', data.user.username);
			})
			.catch(err => {
				this.setState({ requestPending: false });
				return this.error(err);
			});
	}

	showComponent(theme): React.ReactNode {
		const { hide } = this.props;
		if (hide && hide.includes(SignUp)) {
			return null;
		}
		if (this.checkCustomSignUpFields()) {
			this.signUpFields = this.props.signUpConfig.signUpFields;
		}
		this.sortFields();
		return (
			<FormSection theme={theme} data-test={auth.signUp.section}>
				<SectionHeader theme={theme} data-test={auth.signUp.headerSection}>
					{I18n.get(this.header)}
				</SectionHeader>
				<SectionBody theme={theme} data-test={auth.signUp.bodySection}>
					{this.signUpFields.map(field => {
						return field.key !== 'phone_number' ? (
							<FormField theme={theme} key={field.key}>
								{field.required ? (
									<InputLabel theme={theme}>
										{I18n.get(field.label)} *
									</InputLabel>
								) : (
										<InputLabel theme={theme}>{I18n.get(field.label)}</InputLabel>
									)}
								<Input
									autoFocus={
										this.signUpFields.findIndex(f => f.key === field.key) === 0
									}
									placeholder={I18n.get(field.placeholder)}
									theme={theme}
									type={field.type}
									name={field.key}
									key={field.key}
									onChange={this.handleInputChange}
									data-test={auth.signUp.nonPhoneNumberInput}
								/>
							</FormField>
						) : (
								<PhoneField
									theme={theme}
									required={field.required}
									defaultDialCode={this.getDefaultDialCode()}
									label={field.label}
									placeholder={field.placeholder}
									onChangeText={this.onPhoneNumberChanged}
									key="phone_number"
								/>
							);
					})}
				</SectionBody>
				<SectionFooter theme={theme} data-test={auth.signUp.footerSection}>
					<SectionFooterPrimaryContent theme={theme}>
						<Button
							disabled={this.state.requestPending}
							onClick={this.signUp}
							theme={theme}
							data-test={auth.signUp.createAccountButton}
						>
							{I18n.get('Create Account')}
						</Button>
					</SectionFooterPrimaryContent>
					<SectionFooterSecondaryContent theme={theme}>
						{I18n.get('Have an account? ')}
						<Link
							theme={theme}
							onClick={() => this.changeState('signIn')}
							data-test={auth.signUp.signInLink}
						>
							{I18n.get('Sign in')}
						</Link>
					</SectionFooterSecondaryContent>
				</SectionFooter>
			</FormSection>
		);
	}
}

/**
 * @deprecated use named import
 */
export default SignUp;<|MERGE_RESOLUTION|>--- conflicted
+++ resolved
@@ -41,10 +41,6 @@
 	ISignUpField,
 } from './common/default-sign-up-fields';
 import { UsernameAttributes } from './common/types';
-<<<<<<< HEAD
-import { valid } from 'semver';
-=======
->>>>>>> f37cff7a
 import { PhoneField } from './PhoneField';
 
 const logger = new Logger('SignUp');
@@ -303,8 +299,8 @@
 										{I18n.get(field.label)} *
 									</InputLabel>
 								) : (
-										<InputLabel theme={theme}>{I18n.get(field.label)}</InputLabel>
-									)}
+									<InputLabel theme={theme}>{I18n.get(field.label)}</InputLabel>
+								)}
 								<Input
 									autoFocus={
 										this.signUpFields.findIndex(f => f.key === field.key) === 0
@@ -319,16 +315,16 @@
 								/>
 							</FormField>
 						) : (
-								<PhoneField
-									theme={theme}
-									required={field.required}
-									defaultDialCode={this.getDefaultDialCode()}
-									label={field.label}
-									placeholder={field.placeholder}
-									onChangeText={this.onPhoneNumberChanged}
-									key="phone_number"
-								/>
-							);
+							<PhoneField
+								theme={theme}
+								required={field.required}
+								defaultDialCode={this.getDefaultDialCode()}
+								label={field.label}
+								placeholder={field.placeholder}
+								onChangeText={this.onPhoneNumberChanged}
+								key="phone_number"
+							/>
+						);
 					})}
 				</SectionBody>
 				<SectionFooter theme={theme} data-test={auth.signUp.footerSection}>
