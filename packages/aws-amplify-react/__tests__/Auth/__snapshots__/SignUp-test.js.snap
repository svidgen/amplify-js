--- conflicted
+++ resolved
@@ -489,15 +489,9 @@
       }
     }
   >
-<<<<<<< HEAD
-    Sign Up Account
+    Create a new account
   </Component>
   <Component
-=======
-    Create a new account
-  </SectionHeader>
-  <SectionBody
->>>>>>> e39cada2
     theme={
       Object {
         "a": Object {
@@ -741,16 +735,7 @@
       }
     }
   >
-<<<<<<< HEAD
     <Component
-      autoFocus={true}
-      key="username"
-      name="username"
-      onChange={[Function]}
-      placeholder="Username"
-=======
-    <FormField
->>>>>>> e39cada2
       theme={
         Object {
           "a": Object {
@@ -993,20 +978,12 @@
           },
         }
       }
-<<<<<<< HEAD
-    />
-    <Component
-      key="password"
-      name="password"
-      onChange={[Function]}
-      placeholder="Password"
-=======
     >
-      <InputLabel>
+      <Component>
         Username
          *
-      </InputLabel>
-      <Input
+      </Component>
+      <Component
         autoFocus={true}
         key="username"
         name="username"
@@ -1255,9 +1232,8 @@
           }
         }
       />
-    </FormField>
-    <FormField
->>>>>>> e39cada2
+    </Component>
+    <Component
       theme={
         Object {
           "a": Object {
@@ -1500,21 +1476,12 @@
           },
         }
       }
-<<<<<<< HEAD
-      type="password"
-    />
-    <Component
-      key="email"
-      name="email"
-      onChange={[Function]}
-      placeholder="Email"
-=======
     >
-      <InputLabel>
+      <Component>
         Password
          *
-      </InputLabel>
-      <Input
+      </Component>
+      <Component
         key="password"
         name="password"
         onChange={[Function]}
@@ -1763,9 +1730,8 @@
         }
         type="password"
       />
-    </FormField>
-    <FormField
->>>>>>> e39cada2
+    </Component>
+    <Component
       theme={
         Object {
           "a": Object {
@@ -2008,20 +1974,12 @@
           },
         }
       }
-<<<<<<< HEAD
-    />
-    <Component
-      key="phone_number"
-      name="phone_number"
-      onChange={[Function]}
-      placeholder="Phone Number"
-=======
     >
-      <InputLabel>
+      <Component>
         Email Address
          *
-      </InputLabel>
-      <Input
+      </Component>
+      <Component
         key="email"
         name="email"
         onChange={[Function]}
@@ -2269,9 +2227,8 @@
           }
         }
       />
-    </FormField>
-    <FormField
->>>>>>> e39cada2
+    </Component>
+    <Component
       theme={
         Object {
           "a": Object {
@@ -2514,96 +2471,11 @@
           },
         }
       }
-<<<<<<< HEAD
-    />
-    <Component
-      onClick={[Function]}
-      theme={
-        Object {
-          "a": Object {
-            "color": "#007bff",
-            "cursor": "pointer",
-          },
-          "actionRow": Object {
-            "marginBottom": "15px",
-          },
-          "button": Object {
-            "backgroundColor": "#fff",
-            "backgroundImage": "none",
-            "border": "1px solid transparent",
-            "borderColor": "#ccc",
-            "borderRadius": "4px",
-            "color": "#333",
-            "cursor": "pointer",
-            "display": "inline-block",
-            "fontSize": "14px",
-            "fontWeight": 400,
-            "lineHeight": "1.42857143",
-            "marginBottom": "0",
-            "padding": "6px 12px",
-            "textAlign": "center",
-            "touchAction": "manipulation",
-            "userSelect": "none",
-            "verticalAlign": "middle",
-            "whiteSpace": "nowrap",
-          },
-          "col1": Object {
-            "display": "inline-block",
-            "width": "8.33333333%",
-          },
-          "col10": Object {
-            "display": "inline-block",
-            "width": "83.33333333%",
-          },
-          "col11": Object {
-            "display": "inline-block",
-            "width": "91.66666667%",
-          },
-          "col12": Object {
-            "display": "inline-block",
-            "width": "100%",
-          },
-          "col2": Object {
-            "display": "inline-block",
-            "width": "16.66666667%",
-          },
-          "col3": Object {
-            "display": "inline-block",
-            "width": "25%",
-          },
-          "col4": Object {
-            "display": "inline-block",
-            "width": "33.33333333%",
-          },
-          "col5": Object {
-            "display": "inline-block",
-            "width": "41.66666667%",
-          },
-          "col6": Object {
-            "display": "inline-block",
-            "width": "50%",
-          },
-          "col7": Object {
-            "display": "inline-block",
-            "width": "58.33333333%",
-          },
-          "col8": Object {
-            "display": "inline-block",
-            "width": "66.66666667%",
-          },
-          "col9": Object {
-            "display": "inline-block",
-            "width": "75%",
-          },
-          "container": Object {
-            "color": "#212529",
-            "fontFamily": "-apple-system,
-=======
     >
-      <InputLabel>
+      <Component>
         Phone Number
-      </InputLabel>
-      <SelectInput
+      </Component>
+      <Component
         theme={
           Object {
             "a": Object {
@@ -2684,7 +2556,6 @@
             "container": Object {
               "color": "#212529",
               "fontFamily": "-apple-system,
->>>>>>> e39cada2
                 BlinkMacSystemFont,
                 \\"Segoe UI\\",
                 Roboto,
@@ -2847,14 +2718,6 @@
             },
           }
         }
-<<<<<<< HEAD
-      }
-    >
-      Sign Up
-    </Component>
-  </Component>
-  <Component
-=======
       >
         <select
           defaultValue="+1"
@@ -4093,7 +3956,7 @@
             +998
           </option>
         </select>
-        <Input
+        <Component
           key="phone_line_number"
           name="phone_line_number"
           onChange={[Function]}
@@ -4341,11 +4204,10 @@
             }
           }
         />
-      </SelectInput>
-    </FormField>
-  </SectionBody>
-  <SectionFooter
->>>>>>> e39cada2
+      </Component>
+    </Component>
+  </Component>
+  <Component
     theme={
       Object {
         "a": Object {
@@ -4589,7 +4451,7 @@
       }
     }
   >
-    <SectionFooterPrimaryContent
+    <Component
       theme={
         Object {
           "a": Object {
@@ -4833,11 +4695,7 @@
         }
       }
     >
-<<<<<<< HEAD
       <Component
-=======
-      <Button
->>>>>>> e39cada2
         onClick={[Function]}
         theme={
           Object {
@@ -5082,19 +4940,11 @@
           }
         }
       >
-<<<<<<< HEAD
-        Confirm a Code
+        Create Account
       </Component>
-    </div>
-    <div
-      style={
-=======
-        Create Account
-      </Button>
-    </SectionFooterPrimaryContent>
-    <SectionFooterSecondaryContent
+    </Component>
+    <Component
       theme={
->>>>>>> e39cada2
         Object {
           "a": Object {
             "color": "#007bff",
@@ -5337,12 +5187,8 @@
         }
       }
     >
-<<<<<<< HEAD
+      Have an account? 
       <Component
-=======
-      Have an account? 
-      <Link
->>>>>>> e39cada2
         onClick={[Function]}
         theme={
           Object {
@@ -5587,19 +5433,11 @@
           }
         }
       >
-<<<<<<< HEAD
-        Sign In
+        Sign in
       </Component>
-    </div>
+    </Component>
   </Component>
 </Component>
-=======
-        Sign in
-      </Link>
-    </SectionFooterSecondaryContent>
-  </SectionFooter>
-</FormSection>
->>>>>>> e39cada2
 `;
 
 exports[`signUp normal case render correctly with hide 1`] = `""`;
