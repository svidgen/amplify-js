{
	"name": "@aws-amplify/predictions",
	"version": "5.4.5",
	"description": "Machine learning category of aws-amplify",
	"main": "./lib/index.js",
	"module": "./lib-esm/index.js",
	"typings": "./lib-esm/index.d.ts",
	"react-native": {
		"./lib/index": "./lib-esm/index.js"
	},
	"sideEffects": [
		"./lib/Predictions.js",
		"./lib-esm/Predictions.js"
	],
	"scripts": {
		"test": "npm run lint && jest -w 1 --passWithNoTests --coverage --maxWorkers 2",
		"test:size": "size-limit",
		"build-with-test": "npm run clean && npm test && tsc && webpack -p",
		"build:cjs": "node ./build es5 && webpack && webpack --config ./webpack.config.dev.js",
		"build:esm": "node ./build es6",
		"build:cjs:watch": "node ./build es5 --watch",
		"build:esm:watch": "node ./build es6 --watch",
		"build": "npm run clean && npm run build:esm && npm run build:cjs",
		"clean": "npm run clean:size && rimraf lib-esm lib dist",
		"clean:size": "rimraf dual-publish-tmp tmp*",
		"format": "echo \"Not implemented\"",
		"lint": "tslint 'src/**/*.ts' && npm run ts-coverage",
		"generate-docs-local": "typedoc --out docs src",
		"generate-docs-root": "typedoc --out ../../docs src",
		"ts-coverage": "typescript-coverage-report -p ./tsconfig.build.json -t 87.84"
	},
	"repository": {
		"type": "git",
		"url": "https://github.com/aws-amplify/amplify-js.git"
	},
	"author": "Amazon Web Services",
	"license": "Apache-2.0",
	"bugs": {
		"url": "https://github.com/aws/aws-amplify/issues"
	},
	"homepage": "https://aws-amplify.github.io/",
	"files": [
		"lib",
		"lib-esm",
		"src"
	],
	"dependencies": {
		"@aws-amplify/core": "5.7.0",
		"@aws-amplify/storage": "5.8.0",
		"@aws-sdk/client-comprehend": "3.6.1",
		"@aws-sdk/client-polly": "3.6.1",
		"@aws-sdk/client-rekognition": "3.6.1",
		"@aws-sdk/client-textract": "3.6.1",
		"@aws-sdk/client-translate": "3.6.1",
		"@aws-sdk/eventstream-marshaller": "3.6.1",
		"@aws-sdk/util-utf8-node": "3.6.1",
		"buffer": "4.9.2",
		"tslib": "^1.8.0",
		"uuid": "^3.2.1"
	},
	"size-limit": [
		{
			"name": "Predictions (all providers)",
			"path": "./lib-esm/index.js",
			"import": "{ Amplify, Predictions, AmazonAIPredictionsProvider }",
<<<<<<< HEAD
			"limit": "103.2 kB"
=======
			"limit": "103.55 kB"
>>>>>>> 4d389da2
		},
		{
			"name": "Predictions (Convert provider)",
			"path": "./lib-esm/index.js",
			"import": "{ Amplify, Predictions, AmazonAIConvertPredictionsProvider }",
<<<<<<< HEAD
			"limit": "57.9 kB"
=======
			"limit": "58 kB"
>>>>>>> 4d389da2
		},
		{
			"name": "Predictions (Identify provider)",
			"path": "./lib-esm/index.js",
			"import": "{ Amplify, Predictions, AmazonAIIdentifyPredictionsProvider }",
<<<<<<< HEAD
			"limit": "73.2 kB"
=======
			"limit": "73.55 kB"
>>>>>>> 4d389da2
		},
		{
			"name": "Predictions (Interpret provider)",
			"path": "./lib-esm/index.js",
			"import": "{ Amplify, Predictions, AmazonAIInterpretPredictionsProvider }",
<<<<<<< HEAD
			"limit": "43.4 kB"
=======
			"limit": "43.45 kB"
>>>>>>> 4d389da2
		}
	],
	"jest": {
		"globals": {
			"ts-jest": {
				"diagnostics": false,
				"tsConfig": {
					"lib": [
						"es5",
						"es2015",
						"dom",
						"esnext.asynciterable",
						"es2017.object"
					],
					"allowJs": true
				}
			}
		},
		"transform": {
			"^.+\\.(js|jsx|ts|tsx)$": "ts-jest"
		},
		"testRegex": "(/__tests__/.*|\\.(test|spec))\\.(tsx?|jsx?)$",
		"moduleFileExtensions": [
			"ts",
			"tsx",
			"js",
			"json",
			"jsx"
		],
		"testEnvironment": "jsdom",
		"testURL": "http://localhost/",
		"coverageThreshold": {
			"global": {
				"branches": 0,
				"functions": 0,
				"lines": 0,
				"statements": 0
			}
		},
		"coveragePathIgnorePatterns": [
			"/node_modules/",
			"dist",
			"lib",
			"lib-esm"
		]
	}
}<|MERGE_RESOLUTION|>--- conflicted
+++ resolved
@@ -63,41 +63,25 @@
 			"name": "Predictions (all providers)",
 			"path": "./lib-esm/index.js",
 			"import": "{ Amplify, Predictions, AmazonAIPredictionsProvider }",
-<<<<<<< HEAD
-			"limit": "103.2 kB"
-=======
 			"limit": "103.55 kB"
->>>>>>> 4d389da2
 		},
 		{
 			"name": "Predictions (Convert provider)",
 			"path": "./lib-esm/index.js",
 			"import": "{ Amplify, Predictions, AmazonAIConvertPredictionsProvider }",
-<<<<<<< HEAD
-			"limit": "57.9 kB"
-=======
 			"limit": "58 kB"
->>>>>>> 4d389da2
 		},
 		{
 			"name": "Predictions (Identify provider)",
 			"path": "./lib-esm/index.js",
 			"import": "{ Amplify, Predictions, AmazonAIIdentifyPredictionsProvider }",
-<<<<<<< HEAD
-			"limit": "73.2 kB"
-=======
 			"limit": "73.55 kB"
->>>>>>> 4d389da2
 		},
 		{
 			"name": "Predictions (Interpret provider)",
 			"path": "./lib-esm/index.js",
 			"import": "{ Amplify, Predictions, AmazonAIInterpretPredictionsProvider }",
-<<<<<<< HEAD
-			"limit": "43.4 kB"
-=======
 			"limit": "43.45 kB"
->>>>>>> 4d389da2
 		}
 	],
 	"jest": {
