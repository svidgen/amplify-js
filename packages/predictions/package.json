--- conflicted
+++ resolved
@@ -1,10 +1,6 @@
 {
 	"name": "@aws-amplify/predictions",
-<<<<<<< HEAD
-	"version": "4.0.58",
-=======
 	"version": "4.0.59",
->>>>>>> 488118e2
 	"description": "Machine learning category of aws-amplify",
 	"main": "./lib/index.js",
 	"module": "./lib-esm/index.js",
@@ -45,13 +41,8 @@
 	"homepage": "https://aws-amplify.github.io/",
 	"files": ["lib", "lib-esm", "src"],
 	"dependencies": {
-<<<<<<< HEAD
-		"@aws-amplify/core": "4.7.9",
-		"@aws-amplify/storage": "4.5.11",
-=======
 		"@aws-amplify/core": "4.7.10",
 		"@aws-amplify/storage": "4.5.12",
->>>>>>> 488118e2
 		"@aws-sdk/client-comprehend": "3.6.1",
 		"@aws-sdk/client-polly": "3.6.1",
 		"@aws-sdk/client-rekognition": "3.6.1",
