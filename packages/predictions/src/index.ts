--- conflicted
+++ resolved
@@ -13,15 +13,9 @@
 import PredictionsClass from './Predictions';
 
 import Amplify, { ConsoleLogger as Logger } from '@aws-amplify/core';
-<<<<<<< HEAD
-import { 
-    AmazonAIConvertPredictionsProvider, AmazonAIPredictionsProvider, GraphQLPredictionsProvider 
-} from './Providers';
-=======
 import { AmazonAIConvertPredictionsProvider, 
     AmazonAIPredictionsProvider, 
     GraphQLPredictionsProvider } from './Providers';
->>>>>>> c48bc9a7
 const logger = new Logger('PubSub');
 
 let _instance: PredictionsClass = null;
