--- conflicted
+++ resolved
@@ -64,11 +64,7 @@
       "name": "API (GraphQL client)",
       "path": "./lib-esm/index.js",
       "import": "{ Amplify, GraphQLAPI }",
-<<<<<<< HEAD
       "limit": "86.85 kB"
-=======
-      "limit": "104.6 kB"
->>>>>>> a4109506
     }
   ],
   "jest": {
