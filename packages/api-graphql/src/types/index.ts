--- conflicted
+++ resolved
@@ -4,12 +4,8 @@
 import {
 	ModelTypes,
 	CustomHeaders,
-<<<<<<< HEAD
 	CustomQueries,
 	CustomMutations,
-=======
-	EnumTypes,
->>>>>>> c15fdd88
 } from '@aws-amplify/data-schema-types';
 import { Source, DocumentNode, GraphQLError } from 'graphql';
 export { OperationTypeNode } from 'graphql';
@@ -81,7 +77,7 @@
 export type GraphQLReturnType<T> = T extends {}
 	? {
 			[K in keyof T]?: GraphQLReturnType<T[K]>;
-		}
+	  }
 	: T;
 
 /**
@@ -102,14 +98,13 @@
  * array, this will only be the case when we also have errors,
  * which will then be *thrown*.
  */
-type WithListsFixed<T> =
-	T extends PagedList<infer IT, infer NAME>
-		? PagedList<Exclude<IT, null | undefined>, NAME>
-		: T extends {}
-			? {
-					[K in keyof T]: WithListsFixed<T[K]>;
-				}
-			: T;
+type WithListsFixed<T> = T extends PagedList<infer IT, infer NAME>
+	? PagedList<Exclude<IT, null | undefined>, NAME>
+	: T extends {}
+	  ? {
+				[K in keyof T]: WithListsFixed<T[K]>;
+	    }
+	  : T;
 
 /**
  * Returns an updated response type to always return a value.
@@ -125,12 +120,14 @@
  * If empty members are present, there will also be errors present,
  * and the response will instead be *thrown*.
  */
-type FixedQueryResult<T> =
-	Exclude<T[keyof T], null | undefined> extends PagedList<any, any>
-		? {
-				[K in keyof T]-?: WithListsFixed<Exclude<T[K], null | undefined>>;
-			}
-		: T;
+type FixedQueryResult<T> = Exclude<
+	T[keyof T],
+	null | undefined
+> extends PagedList<any, any>
+	? {
+			[K in keyof T]-?: WithListsFixed<Exclude<T[K], null | undefined>>;
+	  }
+	: T;
 
 /**
  * The return value from a `graphql({query})` call when `query` is a subscription.
@@ -189,7 +186,7 @@
 
 export type AWSAppSyncRealTimeProvider = {
 	subscribe(
-		options?: AWSAppSyncRealTimeProviderOptions,
+		options?: AWSAppSyncRealTimeProviderOptions
 	): Observable<Record<string, unknown>>;
 };
 
@@ -243,16 +240,15 @@
 export type GraphQLVariablesV6<
 	FALLBACK_TYPES = unknown,
 	TYPED_GQL_STRING extends string = string,
-> =
-	TYPED_GQL_STRING extends GeneratedQuery<infer IN, any>
-		? IN
-		: TYPED_GQL_STRING extends GeneratedMutation<infer IN, any>
-			? IN
-			: TYPED_GQL_STRING extends GeneratedSubscription<infer IN, any>
-				? IN
-				: FALLBACK_TYPES extends GraphQLOperationType<infer IN, any>
-					? IN
-					: any;
+> = TYPED_GQL_STRING extends GeneratedQuery<infer IN, any>
+	? IN
+	: TYPED_GQL_STRING extends GeneratedMutation<infer IN, any>
+	  ? IN
+	  : TYPED_GQL_STRING extends GeneratedSubscription<infer IN, any>
+	    ? IN
+	    : FALLBACK_TYPES extends GraphQLOperationType<infer IN, any>
+	      ? IN
+	      : any;
 
 /**
  * The expected return type with respect to the given `FALLBACK_TYPE`
@@ -261,23 +257,22 @@
 export type GraphQLResponseV6<
 	FALLBACK_TYPE = unknown,
 	TYPED_GQL_STRING extends string = string,
-> =
-	TYPED_GQL_STRING extends GeneratedQuery<infer IN, infer QUERY_OUT>
-		? Promise<GraphQLResult<FixedQueryResult<QUERY_OUT>>>
-		: TYPED_GQL_STRING extends GeneratedMutation<infer IN, infer MUTATION_OUT>
-			? Promise<GraphQLResult<NeverEmpty<MUTATION_OUT>>>
-			: TYPED_GQL_STRING extends GeneratedSubscription<infer IN, infer SUB_OUT>
-				? GraphqlSubscriptionResult<NeverEmpty<SUB_OUT>>
-				: FALLBACK_TYPE extends GraphQLQuery<infer T>
-					? Promise<GraphQLResult<FALLBACK_TYPE>>
-					: FALLBACK_TYPE extends GraphQLSubscription<infer T>
-						? GraphqlSubscriptionResult<FALLBACK_TYPE>
-						: FALLBACK_TYPE extends GraphQLOperationType<
-									infer IN,
-									infer CUSTOM_OUT
-							  >
-							? CUSTOM_OUT
-							: UnknownGraphQLResponse;
+> = TYPED_GQL_STRING extends GeneratedQuery<infer IN, infer QUERY_OUT>
+	? Promise<GraphQLResult<FixedQueryResult<QUERY_OUT>>>
+	: TYPED_GQL_STRING extends GeneratedMutation<infer IN, infer MUTATION_OUT>
+	  ? Promise<GraphQLResult<NeverEmpty<MUTATION_OUT>>>
+	  : TYPED_GQL_STRING extends GeneratedSubscription<infer IN, infer SUB_OUT>
+	    ? GraphqlSubscriptionResult<NeverEmpty<SUB_OUT>>
+	    : FALLBACK_TYPE extends GraphQLQuery<infer T>
+	      ? Promise<GraphQLResult<FALLBACK_TYPE>>
+	      : FALLBACK_TYPE extends GraphQLSubscription<infer T>
+	        ? GraphqlSubscriptionResult<FALLBACK_TYPE>
+	        : FALLBACK_TYPE extends GraphQLOperationType<
+								infer IN,
+								infer CUSTOM_OUT
+	            >
+	          ? CUSTOM_OUT
+	          : UnknownGraphQLResponse;
 
 /**
  * The shape customers can use to provide `T` to `graphql<T>()` to specify both
@@ -392,12 +387,9 @@
 	cancel: (promise: Promise<any>, message?: string) => boolean;
 	isCancelError: (error: any) => boolean;
 	models: ModelTypes<T>;
-<<<<<<< HEAD
 	queries: CustomQueries<T>;
 	mutations: CustomMutations<T>;
-=======
 	enums: EnumTypes<T>;
->>>>>>> c15fdd88
 }>;
 
 export type V6ClientSSRRequest<T extends Record<any, any> = never> =
@@ -433,7 +425,7 @@
 	TYPED_GQL_STRING extends string = string,
 >(
 	options: GraphQLOptionsV6<FALLBACK_TYPES, TYPED_GQL_STRING>,
-	additionalHeaders?: CustomHeaders | undefined,
+	additionalHeaders?: CustomHeaders | undefined
 ) => GraphQLResponseV6<FALLBACK_TYPES, TYPED_GQL_STRING>;
 
 export type GraphQLMethodSSR = <
@@ -442,7 +434,7 @@
 >(
 	contextSpec: AmplifyServer.ContextSpec,
 	options: GraphQLOptionsV6<FALLBACK_TYPES, TYPED_GQL_STRING>,
-	additionalHeaders?: CustomHeaders | undefined,
+	additionalHeaders?: CustomHeaders | undefined
 ) => GraphQLResponseV6<FALLBACK_TYPES, TYPED_GQL_STRING>;
 
 /**
