// Copyright Amazon.com, Inc. or its affiliates. All Rights Reserved.
// SPDX-License-Identifier: Apache-2.0
import { resolveOwnerFields } from '../utils/resolveOwnerFields';

type ListArgs = { selectionSet?: string[]; filter?: {} };

const connectionType = {
	HAS_ONE: 'HAS_ONE',
	HAS_MANY: 'HAS_MANY',
	BELONGS_TO: 'BELONGS_TO',
};

/**
 *
 * @param GraphQL response object
 * @returns response object with `items` properties flattened
 */
export const flattenItems = (obj: Record<string, any>): Record<string, any> => {
	const res: Record<string, any> = {};

	Object.entries(obj).forEach(([prop, value]) => {
		if (typeof value === 'object' && value !== null) {
			if (value.items !== undefined) {
				res[prop] = value.items.map((item: Record<string, any>) =>
					flattenItems(item)
				);
				return;
			}
			res[prop] = flattenItems(value);
			return;
		}

		res[prop] = value;
	});

	return res;
};

// TODO: this should accept single result to support CRUD methods; create helper for array/list
export function initializeModel(
	client: any,
	modelName: string,
	result: any[],
	modelIntrospection: any
): any[] {
	const introModel = modelIntrospection.models[modelName];
	const introModelFields = introModel.fields;

	const modelFields: string[] = Object.entries(introModelFields)
		.filter(([_, field]: [string, any]) => field?.type?.model !== undefined)
		.map(([fieldName]) => fieldName);

	return result.map(record => {
		const initializedRelationalFields = {};

		for (const field of modelFields) {
			const relatedModelName = introModelFields[field].type.model;

			const relatedModel = modelIntrospection.models[relatedModelName];

			const relatedModelPKFieldName =
				relatedModel.primaryKeyInfo.primaryKeyFieldName;

			const relatedModelSKFieldNames =
				relatedModel.primaryKeyInfo.sortKeyFieldNames;

			const relationType = introModelFields[field].association.connectionType;
			const connectionFields =
				introModelFields[field].association.associatedWith;

			const targetNames =
				introModelFields[field].association?.targetNames || [];

			switch (relationType) {
				case connectionType.HAS_ONE:
				case connectionType.BELONGS_TO:
					const sortKeyValues = relatedModelSKFieldNames.reduce(
						(acc, curVal) => {
							if (record[curVal]) {
								return (acc[curVal] = record[curVal]);
							}
						},
						{}
					);

					initializedRelationalFields[field] = () => {
						if (record[targetNames[0]]) {
							return client.models[relatedModelName].get({
								[relatedModelPKFieldName]: record[targetNames[0]],
								...sortKeyValues,
							});
						}
						return undefined;
					};

					break;
				case connectionType.HAS_MANY:
					const parentPk = introModel.primaryKeyInfo.primaryKeyFieldName;
					const parentSK = introModel.primaryKeyInfo.sortKeyFieldNames;

					// M:N check - TODO: refactor
					if (relatedModel.fields[connectionFields[0]]?.type.model) {
						const relatedTargetNames =
							relatedModel.fields[connectionFields[0]].association.targetNames;

						const hasManyFilter = relatedTargetNames.map((field, idx) => {
							if (idx === 0) {
								return { [field]: { eq: record[parentPk] } };
							}

							return { [field]: { eq: record[parentSK[idx - 1]] } };
						});

						initializedRelationalFields[field] = () => {
							if (record[parentPk]) {
								return client.models[relatedModelName].list({
									filter: { and: hasManyFilter },
								});
							}
							return [];
						};
						break;
					}

					const hasManyFilter = connectionFields.map((field, idx) => {
						if (idx === 0) {
							return { [field]: { eq: record[parentPk] } };
						}

						return { [field]: { eq: record[parentSK[idx - 1]] } };
					});

					initializedRelationalFields[field] = () => {
						if (record[parentPk]) {
							return client.models[relatedModelName].list({
								filter: { and: hasManyFilter },
							});
						}
						return [];
					};
					break;
				default:
					break;
			}
		}

		return { ...record, ...initializedRelationalFields };
	});
}

export const graphQLOperationsInfo = {
	CREATE: { operationPrefix: 'create' as const, usePlural: false },
	READ: { operationPrefix: 'get' as const, usePlural: false },
	UPDATE: { operationPrefix: 'update' as const, usePlural: false },
	DELETE: { operationPrefix: 'delete' as const, usePlural: false },
	LIST: { operationPrefix: 'list' as const, usePlural: true },
	ONCREATE: { operationPrefix: 'onCreate' as const, usePlural: false },
	ONUPDATE: { operationPrefix: 'onUpdate' as const, usePlural: false },
	ONDELETE: { operationPrefix: 'onDelete' as const, usePlural: false },
};
export type ModelOperation = keyof typeof graphQLOperationsInfo;

type OperationPrefix =
	(typeof graphQLOperationsInfo)[ModelOperation]['operationPrefix'];

const graphQLDocumentsCache = new Map<string, Map<ModelOperation, string>>();
const SELECTION_SET_ALL_NESTED = '*';

<<<<<<< HEAD
function defaultSelectionSetForModel(modelDefinition: any): string {
	// fields that are explicitly part of the graphql schema; not
	// inferred from owner auth rules.
=======
function defaultSelectionSetForModel(modelDefinition: any): string[] {
>>>>>>> 572a7b56
	const { fields } = modelDefinition;
	const explicitFields = Object.values<any>(fields)
		.map(({ type, name }) => typeof type === 'string' && name) // Default selection set omits model fields
		.filter(Boolean);
<<<<<<< HEAD

	// fields used for owner auth rules that may or may not also
	// be explicit on the model.
	const ownerFields = resolveOwnerFields(modelDefinition);

	const allDistinctFields = Array.from(
		new Set(explicitFields.concat(ownerFields))
	);
	return allDistinctFields.join(' ');
=======
>>>>>>> 572a7b56
}

const FIELD_IR = '';

/**
 * Generates nested Custom Selection Set IR from path
 *
 * @param modelIntrospection
 * @param modelName
 * @param selectionSet - array of object paths
 * @example
 * ### Given
 * `selectionSet = ['id', 'comments.post.id']`
 * ### Returns
 * ```ts
 * {
 *   id: '',
 *   comments: {
 *     items: { post: { id: '' } }
 *   }
 * }
 * ```
 */
export function customSelectionSetToIR(
	modelIntrospection: any,
	modelName: string,
	selectionSet: string[]
): Record<string, string | object> {
	const modelDefinition = modelIntrospection[modelName];
	const { fields } = modelDefinition;

	const intermediateSelectionSet: Record<string, string | object> = {};

	for (const f of selectionSet) {
		const nested = f.includes('.');

		if (nested) {
			const [modelFieldName, selectedField] = f.split('.');

			const relatedModel = fields[modelFieldName]?.type?.model;

			if (!relatedModel) {
				// TODO: may need to change this to support custom types
				throw Error(`${modelFieldName} is not a model field`);
			}

			if (selectedField === SELECTION_SET_ALL_NESTED) {
				const relatedModelDefinition = modelIntrospection[relatedModel];

				const defaultSelectionSet = defaultSelectionSetForModel(
					relatedModelDefinition
				);

				const reduced = defaultSelectionSet.reduce((acc, curVal) => {
					acc[curVal] = FIELD_IR;
					return acc;
				}, {});

				if (fields[modelFieldName]?.isArray) {
					intermediateSelectionSet[modelFieldName] = {
						items: reduced,
					};
				} else {
					intermediateSelectionSet[modelFieldName] = reduced;
				}
			} else {
				const getNestedSelSet = customSelectionSetToIR(
					modelIntrospection,
					relatedModel,
					[selectedField]
				);

				if (fields[modelFieldName]?.isArray) {
					const existing = (intermediateSelectionSet as any)[
						modelFieldName
					] || { items: {} };
					const merged = { ...existing.items, ...getNestedSelSet };

					intermediateSelectionSet[modelFieldName] = { items: merged };
				} else {
					const existingItems =
						(intermediateSelectionSet as any)[modelFieldName] || {};
					const merged = { ...existingItems, ...getNestedSelSet };

					intermediateSelectionSet[modelFieldName] = merged;
				}
			}
		} else {
			const exists = Boolean(fields[f]);

			if (!exists) {
				throw Error(`${f} is not a field of model ${modelName}`);
			}

			intermediateSelectionSet[f] = FIELD_IR;
		}
	}

	return intermediateSelectionSet;
}

/**
 * Stringifies selection set IR
 * * @example
 * ### Given
 * ```ts
 * {
 *   id: '',
 *   comments: {
 *     items: { post: { id: '' } }
 *   }
 * }
 * ```
 * ### Returns
 * `'id comments { items { post { id } } }'`
 */
export function selectionSetIRToString(
	obj: Record<string, string | any>
): string {
	const res: string[] = [];

	Object.entries(obj).forEach(([fieldName, value]) => {
		if (value === FIELD_IR) {
			res.push(fieldName);
		} else if (typeof value === 'object' && value !== null) {
			if (value?.items) {
				res.push(
					fieldName,
					'{',
					'items',
					'{',
					selectionSetIRToString(value.items),
					'}',
					'}'
				);
			} else {
				res.push(fieldName, '{', selectionSetIRToString(value), '}');
			}
		}
	});

	return res.join(' ');
}

export function generateSelectionSet(
	modelIntrospection: any,
	modelName: string,
	selectionSet?: string[]
) {
	const modelDefinition = modelIntrospection[modelName];

	if (!selectionSet) {
		return defaultSelectionSetForModel(modelDefinition).join(' ');
	}

	const selSetIr = customSelectionSetToIR(
		modelIntrospection,
		modelName,
		selectionSet
	);
	const selSetString = selectionSetIRToString(selSetIr);

	return selSetString;
}

export function generateGraphQLDocument(
	modelIntrospection: any,
	modelName: string,
	modelOperation: ModelOperation,
	listArgs?: ListArgs
): string {
	const modelDefinition = modelIntrospection[modelName];

	const {
		name,
		pluralName,
		fields,
		primaryKeyInfo: {
			isCustomPrimaryKey,
			primaryKeyFieldName,
			sortKeyFieldNames,
		},
	} = modelDefinition;

	const { operationPrefix, usePlural } = graphQLOperationsInfo[modelOperation];

	const { selectionSet } = listArgs || {};

	const fromCache = graphQLDocumentsCache.get(name)?.get(modelOperation);

	if (fromCache !== undefined) {
		return fromCache;
	}

	if (!graphQLDocumentsCache.has(name)) {
		graphQLDocumentsCache.set(name, new Map());
	}

	const graphQLFieldName = `${operationPrefix}${usePlural ? pluralName : name}`;
	let graphQLOperationType: 'mutation' | 'query' | 'subscription' | undefined;
	let graphQLSelectionSet: string | undefined;
	let graphQLArguments: Record<string, any> | undefined;

	const selectionSetFields = generateSelectionSet(
		modelIntrospection,
		modelName,
		selectionSet
	);

	switch (modelOperation) {
		case 'CREATE':
		case 'UPDATE':
		case 'DELETE':
			graphQLArguments ??
				(graphQLArguments = {
					input: `${
						operationPrefix.charAt(0).toLocaleUpperCase() +
						operationPrefix.slice(1)
					}${name}Input!`,
				});
			graphQLOperationType ?? (graphQLOperationType = 'mutation');
		case 'READ':
			graphQLArguments ??
				(graphQLArguments = isCustomPrimaryKey
					? [primaryKeyFieldName, ...sortKeyFieldNames].reduce(
							(acc, fieldName) => {
								acc[fieldName] = fields[fieldName].type;

								return acc;
							},
							{}
					  )
					: {
							[primaryKeyFieldName]: `${fields[primaryKeyFieldName].type}!`,
					  });
			graphQLSelectionSet ?? (graphQLSelectionSet = selectionSetFields);
		case 'LIST':
			graphQLArguments ??
				(graphQLArguments = {
					filter: `Model${name}FilterInput`,
				});
			graphQLOperationType ?? (graphQLOperationType = 'query');
			graphQLSelectionSet ??
				(graphQLSelectionSet = `items { ${selectionSetFields} }`);
		case 'ONCREATE':
		case 'ONUPDATE':
		case 'ONDELETE':
			graphQLArguments ??
				(graphQLArguments = {
					filter: `ModelSubscription${name}FilterInput`,
				});
			graphQLOperationType ?? (graphQLOperationType = 'subscription');
			graphQLSelectionSet ?? (graphQLSelectionSet = selectionSetFields);
	}

	const graphQLDocument = `${graphQLOperationType}${
		graphQLArguments
			? `(${Object.entries(graphQLArguments).map(
					([fieldName, type]) => `\$${fieldName}: ${type}`
			  )})`
			: ''
	} { ${graphQLFieldName}${
		graphQLArguments
			? `(${Object.keys(graphQLArguments).map(
					fieldName => `${fieldName}: \$${fieldName}`
			  )})`
			: ''
	} { ${graphQLSelectionSet} } }`;

	graphQLDocumentsCache.get(name)?.set(modelOperation, graphQLDocument);

	return graphQLDocument;
}

export function buildGraphQLVariables(
	modelDefinition: any,
	operation: ModelOperation,
	arg: any,
	modelIntrospection
): object {
	const {
		fields,
		primaryKeyInfo: {
			isCustomPrimaryKey,
			primaryKeyFieldName,
			sortKeyFieldNames,
		},
	} = modelDefinition;

	let variables = {};

	// TODO: process input
	switch (operation) {
		case 'CREATE':
			variables = {
				input: normalizeMutationInput(arg, modelDefinition, modelIntrospection),
			};
			break;
		case 'UPDATE':
			// readonly fields are not  updated
			variables = {
				input: Object.fromEntries(
					Object.entries(
						normalizeMutationInput(arg, modelDefinition, modelIntrospection)
					).filter(([fieldName]) => {
						const { isReadOnly } = fields[fieldName];

						return !isReadOnly;
					})
				),
			};
			break;
		case 'READ':
		case 'DELETE':
			// only identifiers are sent
			variables = isCustomPrimaryKey
				? [primaryKeyFieldName, ...sortKeyFieldNames].reduce(
						(acc, fieldName) => {
							acc[fieldName] = arg[fieldName];

							return acc;
						},
						{}
				  )
				: { [primaryKeyFieldName]: arg[primaryKeyFieldName] };

			if (operation === 'DELETE') {
				variables = { input: variables };
			}
			break;
		case 'LIST':
		case 'ONCREATE':
		case 'ONUPDATE':
		case 'ONDELETE':
			if (arg?.filter) {
				variables = { filter: arg.filter };
			}
			break;
		default:
			const exhaustiveCheck: never = operation;
			throw new Error(`Unhandled operation case: ${exhaustiveCheck}`);
	}

	return variables;
}

/**
 * Iterates over mutation input values and resolves any model inputs to their corresponding join fields/values
 *
 * @example
 * ### Usage
 * ```ts
 * const result = normalizeMutationInput({ post: post }, model, modelDefinition);
 * ```
 * ### Result
 * ```ts
 * { postId: "abc123" }
 * ```
 *
 */
export function normalizeMutationInput(
	mutationInput: any,
	model: any,
	modelDefinition: any
): Record<string, unknown> {
	const { fields } = model;

	const normalized = {};

	Object.entries(mutationInput).forEach(([inputFieldName, inputValue]) => {
		const relatedModelName: string | undefined =
			fields[inputFieldName]?.type?.model;

		if (relatedModelName) {
			const association = fields[inputFieldName]?.association;
			const relatedModelDef = modelDefinition.models[relatedModelName];
			const relatedModelPkInfo = relatedModelDef.primaryKeyInfo;

			if (association.connectionType === connectionType.HAS_ONE) {
				association.targetNames.forEach((targetName, idx) => {
					const associatedFieldName = association.associatedWith[idx];
					normalized[targetName] = (inputValue as Record<string, unknown>)[
						associatedFieldName
					];
				});
			}

			if (association.connectionType === connectionType.BELONGS_TO) {
				association.targetNames.forEach((targetName, idx) => {
					if (idx === 0) {
						const associatedFieldName = relatedModelPkInfo.primaryKeyFieldName;
						normalized[targetName] = (inputValue as Record<string, unknown>)[
							associatedFieldName
						];
					} else {
						const associatedFieldName =
							relatedModelPkInfo.sortKeyFieldNames[idx - 1];
						normalized[targetName] = (inputValue as Record<string, unknown>)[
							associatedFieldName
						];
					}
				});
			}
		} else {
			normalized[inputFieldName] = inputValue;
		}
	});

	return normalized;
}<|MERGE_RESOLUTION|>--- conflicted
+++ resolved
@@ -166,29 +166,19 @@
 const graphQLDocumentsCache = new Map<string, Map<ModelOperation, string>>();
 const SELECTION_SET_ALL_NESTED = '*';
 
-<<<<<<< HEAD
-function defaultSelectionSetForModel(modelDefinition: any): string {
+function defaultSelectionSetForModel(modelDefinition: any): string[] {
 	// fields that are explicitly part of the graphql schema; not
 	// inferred from owner auth rules.
-=======
-function defaultSelectionSetForModel(modelDefinition: any): string[] {
->>>>>>> 572a7b56
 	const { fields } = modelDefinition;
 	const explicitFields = Object.values<any>(fields)
 		.map(({ type, name }) => typeof type === 'string' && name) // Default selection set omits model fields
 		.filter(Boolean);
-<<<<<<< HEAD
 
 	// fields used for owner auth rules that may or may not also
 	// be explicit on the model.
 	const ownerFields = resolveOwnerFields(modelDefinition);
 
-	const allDistinctFields = Array.from(
-		new Set(explicitFields.concat(ownerFields))
-	);
-	return allDistinctFields.join(' ');
-=======
->>>>>>> 572a7b56
+	return Array.from(new Set(explicitFields.concat(ownerFields)));
 }
 
 const FIELD_IR = '';
