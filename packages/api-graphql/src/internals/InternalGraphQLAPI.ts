// Copyright Amazon.com, Inc. or its affiliates. All Rights Reserved.
// SPDX-License-Identifier: Apache-2.0
import {
	DocumentNode,
	OperationDefinitionNode,
	print,
	parse,
	GraphQLError,
	OperationTypeNode,
} from 'graphql';
import { Observable } from 'rxjs';
import { Amplify, Cache, fetchAuthSession } from '@aws-amplify/core';
import {
	APIAuthMode,
	CustomUserAgentDetails,
	ConsoleLogger as Logger,
	getAmplifyUserAgent,
} from '@aws-amplify/core/internals/utils';
import {
	GraphQLAuthError,
	GraphQLResult,
	GraphQLOperation,
	GraphQLOptions,
} from '../types';
import { isCancelError as isCancelErrorREST } from '@aws-amplify/api-rest';
import {
	post,
	cancel as cancelREST,
	updateRequestToBeCancellable,
} from '@aws-amplify/api-rest/internals';
import { AWSAppSyncRealTimeProvider } from '../Providers/AWSAppSyncRealTimeProvider';

const USER_AGENT_HEADER = 'x-amz-user-agent';

const logger = new Logger('GraphQLAPI');

export const graphqlOperation = (
	query,
	variables = {},
	authToken?: string
) => ({
	query,
	variables,
	authToken,
});

/**
 * Export Cloud Logic APIs
 */
export class InternalGraphQLAPIClass {
	/**
	 * @private
	 */
	private _options;
	private appSyncRealTime: AWSAppSyncRealTimeProvider | null;

	Cache = Cache;
	private _api = { post, updateRequestToBeCancellable };

	/**
	 * Initialize GraphQL API with AWS configuration
	 * @param {Object} options - Configuration object for API
	 */
	constructor(options) {
		this._options = options;
		logger.debug('API Options', this._options);
	}

	public getModuleName() {
		return 'InternalGraphQLAPI';
	}

	private async _headerBasedAuth(
		authMode: APIAuthMode,
		additionalHeaders: { [key: string]: string } = {}
	) {
		const config = Amplify.getConfig();
		const {
			region: region,
			endpoint: appSyncGraphqlEndpoint,
			apiKey,
			defaultAuthMode,
		} = config.API?.GraphQL || {};

		const authenticationType = authMode || defaultAuthMode || 'iam';
		let headers = {};

		switch (authenticationType) {
			case 'apiKey':
				if (!apiKey) {
					throw new Error(GraphQLAuthError.NO_API_KEY);
				}
				headers = {
					'X-Api-Key': apiKey,
				};
				break;
			case 'iam':
				const session = await fetchAuthSession();
				if (session.credentials === undefined) {
					throw new Error(GraphQLAuthError.NO_CREDENTIALS);
				}
				break;
			case 'oidc':
			case 'userPool':
				try {
					let token;

					token = (await fetchAuthSession()).tokens?.accessToken.toString();

					if (!token) {
						throw new Error(GraphQLAuthError.NO_FEDERATED_JWT);
					}
					headers = {
						Authorization: token,
					};
				} catch (e) {
					throw new Error(GraphQLAuthError.NO_CURRENT_USER);
				}
				break;
			case 'lambda':
				if (!additionalHeaders.Authorization) {
					throw new Error(GraphQLAuthError.NO_AUTH_TOKEN);
				}
				headers = {
					Authorization: additionalHeaders.Authorization,
				};
				break;
			case 'none':
				break;
			default:
				headers = {
					Authorization: null,
				};
				break;
		}

		return headers;
	}

	/**
	 * to get the operation type
	 * @param operation
	 */
	getGraphqlOperationType(operation: GraphQLOperation): OperationTypeNode {
		const doc = parse(operation);
		const definitions =
			doc.definitions as ReadonlyArray<OperationDefinitionNode>;
		const [{ operation: operationType }] = definitions;

		return operationType;
	}

	/**
	 * Executes a GraphQL operation
	 *
	 * @param options - GraphQL Options
	 * @param [additionalHeaders] - headers to merge in after any `graphql_headers` set in the config
	 * @returns An Observable if the query is a subscription query, else a promise of the graphql result.
	 */
	graphql<T = any>(
		{ query: paramQuery, variables = {}, authMode, authToken }: GraphQLOptions,
		additionalHeaders?: { [key: string]: string },
		customUserAgentDetails?: CustomUserAgentDetails
	): Observable<GraphQLResult<T>> | Promise<GraphQLResult<T>> {
		const query =
			typeof paramQuery === 'string'
				? parse(paramQuery)
				: parse(print(paramQuery));

		const [operationDef = {}] = query.definitions.filter(
			def => def.kind === 'OperationDefinition'
		);
		const { operation: operationType } =
			operationDef as OperationDefinitionNode;

		const headers = additionalHeaders || {};

		// if an authorization header is set, have the explicit authToken take precedence
		if (authToken) {
			headers.Authorization = authToken;
		}

		switch (operationType) {
			case 'query':
			case 'mutation':
				const abortController = new AbortController();
				const responsePromise = this._graphql<T>(
					{ query, variables, authMode },
					headers,
					abortController,
					customUserAgentDetails
				);
				this._api.updateRequestToBeCancellable(
					responsePromise,
					abortController
				);
				return responsePromise;
			case 'subscription':
				return this._graphqlSubscribe(
					{ query, variables, authMode },
					headers,
					customUserAgentDetails
				);
			default:
				throw new Error(`invalid operation type: ${operationType}`);
		}
	}

	private async _graphql<T = any>(
		{ query, variables, authMode }: GraphQLOptions,
		additionalHeaders = {},
		abortController: AbortController,
		customUserAgentDetails?: CustomUserAgentDetails
	): Promise<GraphQLResult<T>> {
		const config = Amplify.getConfig();

		const { region: region, endpoint: appSyncGraphqlEndpoint } =
			config.API?.GraphQL || {};

		const customGraphqlEndpoint = null;
		const customEndpointRegion = null;

		const headers = {
			...(!customGraphqlEndpoint &&
<<<<<<< HEAD
				(await this._headerBasedAuth(
					authMode,
					additionalHeaders,
					customUserAgentDetails
				))),
			...((customGraphqlEndpoint &&
				(customEndpointRegion
					? await this._headerBasedAuth(
							authMode,
							additionalHeaders,
							customUserAgentDetails
					  )
					: { Authorization: null })) ||
				{}),
=======
				(await this._headerBasedAuth(authMode, additionalHeaders))),
			...(customGraphqlEndpoint &&
				(customEndpointRegion
					? await this._headerBasedAuth(authMode, additionalHeaders)
					: { Authorization: null })),
>>>>>>> b83333f5
			...additionalHeaders,
			...(!customGraphqlEndpoint && {
				[USER_AGENT_HEADER]: getAmplifyUserAgent(customUserAgentDetails),
			}),
		};

		const body = {
			query: print(query as DocumentNode),
			variables: variables || null,
		};

		const endpoint = customGraphqlEndpoint || appSyncGraphqlEndpoint;

		if (!endpoint) {
			const error = new GraphQLError('No graphql endpoint provided.');

			throw {
				data: {},
				errors: [error],
			};
		}

		let response;
		try {
			const { body: responseBody } = await this._api.post({
				url: new URL(endpoint),
				options: {
					headers,
					body,
					signingServiceInfo: {
						service: 'appsync',
						region,
					},
				},
				abortController,
			});

			const result = { data: await responseBody.json() };

			response = result;
		} catch (err) {
			// If the exception is because user intentionally
			// cancelled the request, do not modify the exception
			// so that clients can identify the exception correctly.
			if (isCancelErrorREST(err)) {
				throw err;
			}

			response = {
				data: {},
				errors: [new GraphQLError(err.message, null, null, null, null, err)],
			};
		}

		const { errors } = response;

		if (errors && errors.length) {
			throw response;
		}

		return response;
	}

	/**
	 * Checks to see if an error thrown is from an api request cancellation
	 * @param {any} error - Any error
	 * @return {boolean} - A boolean indicating if the error was from an api request cancellation
	 */
	isCancelError(error: any): boolean {
		return isCancelErrorREST(error);
	}

	/**
	 * Cancels an inflight request. Only applicable for graphql queries and mutations
	 * @param {any} request - request to cancel
	 * @returns - A boolean indicating if the request was cancelled
	 */
	cancel(request: Promise<any>, message?: string): boolean {
		return cancelREST(request, message);
	}

	private _graphqlSubscribe(
		{ query, variables, authMode }: GraphQLOptions,
		additionalHeaders = {},
		customUserAgentDetails?: CustomUserAgentDetails
	): Observable<any> {
		const { GraphQL } = Amplify.getConfig().API ?? {};
		if (!this.appSyncRealTime) {
			this.appSyncRealTime = new AWSAppSyncRealTimeProvider();
		}
		return this.appSyncRealTime.subscribe(
			{
				query: print(query as DocumentNode),
				variables,
				appSyncGraphqlEndpoint: GraphQL?.endpoint,
				region: GraphQL?.region,
				authenticationType: authMode ?? GraphQL?.defaultAuthMode,
				apiKey: GraphQL?.apiKey,
				additionalHeaders,
			},
			customUserAgentDetails
		);
	}
}

export const InternalGraphQLAPI = new InternalGraphQLAPIClass(null);<|MERGE_RESOLUTION|>--- conflicted
+++ resolved
@@ -222,28 +222,12 @@
 
 		const headers = {
 			...(!customGraphqlEndpoint &&
-<<<<<<< HEAD
-				(await this._headerBasedAuth(
-					authMode,
-					additionalHeaders,
-					customUserAgentDetails
-				))),
+				(await this._headerBasedAuth(authMode, additionalHeaders))),
 			...((customGraphqlEndpoint &&
 				(customEndpointRegion
-					? await this._headerBasedAuth(
-							authMode,
-							additionalHeaders,
-							customUserAgentDetails
-					  )
+					? await this._headerBasedAuth(authMode, additionalHeaders)
 					: { Authorization: null })) ||
 				{}),
-=======
-				(await this._headerBasedAuth(authMode, additionalHeaders))),
-			...(customGraphqlEndpoint &&
-				(customEndpointRegion
-					? await this._headerBasedAuth(authMode, additionalHeaders)
-					: { Authorization: null })),
->>>>>>> b83333f5
 			...additionalHeaders,
 			...(!customGraphqlEndpoint && {
 				[USER_AGENT_HEADER]: getAmplifyUserAgent(customUserAgentDetails),
@@ -281,7 +265,7 @@
 				abortController,
 			});
 
-			const result = { data: await responseBody.json() };
+			const result = await responseBody.json();
 
 			response = result;
 		} catch (err) {
