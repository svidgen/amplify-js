--- conflicted
+++ resolved
@@ -18,11 +18,7 @@
 	__headers,
 } from '../types';
 import { ClientGenerationParams } from './types';
-<<<<<<< HEAD
-import { generateQueriesProperty } from './generateQueriesProperty';
-=======
 import { isConfigureEventWithResourceConfig } from './utils/isConfigureEventWithResourceConfig';
->>>>>>> c15fdd88
 
 /**
  * @private
@@ -34,7 +30,7 @@
  * @returns
  */
 export function generateClient<T extends Record<any, any> = never>(
-	params: ClientGenerationParams,
+	params: ClientGenerationParams
 ): V6Client<T> {
 	const client = {
 		[__amplify]: params.amplify,
@@ -44,18 +40,9 @@
 		graphql,
 		cancel,
 		isCancelError,
-<<<<<<< HEAD
 		models: {},
 		queries: {},
 		mutations: {},
-	} as any;
-
-	client.models = generateModelsProperty<T>(client, params);
-	client.queries = generateCustomQueriesProperty<T>(client, params);
-	client.mutations = generateCustomMutationsProperty<T>(client, params);
-=======
-		models: emptyProperty as ModelTypes<never>,
-		enums: emptyProperty as EnumTypes<never>,
 	} as any;
 
 	const apiGraphqlConfig = params.amplify.getConfig().API?.GraphQL;
@@ -63,6 +50,8 @@
 	if (isApiGraphQLConfig(apiGraphqlConfig)) {
 		client.models = generateModelsProperty<T>(client, apiGraphqlConfig);
 		client.enums = generateEnumsProperty<T>(apiGraphqlConfig);
+		client.queries = generateCustomQueriesProperty<T>(client, params);
+		client.mutations = generateCustomMutationsProperty<T>(client, params);
 	} else {
 		// This happens when the `Amplify.configure()` call gets evaluated after the `generateClient()` call.
 		//
@@ -78,7 +67,6 @@
 		// configuration.
 		generateModelsPropertyOnAmplifyConfigure(client);
 	}
->>>>>>> c15fdd88
 
 	return client as V6Client<T>;
 }
@@ -103,8 +91,8 @@
 	{
 		get() {
 			throw new Error(
-				'Client could not be generated. This is likely due to `Amplify.configure()` not being called prior to `generateClient()` or because the configuration passed to `Amplify.configure()` is missing GraphQL provider configuration.',
+				'Client could not be generated. This is likely due to `Amplify.configure()` not being called prior to `generateClient()` or because the configuration passed to `Amplify.configure()` is missing GraphQL provider configuration.'
 			);
 		},
-	},
+	}
 );