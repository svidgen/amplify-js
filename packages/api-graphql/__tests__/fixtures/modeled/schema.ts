import { type ClientSchema, a } from '@aws-amplify/data-schema';

const schema = a.schema({
	Todo: a
		.model({
			name: a.string(),
			description: a.string(),
			notes: a.hasMany('Note'),
			meta: a.hasOne('TodoMetadata'),
			status: a.enum(['NOT_STARTED', 'STARTED', 'DONE', 'CANCELED']),
			tags: a.string().array(),
		})
		.authorization([a.allow.public('apiKey'), a.allow.owner()]),
	Note: a
		.model({
			body: a.string().required(),
			todo: a.belongsTo('Todo'),
		})
		.authorization([a.allow.public('apiKey'), a.allow.owner()]),
	TodoMetadata: a
		.model({
			data: a.json(),
		})
		.authorization([a.allow.public('apiKey'), a.allow.owner()]),
	ThingWithCustomerOwnerField: a
		.model({
			id: a.id(),
			description: a.string(),
		})
		.authorization([a.allow.owner('userPools').inField('customField')]),
	ThingWithOwnerFieldSpecifiedInModel: a
		.model({
			id: a.id(),
			name: a.string(),
			owner: a.string(),
		})
		.authorization([a.allow.owner()]),
	ThingWithAPIKeyAuth: a
		.model({
			id: a.id(),
			description: a.string(),
		})
		.authorization([a.allow.public('apiKey')]),
	ThingWithoutExplicitAuth: a.model({
		id: a.id(),
		description: a.string(),
	}),
	ThingWithCustomPk: a
		.model({
			cpk_cluster_key: a.string().required(),
			cpk_sort_key: a.string().required(),
			otherField: a.string(),
		})
		.identifier(['cpk_cluster_key', 'cpk_sort_key']),

	CommunityPostMetadata: a.customType({
		type: a.string().required(),
		deleted: a.boolean(),
	}),

	CommunityPost: a.model({
		id: a.id().required(),
		poll: a.hasOne('CommunityPoll'),
		metadata: a.ref('CommunityPostMetadata'),
	}),
	CommunityPoll: a.model({
		id: a.id().required(),
		question: a.string().required(),
		answers: a.hasMany('CommunityPollAnswer').arrayRequired().valueRequired(),
	}),
	CommunityPollAnswer: a.model({
		id: a.id().required(),
		answer: a.string().required(),
		votes: a.hasMany('CommunityPollVote').arrayRequired().valueRequired(),
	}),
	CommunityPollVote: a
		.model({ id: a.id().required() })
		.authorization([a.allow.public('apiKey'), a.allow.owner()]),
	SecondaryIndexModel: a
		.model({
			title: a.string(),
			description: a.string(),
			viewCount: a.integer(),
			status: a.enum(['draft', 'pending', 'published']),
		})
		.secondaryIndexes(index => [
			index('title'),
			index('description').sortKeys(['viewCount']),
		]),
	Product: a
		.model({
			sku: a.string().required(),
			factoryId: a.string().required(),
			warehouseId: a.string().required(),
			description: a.string(),
			trackingMeta: a.customType({
				productMeta: a.ref('ProductMeta'),
				note: a.string(),
			}),
		})
		.identifier(['sku', 'factoryId', 'warehouseId'])
		.authorization([a.allow.public()]),
	ProductMeta: a.customType({
		releaseDate: a.date(),
		status: a.enum(['in_production', 'discontinued']),
		deepMeta: a.customType({
			content: a.string(),
		}),
	}),

	// #region Custom queries and mutations
	EchoResult: a.customType({
		resultContent: a.string().required(),
	}),

	// custom query returning a non-model type
	echo: a
		.query()
		.arguments({
			argumentContent: a.string().required(),
		})
		.returns(a.ref('EchoResult'))
		.handler(a.handler.function('echoFunction'))
		.authorization([a.allow.public()]),

	// custom query returning a primitive type
	echoString: a
		.query()
		.arguments({
			inputString: a.string().required(),
		})
		.returns(a.string())
		.handler(a.handler.function('echoFunction'))
		.authorization([a.allow.public()]),
	echoNestedCustomTypes: a
		.query()
		.arguments({
			input: a.string().required(),
		})
		.returns(a.ref('ProductTrackingMeta'))
		.handler(a.handler.function('echoFunction'))
		.authorization([a.allow.public()]),
	echoModelHasNestedTypes: a
		.query()
		.arguments({
			input: a.string().required(),
		})
		.returns(a.ref('Product'))
		.handler(a.handler.function('echoFunction'))
		.authorization([a.allow.public()]),
	// custom mutation returning a non-model type
	PostLikeResult: a.customType({
		likes: a.integer().required(),
	}),
	likePost: a
		.mutation()
		.arguments({
			postId: a.id().required(),
		})
		.returns(a.ref('PostLikeResult'))
		.handler(a.handler.function('echoFunction'))
		.authorization([a.allow.private()]),

	// custom mutation returning a model type
	Post: a
		.model({
			id: a.id().required(),
			content: a.string(),
			comments: a.hasMany('Comment'),
		})
		.authorization([a.allow.public('apiKey'), a.allow.owner()]),
	Comment: a
		.model({
			id: a.id().required(),
			content: a.string().required(),
			post: a.belongsTo('Post'),
		})
		.authorization([a.allow.public('apiKey'), a.allow.owner()]),
	likePostReturnPost: a
		.mutation()
		.arguments({
			postId: a.id().required(),
		})
		.returns(a.ref('Post'))
		.handler(a.handler.function('echoFunction'))
		.authorization([a.allow.private()]),
<<<<<<< HEAD
=======

	onPostLiked: a
		.subscription()
		.for(a.ref('likePostReturnPost'))
		.returns(a.ref('Post'))
		.handler(a.handler.custom({ entry: './jsResolver_base.js' })),

	onPostUpdated: a
		.subscription()
		.for(a.ref('Post').mutations(['update']))
		.arguments({ postId: a.string() })
		.returns(a.ref('Post'))
		.handler(a.handler.custom({ entry: './jsResolver_base.js' })),
>>>>>>> 2b71e29d
	//#endregion

	// #region implicit ownership models
	ImplicitOwner: a
		.model({
			description: a.string(),
		})
		.authorization([a.allow.owner()]),
	CustomImplicitOwner: a
		.model({
			description: a.string(),
		})
		.authorization([a.allow.owner().inField('customOwner')]),
	ModelGroupDefinedIn: a
		.model({
			description: a.string(),
		})
		.authorization([a.allow.groupDefinedIn('groupField')]),
	ModelGroupsDefinedIn: a
		.model({
			description: a.string(),
		})
		.authorization([a.allow.groupsDefinedIn('groupsField')]),
	// #endregion
});

export type Schema = ClientSchema<typeof schema>;<|MERGE_RESOLUTION|>--- conflicted
+++ resolved
@@ -184,8 +184,6 @@
 		.returns(a.ref('Post'))
 		.handler(a.handler.function('echoFunction'))
 		.authorization([a.allow.private()]),
-<<<<<<< HEAD
-=======
 
 	onPostLiked: a
 		.subscription()
@@ -199,7 +197,6 @@
 		.arguments({ postId: a.string() })
 		.returns(a.ref('Post'))
 		.handler(a.handler.custom({ entry: './jsResolver_base.js' })),
->>>>>>> 2b71e29d
 	//#endregion
 
 	// #region implicit ownership models
