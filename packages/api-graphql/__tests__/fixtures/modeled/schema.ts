import { type ClientSchema, a } from '@aws-amplify/data-schema';

const schema = a.schema({
	Todo: a
		.model({
			name: a.string(),
			description: a.string(),
			notes: a.hasMany('Note'),
			meta: a.hasOne('TodoMetadata'),
			status: a.enum(['NOT_STARTED', 'STARTED', 'DONE', 'CANCELED']),
			tags: a.string().array(),
		})
		.authorization([a.allow.public('apiKey'), a.allow.owner()]),
	Note: a
		.model({
			body: a.string().required(),
			todo: a.belongsTo('Todo'),
		})
		.authorization([a.allow.public('apiKey'), a.allow.owner()]),
	TodoMetadata: a
		.model({
			data: a.json(),
		})
		.authorization([a.allow.public('apiKey'), a.allow.owner()]),
	ThingWithCustomerOwnerField: a
		.model({
			id: a.id(),
			description: a.string(),
		})
		.authorization([a.allow.owner('userPools').inField('customField')]),
	ThingWithOwnerFieldSpecifiedInModel: a
		.model({
			id: a.id(),
			name: a.string(),
			owner: a.string(),
		})
		.authorization([a.allow.owner()]),
	ThingWithAPIKeyAuth: a
		.model({
			id: a.id(),
			description: a.string(),
		})
		.authorization([a.allow.public('apiKey')]),
	ThingWithoutExplicitAuth: a.model({
		id: a.id(),
		description: a.string(),
	}),
	ThingWithCustomPk: a
		.model({
			cpk_cluster_key: a.string().required(),
			cpk_sort_key: a.string().required(),
			otherField: a.string(),
		})
		.identifier(['cpk_cluster_key', 'cpk_sort_key']),

	CommunityPost: a.model({
		id: a.id().required(),
		poll: a.hasOne('CommunityPoll'),
	}),
	CommunityPoll: a.model({
		id: a.id().required(),
		question: a.string().required(),
		answers: a.hasMany('CommunityPollAnswer').arrayRequired().valueRequired(),
	}),
	CommunityPollAnswer: a.model({
		id: a.id().required(),
		answer: a.string().required(),
		votes: a.hasMany('CommunityPollVote').arrayRequired().valueRequired(),
	}),
	CommunityPollVote: a
		.model({ id: a.id().required() })
		.authorization([a.allow.public('apiKey'), a.allow.owner()]),
<<<<<<< HEAD

	// custom queries and mutations
	EchoResult: a.customType({
		resultContent: a.string().required(),
	}),

	// custom query returning a non-model type
	echo: a
		.query()
		.arguments({
			argumentContent: a.string().required(),
		})
		.returns(a.ref('EchoResult'))
		.function('echoFunction')
		.authorization([a.allow.public()]),

	// custom query returning a primitive type
	echoString: a
		.query()
		.arguments({
			inputString: a.string().required(),
		})
		.returns(a.string())
		.function('echoFunction')
		.authorization([a.allow.public()]),

	// custom mutation returning a non-model type
	PostLikeResult: a.customType({
		likes: a.integer().required(),
	}),
	likePost: a
		.mutation()
		.arguments({
			postId: a.id().required(),
		})
		.returns(a.ref('PostLikeResult'))
		.function('echoFunction')
		.authorization([a.allow.private()]),

	// custom mutation returning a model type
	Post: a
		.model({
			id: a.id().required(),
			content: a.string(),
		})
		.authorization([a.allow.public('apiKey'), a.allow.owner()]),
	listPostReturnPost: a
		.mutation()
		.arguments({
			postId: a.id().required(),
		})
		.returns(a.ref('Post'))
		.function('echoFunction')
		.authorization([a.allow.private()]),
=======
	SecondaryIndexModel: a
		.model({
			title: a.string(),
			description: a.string(),
			viewCount: a.integer(),
			status: a.enum(['draft', 'pending', 'published']),
		})
		.secondaryIndexes([
			a.index('title'),
			a.index('description').sortKeys(['viewCount']),
		]),
>>>>>>> c15fdd88
});

export type Schema = ClientSchema<typeof schema>;<|MERGE_RESOLUTION|>--- conflicted
+++ resolved
@@ -70,7 +70,17 @@
 	CommunityPollVote: a
 		.model({ id: a.id().required() })
 		.authorization([a.allow.public('apiKey'), a.allow.owner()]),
-<<<<<<< HEAD
+	SecondaryIndexModel: a
+		.model({
+			title: a.string(),
+			description: a.string(),
+			viewCount: a.integer(),
+			status: a.enum(['draft', 'pending', 'published']),
+		})
+		.secondaryIndexes([
+			a.index('title'),
+			a.index('description').sortKeys(['viewCount']),
+		]),
 
 	// custom queries and mutations
 	EchoResult: a.customType({
@@ -125,19 +135,6 @@
 		.returns(a.ref('Post'))
 		.function('echoFunction')
 		.authorization([a.allow.private()]),
-=======
-	SecondaryIndexModel: a
-		.model({
-			title: a.string(),
-			description: a.string(),
-			viewCount: a.integer(),
-			status: a.enum(['draft', 'pending', 'published']),
-		})
-		.secondaryIndexes([
-			a.index('title'),
-			a.index('description').sortKeys(['viewCount']),
-		]),
->>>>>>> c15fdd88
 });
 
 export type Schema = ClientSchema<typeof schema>;