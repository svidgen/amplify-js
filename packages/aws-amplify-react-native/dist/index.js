/*
 * Copyright 2017-2017 Amazon.com, Inc. or its affiliates. All Rights Reserved.
 *
 * Licensed under the Apache License, Version 2.0 (the "License"). You may not use this file except in compliance with
 * the License. A copy of the License is located at
 *
 *     http://aws.amazon.com/apache2.0/
 *
 * or in the "license" file accompanying this file. This file is distributed on an "AS IS" BASIS, WITHOUT WARRANTIES OR
 * CONDITIONS OF ANY KIND, either express or implied. See the License for the specific language governing permissions
 * and limitations under the License.
 */

<<<<<<< HEAD
import Auth from './Auth';
import Analytics, { Notification } from './Analytics';
import API from './API';
import Cache from './Cache';
import Storage from './Storage';
=======
import { default as AmplifyCore, I18n } from 'aws-amplify';
import dict from './AmplifyI18n';
>>>>>>> d92170da

export { default as AmplifyTheme } from './AmplifyTheme';
export { MapEntries as AmplifyMessageMapEntries } from './AmplifyMessageMap';
export * from './AmplifyUI';
export * from './Auth';
export * from './Storage';

const configure = function (config) {
  const msg = ['', '\x1b[33mWarning: Amplify.configure() is deprecated from aws-amplify-react-native.', '        Please import aws-amplify package to configure AWS Amplify\x1b[0m', '', '        Example:', '', '        \x1b[36mimport Amplify from \'aws-amplify\';', '        import aws_exports from \'./aws-exports\';', '', '        Amplify.configure(aws_exports)\x1b[0m', ''].join('\n');
  console.log(msg);
  AmplifyCore.configure(config);
};

const Amplify = {
  configure: configure
};

export default Amplify;

<<<<<<< HEAD
        Auth.configure(config);
        Analytics.configure(config);
        I18n.configure(config);
        Storage.configure(config);

        API.configure(config);
        API.createInstance();
        Cache.configure(config);
    }
}

Amplify.Auth = Auth;
Amplify.Analytics = Analytics;
Amplify.API = API;
Amplify.Cache = Cache;
Amplify.Storage = Storage;

Amplify.I18n = I18n;
Amplify.Logger = Logger;

Amplify.Components = Components;
Amplify.withAuthenticator = withAuthenticator;

export { Auth, Authenticator, Analytics, API, Cache, Storage, I18n, Logger, Components, withAuthenticator, S3Album, S3Image, Notification };
=======
I18n.putVocabularies(dict);
>>>>>>> d92170da
<|MERGE_RESOLUTION|>--- conflicted
+++ resolved
@@ -11,16 +11,8 @@
  * and limitations under the License.
  */
 
-<<<<<<< HEAD
-import Auth from './Auth';
-import Analytics, { Notification } from './Analytics';
-import API from './API';
-import Cache from './Cache';
-import Storage from './Storage';
-=======
 import { default as AmplifyCore, I18n } from 'aws-amplify';
 import dict from './AmplifyI18n';
->>>>>>> d92170da
 
 export { default as AmplifyTheme } from './AmplifyTheme';
 export { MapEntries as AmplifyMessageMapEntries } from './AmplifyMessageMap';
@@ -40,31 +32,4 @@
 
 export default Amplify;
 
-<<<<<<< HEAD
-        Auth.configure(config);
-        Analytics.configure(config);
-        I18n.configure(config);
-        Storage.configure(config);
-
-        API.configure(config);
-        API.createInstance();
-        Cache.configure(config);
-    }
-}
-
-Amplify.Auth = Auth;
-Amplify.Analytics = Analytics;
-Amplify.API = API;
-Amplify.Cache = Cache;
-Amplify.Storage = Storage;
-
-Amplify.I18n = I18n;
-Amplify.Logger = Logger;
-
-Amplify.Components = Components;
-Amplify.withAuthenticator = withAuthenticator;
-
-export { Auth, Authenticator, Analytics, API, Cache, Storage, I18n, Logger, Components, withAuthenticator, S3Album, S3Image, Notification };
-=======
-I18n.putVocabularies(dict);
->>>>>>> d92170da
+I18n.putVocabularies(dict);