{
  "name": "aws-amplify-react-native",
<<<<<<< HEAD
  "version": "2.1.1-beta.3",
=======
  "version": "2.0.9-unstable.1",
>>>>>>> 5a388d52
  "description": "AWS Amplify is a JavaScript library for Frontend and mobile developers building cloud-enabled applications.",
  "main": "dist/index.js",
  "scripts": {
    "test": "jest --coverage --maxWorkers 2",
    "build": "npm run clean && babel src --presets babel-preset-react --out-dir dist --copy-files",
    "watch": "npm run clean && babel src --presets babel-preset-react --out-dir dist --copy-files --watch",
    "generate-docs": "rimraf docs && jsdoc -c ./jsDoc.config.json --readme ../../media/api_reference_home.md ./src -r  -d ./docs",
    "clean": "rimraf dist"
  },
  "devDependencies": {
    "babel-cli": "^6.26.0",
    "babel-jest": "^21.2.0",
    "babel-preset-env": "^1.6.1",
    "babel-preset-es2015": "^6.24.1",
    "babel-preset-react": "^6.24.1",
    "react": "^16.0.0",
    "rimraf": "^2.6.2"
  },
  "dependencies": {
    "axios": "^0.17.1",
    "babel-preset-es2015": "^6.24.1",
    "react-native-elements": "^0.19.1",
    "react-native-vector-icons": "^5.0.0"
  },
  "peerDependencies": {
    "aws-amplify": "^1.x",
    "graphql": "0.13.0"
  },
  "repository": {
    "type": "git",
    "url": "git+https://github.com/aws/aws-amplify.git"
  },
  "author": "Amazon Web Services",
  "license": "Apache-2.0"
}<|MERGE_RESOLUTION|>--- conflicted
+++ resolved
@@ -1,10 +1,6 @@
 {
   "name": "aws-amplify-react-native",
-<<<<<<< HEAD
-  "version": "2.1.1-beta.3",
-=======
-  "version": "2.0.9-unstable.1",
->>>>>>> 5a388d52
+  "version": "2.1.0",
   "description": "AWS Amplify is a JavaScript library for Frontend and mobile developers building cloud-enabled applications.",
   "main": "dist/index.js",
   "scripts": {
