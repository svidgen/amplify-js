{
  "name": "@aws-amplify/storage",
<<<<<<< HEAD
  "version": "4.5.11",
=======
  "version": "4.5.12",
>>>>>>> 488118e2
  "description": "Storage category of aws-amplify",
  "main": "./lib/index.js",
  "module": "./lib-esm/index.js",
  "typings": "./lib-esm/index.d.ts",
  "react-native": {
    "./lib/index": "./lib-esm/index.js"
  },
  "sideEffects": [
    "./src/Storage.ts",
    "./lib/Storage.js",
    "./lib-esm/Storage.js",
    "./dist/aws-amplify-storage.min.js",
    "./dist/aws-amplify-storage.js"
  ],
  "publishConfig": {
    "access": "public"
  },
  "scripts": {
    "test": "tslint 'src/**/*.ts' && jest -w 1 --coverage",
    "build-with-test": "npm test && npm run build",
    "build:cjs": "node ./build es5 && webpack && webpack --config ./webpack.config.dev.js",
    "build:esm": "node ./build es6",
    "build:cjs:watch": "node ./build es5 --watch",
    "build:esm:watch": "node ./build es6 --watch",
    "build": "npm run clean && npm run build:esm && npm run build:cjs",
    "clean": "rimraf lib-esm lib dist",
    "format": "echo \"Not implemented\"",
    "lint": "tslint 'src/**/*.ts'"
  },
  "repository": {
    "type": "git",
    "url": "https://github.com/aws-amplify/amplify-js.git"
  },
  "author": "Amazon Web Services",
  "license": "Apache-2.0",
  "bugs": {
    "url": "https://github.com/aws/aws-amplify/issues"
  },
  "homepage": "https://aws-amplify.github.io/",
  "files": ["lib", "lib-esm", "src"],
  "dependencies": {
<<<<<<< HEAD
    "@aws-amplify/core": "4.7.9",
=======
    "@aws-amplify/core": "4.7.10",
>>>>>>> 488118e2
    "@aws-sdk/client-s3": "3.6.1",
    "@aws-sdk/s3-request-presigner": "3.6.1",
    "@aws-sdk/util-create-request": "3.6.1",
    "@aws-sdk/util-format-url": "3.6.1",
    "axios": "0.26.0",
    "events": "^3.1.0",
    "tslib": "^2.0.0"
  },
  "jest": {
    "globals": {
      "ts-jest": {
        "diagnostics": {
          "pathRegex": "(/__tests__/.*|\\.(test|spec))\\.(tsx?|jsx?)$"
        },
        "tsConfig": {
          "lib": [
            "es5",
            "es2015",
            "dom",
            "esnext.asynciterable",
            "es2017.object"
          ],
          "allowJs": true
        }
      }
    },
    "transform": {
      "^.+\\.(js|jsx|ts|tsx)$": "ts-jest"
    },
    "testRegex": "(/__tests__/.*|\\.(test|spec))\\.(tsx?|jsx?)$",
    "moduleFileExtensions": [
      "ts",
      "tsx",
      "js",
      "json",
      "jsx"
    ],
    "testEnvironment": "jsdom",
    "testURL": "http://localhost/",
    "coverageThreshold": {
      "global": {
        "branches": 0,
        "functions": 0,
        "lines": 0,
        "statements": 0
      }
    },
    "coveragePathIgnorePatterns": [
      "/node_modules/",
      "dist",
      "lib",
      "lib-esm"
    ]
  },
  "devDependencies": {
    "@types/sinon": "^7.5.1"
  }
}<|MERGE_RESOLUTION|>--- conflicted
+++ resolved
@@ -1,10 +1,6 @@
 {
   "name": "@aws-amplify/storage",
-<<<<<<< HEAD
-  "version": "4.5.11",
-=======
   "version": "4.5.12",
->>>>>>> 488118e2
   "description": "Storage category of aws-amplify",
   "main": "./lib/index.js",
   "module": "./lib-esm/index.js",
@@ -46,11 +42,7 @@
   "homepage": "https://aws-amplify.github.io/",
   "files": ["lib", "lib-esm", "src"],
   "dependencies": {
-<<<<<<< HEAD
-    "@aws-amplify/core": "4.7.9",
-=======
     "@aws-amplify/core": "4.7.10",
->>>>>>> 488118e2
     "@aws-sdk/client-s3": "3.6.1",
     "@aws-sdk/s3-request-presigner": "3.6.1",
     "@aws-sdk/util-create-request": "3.6.1",
