{
  "name": "@aws-amplify/storage",
<<<<<<< HEAD
  "version": "5.4.0",
=======
  "version": "5.4.1",
>>>>>>> ae5f9744
  "description": "Storage category of aws-amplify",
  "main": "./lib/index.js",
  "module": "./lib-esm/index.js",
  "typings": "./lib-esm/index.d.ts",
  "react-native": {
    "./lib/index": "./lib-esm/index.js"
  },
  "sideEffects": [
    "./lib/Storage.js",
    "./lib-esm/Storage.js"
  ],
  "publishConfig": {
    "access": "public"
  },
  "scripts": {
    "test": "npm run lint && jest -w 1 --coverage",
    "test:size": "size-limit",
    "build-with-test": "npm test && npm run build",
    "build:cjs": "rimraf lib && tsc -m commonjs --outDir lib && webpack && webpack --config ./webpack.config.dev.js",
    "build:esm": "rimraf lib-esm && tsc -m esnext --outDir lib-esm",
    "build:cjs:watch": "rimraf lib && tsc -m commonjs --outDir lib --watch",
    "build:esm:watch": "rimraf lib-esm && tsc -m esnext --outDir lib-esm --watch",
    "build": "npm run clean && npm run build:esm && npm run build:cjs",
    "clean": "npm run clean:size && rimraf lib-esm lib dist",
    "clean:size": "rimraf dual-publish-tmp tmp*",
    "format": "echo \"Not implemented\"",
    "lint": "tslint 'src/**/*.ts'  && npm run ts-coverage",
    "ts-coverage": "typescript-coverage-report -p ./tsconfig.build.json -t 90.31"
  },
  "repository": {
    "type": "git",
    "url": "https://github.com/aws-amplify/amplify-js.git"
  },
  "author": "Amazon Web Services",
  "license": "Apache-2.0",
  "bugs": {
    "url": "https://github.com/aws/aws-amplify/issues"
  },
  "homepage": "https://aws-amplify.github.io/",
  "files": [
    "lib",
    "lib-esm",
    "src"
  ],
  "dependencies": {
    "@aws-amplify/core": "5.4.0",
<<<<<<< HEAD
    "@aws-sdk/client-s3": "3.6.2",
=======
    "@aws-sdk/client-s3": "3.6.3",
>>>>>>> ae5f9744
    "@aws-sdk/s3-request-presigner": "3.6.1",
    "@aws-sdk/util-create-request": "3.6.1",
    "@aws-sdk/util-format-url": "3.6.1",
    "axios": "0.26.0",
    "events": "^3.1.0",
    "fast-xml-parser": "4.2.4",
    "tslib": "^1.8.0",
    "typescript": "5.0.2"
  },
  "size-limit": [
    {
      "name": "Storage (top-level class)",
      "path": "./lib-esm/index.js",
      "import": "{ Amplify, Storage }",
      "limit": "90.7 kB"
    }
  ],
  "jest": {
    "globals": {
      "ts-jest": {
        "diagnostics": {
          "pathRegex": "(/__tests__/.*|\\.(test|spec))\\.(tsx?|jsx?)$"
        },
        "tsConfig": false
      }
    },
    "transform": {
      "^.+\\.(js|jsx|ts|tsx)$": "ts-jest"
    },
    "testRegex": "(/__tests__/.*|\\.(test|spec))\\.(tsx?|jsx?)$",
    "testPathIgnorePatterns": [
      "xmlParser-fixture.ts",
      "testUtils"
    ],
    "moduleFileExtensions": [
      "ts",
      "tsx",
      "js",
      "json",
      "jsx"
    ],
    "testEnvironment": "jsdom",
    "testURL": "http://localhost/",
    "coverageThreshold": {
      "global": {
        "branches": 0,
        "functions": 0,
        "lines": 0,
        "statements": 0
      }
    },
    "coveragePathIgnorePatterns": [
      "/node_modules/",
      "dist",
      "lib",
      "lib-esm"
    ]
  },
  "devDependencies": {
    "@types/sinon": "^7.5.1"
  }
}<|MERGE_RESOLUTION|>--- conflicted
+++ resolved
@@ -1,10 +1,6 @@
 {
   "name": "@aws-amplify/storage",
-<<<<<<< HEAD
-  "version": "5.4.0",
-=======
   "version": "5.4.1",
->>>>>>> ae5f9744
   "description": "Storage category of aws-amplify",
   "main": "./lib/index.js",
   "module": "./lib-esm/index.js",
@@ -51,11 +47,7 @@
   ],
   "dependencies": {
     "@aws-amplify/core": "5.4.0",
-<<<<<<< HEAD
-    "@aws-sdk/client-s3": "3.6.2",
-=======
     "@aws-sdk/client-s3": "3.6.3",
->>>>>>> ae5f9744
     "@aws-sdk/s3-request-presigner": "3.6.1",
     "@aws-sdk/util-create-request": "3.6.1",
     "@aws-sdk/util-format-url": "3.6.1",
