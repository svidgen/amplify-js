--- conflicted
+++ resolved
@@ -79,13 +79,7 @@
 		);
 	});
 
-<<<<<<< HEAD
-	test('getProperties', async () => {
-		provider.getProperties = jest.fn(provider.getProperties);
-
-=======
 	test.skip('getProperties', async () => {
->>>>>>> 82109871
 		await storage.getProperties('test');
 		expect(provider.getProperties).toBeCalledWith(
 			'test',
