--- conflicted
+++ resolved
@@ -1,11 +1,7 @@
 {
   "name": "amazon-cognito-identity-js",
   "description": "Amazon Cognito Identity Provider JavaScript SDK",
-<<<<<<< HEAD
-  "version": "3.0.16",
-=======
   "version": "3.2.0",
->>>>>>> f37cff7a
   "author": {
     "name": "Amazon Web Services",
     "email": "aws@amazon.com",
