--- conflicted
+++ resolved
@@ -22,8 +22,4 @@
     },
   ],
   globalStyle: 'src/global/variables.css',
-<<<<<<< HEAD
-  hashFileNames: false,
-=======
->>>>>>> 0a4745ab
 };