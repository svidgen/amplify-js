/*
 * Copyright 2017-2018 Amazon.com, Inc. or its affiliates. All Rights Reserved.
 *
 * Licensed under the Apache License, Version 2.0 (the "License"). You may not use this file except in compliance with
 * the License. A copy of the License is located at
 *
 *     http://aws.amazon.com/apache2.0/
 *
 * or in the "license" file accompanying this file. This file is distributed on an "AS IS" BASIS, WITHOUT WARRANTIES OR
 * CONDITIONS OF ANY KIND, either express or implied. See the License for the specific language governing permissions
 * and limitations under the License.
 */

export { Interactions } from './Interactions';
export * from './types';
export * from './Providers/InteractionsProvider';
export * from './Providers/AWSLexProvider';
<<<<<<< HEAD
export * from './Providers/AWSLexV2Provider';

export { Interactions };
=======
export * from './Providers/AWSLexV2Provider';
>>>>>>> 488118e2
<|MERGE_RESOLUTION|>--- conflicted
+++ resolved
@@ -15,10 +15,4 @@
 export * from './types';
 export * from './Providers/InteractionsProvider';
 export * from './Providers/AWSLexProvider';
-<<<<<<< HEAD
-export * from './Providers/AWSLexV2Provider';
-
-export { Interactions };
-=======
-export * from './Providers/AWSLexV2Provider';
->>>>>>> 488118e2
+export * from './Providers/AWSLexV2Provider';