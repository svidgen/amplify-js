{
  "name": "@aws-amplify/interactions",
  "version": "2.1.1",
  "description": "Interactions category of aws-amplify",
  "main": "./index.js",
  "module": "./lib-esm/index.js",
  "typings": "./lib-esm/index.d.ts",
  "react-native": {
    "./index": "./lib/index.js"
  },
  "sideEffects": false,
  "publishConfig": {
    "access": "public"
  },
  "scripts": {
    "test": "tslint 'src/**/*.ts' && jest -w 1 --coverage",
    "build-with-test": "npm run clean && npm test && tsc && webpack",
    "build:cjs": "node ./build es5 && webpack && webpack --config ./webpack.config.dev.js",
    "build:esm": "node ./build es6",
    "build:cjs:watch": "node ./build es5 --watch",
    "build:esm:watch": "node ./build es6 --watch",
    "build": "npm run clean && npm run build:esm && npm run build:cjs",
    "clean": "rimraf lib-esm lib dist",
    "format": "echo \"Not implemented\"",
    "lint": "tslint 'src/**/*.ts'"
  },
  "repository": {
    "type": "git",
    "url": "https://github.com/aws-amplify/amplify-js.git"
  },
  "author": "Amazon Web Services",
  "license": "Apache-2.0",
  "bugs": {
    "url": "https://github.com/aws/aws-amplify/issues"
  },
  "homepage": "https://aws-amplify.github.io/",
  "dependencies": {
<<<<<<< HEAD
	"@aws-amplify/core": "^1.2.4",
	"@aws-sdk/client-lex-runtime-service-browser": "^0.1.0-preview.2"
=======
    "@aws-amplify/core": "^2.2.0"
>>>>>>> 86741203
  },
  "jest": {
    "globals": {
      "ts-jest": {
        "diagnostics": false,
        "tsConfig": {
          "lib": [
            "es5",
            "es2015",
            "dom",
            "esnext.asynciterable",
            "es2017.object"
          ],
          "allowJs": true
        }
      }
    },
    "transform": {
      "^.+\\.(js|jsx|ts|tsx)$": "ts-jest"
    },
    "testRegex": "(/__tests__/.*|\\.(test|spec))\\.(tsx?|jsx?)$",
    "moduleFileExtensions": [
      "ts",
      "tsx",
      "js",
      "json",
      "jsx"
    ],
    "testEnvironment": "jsdom",
    "testURL": "http://localhost/",
    "coverageThreshold": {
      "global": {
        "branches": 0,
        "functions": 0,
        "lines": 0,
        "statements": 0
      }
    },
    "coveragePathIgnorePatterns": [
      "/node_modules/"
    ]
  }
}<|MERGE_RESOLUTION|>--- conflicted
+++ resolved
@@ -35,12 +35,8 @@
   },
   "homepage": "https://aws-amplify.github.io/",
   "dependencies": {
-<<<<<<< HEAD
-	"@aws-amplify/core": "^1.2.4",
-	"@aws-sdk/client-lex-runtime-service-browser": "^0.1.0-preview.2"
-=======
-    "@aws-amplify/core": "^2.2.0"
->>>>>>> 86741203
+    "@aws-amplify/core": "^2.2.0",
+    "@aws-sdk/client-lex-runtime-service-browser": "^0.1.0-preview.2"
   },
   "jest": {
     "globals": {
