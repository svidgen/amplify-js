{
  "name": "@aws-amplify/auth",
<<<<<<< HEAD
  "version": "4.6.14",
=======
  "version": "5.0.0",
>>>>>>> 80da5f14
  "description": "Auth category of aws-amplify",
  "main": "./lib/index.js",
  "module": "./lib-esm/index.js",
  "typings": "./lib-esm/index.d.ts",
  "react-native": {
    "./lib/index": "./lib-esm/index.js"
  },
  "sideEffects": [
    "./lib/Auth.js",
    "./lib-esm/Auth.js"
  ],
  "publishConfig": {
    "access": "public"
  },
  "scripts": {
    "test": "yarn lint --fix && jest -w 1 --coverage",
    "build-with-test": "npm test && npm run build",
    "build:cjs": "node ./build es5 && webpack && webpack --config ./webpack.config.dev.js",
    "build:esm": "node ./build es6",
    "build:cjs:watch": "node ./build es5 --watch",
    "build:esm:watch": "node ./build es6 --watch",
    "build": "npm run clean && npm run build:esm && npm run build:cjs",
    "clean": "rimraf lib-esm lib dist",
    "format": "echo \"Not implemented\"",
    "lint": "tslint '{__tests__,src}/**/*.ts' && npm run ts-coverage",
    "ts-coverage":  "typescript-coverage-report -p ./tsconfig.build.json -t 77.44"
  },
  "repository": {
    "type": "git",
    "url": "https://github.com/aws-amplify/amplify-js.git"
  },
  "author": "Amazon Web Services",
  "license": "Apache-2.0",
  "bugs": {
    "url": "https://github.com/aws/aws-amplify/issues"
  },
  "homepage": "https://aws-amplify.github.io/",
  "files": ["lib", "lib-esm", "src"],
  "dependencies": {
<<<<<<< HEAD
    "@aws-amplify/cache": "4.0.63",
    "@aws-amplify/core": "4.7.12",
    "amazon-cognito-identity-js": "5.2.12",
    "crypto-js": "^4.1.1"
=======
    "@aws-amplify/core": "5.0.0",
    "amazon-cognito-identity-js": "6.0.0",
    "tslib": "^1.8.0"
>>>>>>> 80da5f14
  },
  "devDependencies": {
    "@jest/test-sequencer": "^24.9.0"
  },
  "jest": {
    "globals": {
      "ts-jest": {
        "diagnostics": true,
        "tsConfig": {
          "lib": [
            "es5",
            "es2015",
            "dom",
            "esnext.asynciterable",
            "es2017.object"
          ],
          "allowJs": true
        }
      }
    },
    "transform": {
      "^.+\\.(js|jsx|ts|tsx)$": "ts-jest"
    },
    "preset": "ts-jest",
    "testRegex": "(/__tests__/.*|\\.(test|spec))\\.(tsx?|jsx?)$",
    "moduleFileExtensions": [
      "ts",
      "tsx",
      "js",
      "json",
      "jsx"
    ],
    "testEnvironment": "jsdom",
    "testURL": "http://localhost/",
    "coverageThreshold": {
      "global": {
        "branches": 0,
        "functions": 0,
        "lines": 0,
        "statements": 0
      }
    },
    "coveragePathIgnorePatterns": [
      "/node_modules/",
      "dist",
      "lib",
      "lib-esm"
    ],
    "testSequencer": "./testSequencer.js"
  }
}<|MERGE_RESOLUTION|>--- conflicted
+++ resolved
@@ -1,10 +1,6 @@
 {
   "name": "@aws-amplify/auth",
-<<<<<<< HEAD
-  "version": "4.6.14",
-=======
   "version": "5.0.0",
->>>>>>> 80da5f14
   "description": "Auth category of aws-amplify",
   "main": "./lib/index.js",
   "module": "./lib-esm/index.js",
@@ -44,16 +40,9 @@
   "homepage": "https://aws-amplify.github.io/",
   "files": ["lib", "lib-esm", "src"],
   "dependencies": {
-<<<<<<< HEAD
-    "@aws-amplify/cache": "4.0.63",
-    "@aws-amplify/core": "4.7.12",
-    "amazon-cognito-identity-js": "5.2.12",
-    "crypto-js": "^4.1.1"
-=======
     "@aws-amplify/core": "5.0.0",
     "amazon-cognito-identity-js": "6.0.0",
     "tslib": "^1.8.0"
->>>>>>> 80da5f14
   },
   "devDependencies": {
     "@jest/test-sequencer": "^24.9.0"
