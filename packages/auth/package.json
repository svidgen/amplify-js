--- conflicted
+++ resolved
@@ -1,10 +1,6 @@
 {
   "name": "@aws-amplify/auth",
-<<<<<<< HEAD
-  "version": "4.6.11",
-=======
   "version": "4.6.12",
->>>>>>> 488118e2
   "description": "Auth category of aws-amplify",
   "main": "./lib/index.js",
   "module": "./lib-esm/index.js",
@@ -46,18 +42,11 @@
   "homepage": "https://aws-amplify.github.io/",
   "files": ["lib", "lib-esm", "src"],
   "dependencies": {
-<<<<<<< HEAD
-    "@aws-amplify/cache": "4.0.60",
-    "@aws-amplify/core": "4.7.9",
-    "amazon-cognito-identity-js": "5.2.12",
-    "crypto-js": "^4.1.1"
-=======
     "@aws-amplify/cache": "4.0.61",
     "@aws-amplify/core": "4.7.10",
     "amazon-cognito-identity-js": "5.2.12",
     "crypto-js": "^4.1.1",
     "tslib": "^2.0.0"
->>>>>>> 488118e2
   },
   "devDependencies": {
     "@jest/test-sequencer": "^24.9.0"
