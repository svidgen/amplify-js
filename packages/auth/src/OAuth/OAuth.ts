// Copyright Amazon.com, Inc. or its affiliates. All Rights Reserved.
// SPDX-License-Identifier: Apache-2.0

import { parse } from 'url'; // Used for OAuth parsing of Cognito Hosted UI
import { launchUri } from './urlOpener';
import * as oAuthStorage from './oauthStorage';
import { Buffer } from 'buffer';

import {
	OAuthOpts,
	isCognitoHostedOpts,
	CognitoHostedUIIdentityProvider,
} from '../types/Auth';

import { Hub } from '@aws-amplify/core';
import {
	ConsoleLogger as Logger,
<<<<<<< HEAD
	Hub,
=======
>>>>>>> 0ced0a0c
	urlSafeEncode,
	USER_AGENT_HEADER,
} from '@aws-amplify/core/internals/utils';

import { Sha256 } from '@aws-crypto/sha256-js';

const AMPLIFY_SYMBOL = (
	typeof Symbol !== 'undefined' && typeof Symbol.for === 'function'
		? Symbol.for('amplify_default')
		: '@@amplify_default'
) as Symbol;

const dispatchAuthEvent = payload => {
	Hub.dispatch('auth', payload, 'Auth', AMPLIFY_SYMBOL);
};

const logger = new Logger('OAuth');

export default class OAuth {
	private _urlOpener;
	private _config;
	private _cognitoClientId;
	private _scopes;

	constructor({
		config,
		cognitoClientId,
		scopes = [],
	}: {
		scopes: string[];
		config: OAuthOpts;
		cognitoClientId: string;
	}) {
		this._urlOpener = config.urlOpener || launchUri;
		this._config = config;
		this._cognitoClientId = cognitoClientId;

		if (!this.isValidScopes(scopes))
			throw Error('scopes must be a String Array');
		this._scopes = scopes;
	}

	private isValidScopes(scopes: string[]) {
		return (
			Array.isArray(scopes) && scopes.every(scope => typeof scope === 'string')
		);
	}

	public oauthSignIn(
		responseType = 'code',
		domain: string,
		redirectSignIn: string,
		clientId: string,
		provider:
			| CognitoHostedUIIdentityProvider
			| string = CognitoHostedUIIdentityProvider.Cognito,
		customState?: string
	) {
		const generatedState = this._generateState(32);

		/* encodeURIComponent is not URL safe, use urlSafeEncode instead. Cognito 
		single-encodes/decodes url on first sign in and double-encodes/decodes url
		when user already signed in. Using encodeURIComponent, Base32, Base64 add 
		characters % or = which on further encoding becomes unsafe. '=' create issue 
		for parsing query params. 
		Refer: https://github.com/aws-amplify/amplify-js/issues/5218 */
		const state = customState
			? `${generatedState}-${urlSafeEncode(customState)}`
			: generatedState;

		oAuthStorage.setState(state);

		const pkce_key = this._generateRandom(128);
		oAuthStorage.setPKCE(pkce_key);

		const code_challenge = this._generateChallenge(pkce_key);
		const code_challenge_method = 'S256';

		const scopesString = this._scopes.join(' ');

		const queryString = Object.entries({
			redirect_uri: redirectSignIn,
			response_type: responseType,
			client_id: clientId,
			identity_provider: provider,
			scope: scopesString,
			state,
			...(responseType === 'code' ? { code_challenge } : {}),
			...(responseType === 'code' ? { code_challenge_method } : {}),
		})
			.map(([k, v]) => `${encodeURIComponent(k)}=${encodeURIComponent(v)}`)
			.join('&');

		const URL = `https://${domain}/oauth2/authorize?${queryString}`;
		logger.debug(`Redirecting to ${URL}`);
		this._urlOpener(URL, redirectSignIn);
	}

	private async _handleCodeFlow(currentUrl: string, userAgentValue?: string) {
		/* Convert URL into an object with parameters as keys
    { redirect_uri: 'http://localhost:3000/', response_type: 'code', ...} */
		const { code } = (parse(currentUrl).query || '')
			.split('&')
			.map(pairings => pairings.split('='))
			.reduce((accum, [k, v]) => ({ ...accum, [k]: v }), { code: undefined });

		const currentUrlPathname = parse(currentUrl).pathname || '/';
		const redirectSignInPathname =
			parse(this._config.redirectSignIn).pathname || '/';

		if (!code || currentUrlPathname !== redirectSignInPathname) {
			return;
		}

		const oAuthTokenEndpoint =
			'https://' + this._config.domain + '/oauth2/token';

		dispatchAuthEvent({
			event: 'codeFlow',
			data: {},
			Message: `Retrieving tokens from ${oAuthTokenEndpoint}`,
		});

		const client_id = isCognitoHostedOpts(this._config)
			? this._cognitoClientId
			: this._config.clientID;

		const redirect_uri = isCognitoHostedOpts(this._config)
			? this._config.redirectSignIn
			: this._config.redirectUri;

		const code_verifier = oAuthStorage.getPKCE();

		const oAuthTokenBody = {
			grant_type: 'authorization_code',
			code,
			client_id,
			redirect_uri,
			...(code_verifier ? { code_verifier } : {}),
		};

		logger.debug(
			`Calling token endpoint: ${oAuthTokenEndpoint} with`,
			oAuthTokenBody
		);

		const body = Object.entries(oAuthTokenBody)
			.map(([k, v]) => `${encodeURIComponent(k)}=${encodeURIComponent(v)}`)
			.join('&');

		const { access_token, refresh_token, id_token, error } = await (
			(await fetch(oAuthTokenEndpoint, {
				method: 'POST',
				headers: {
					'Content-Type': 'application/x-www-form-urlencoded',
					[USER_AGENT_HEADER]: userAgentValue,
				},
				body,
			})) as any
		).json();

		if (error) {
			throw new Error(error);
		}

		return {
			accessToken: access_token,
			refreshToken: refresh_token,
			idToken: id_token,
		};
	}

	private async _handleImplicitFlow(currentUrl: string) {
		// hash is `null` if `#` doesn't exist on URL
		const { id_token, access_token } = (parse(currentUrl).hash || '#')
			.substr(1) // Remove # from returned code
			.split('&')
			.map(pairings => pairings.split('='))
			.reduce((accum, [k, v]) => ({ ...accum, [k]: v }), {
				id_token: undefined,
				access_token: undefined,
			});

		dispatchAuthEvent({
			event: 'implicitFlow',
			data: {},
			message: `Got tokens from ${currentUrl}`,
		});
		logger.debug(`Retrieving implicit tokens from ${currentUrl} with`);

		return {
			accessToken: access_token,
			idToken: id_token,
			refreshToken: null,
		};
	}

	public async handleAuthResponse(
		currentUrl?: string,
		userAgentValue?: string
	) {
		try {
			const urlParams = currentUrl
				? ({
						...(parse(currentUrl).hash || '#')
							.substr(1)
							.split('&')
							.map(entry => entry.split('='))
							.reduce((acc, [k, v]) => ((acc[k] = v), acc), {}),
						...(parse(currentUrl).query || '')
							.split('&')
							.map(entry => entry.split('='))
							.reduce((acc, [k, v]) => ((acc[k] = v), acc), {}),
				  } as any)
				: {};
			const { error, error_description } = urlParams;

			if (error) {
				throw new Error(error_description);
			}

			const state: string = this._validateState(urlParams);

			logger.debug(
				`Starting ${this._config.responseType} flow with ${currentUrl}`
			);
			if (this._config.responseType === 'code') {
				return {
					...(await this._handleCodeFlow(currentUrl, userAgentValue)),
					state,
				};
			} else {
				return { ...(await this._handleImplicitFlow(currentUrl)), state };
			}
		} catch (e) {
			logger.debug(`Error handling auth response.`, e);
			throw e;
		}
	}

	private _validateState(urlParams: any): string {
		if (!urlParams) {
			return;
		}

		const savedState = oAuthStorage.getState();
		const { state: returnedState } = urlParams;

		// This is because savedState only exists if the flow was initiated by Amplify
		if (savedState && savedState !== returnedState) {
			throw new Error('Invalid state in OAuth flow');
		}
		return returnedState;
	}

	public async signOut() {
		let oAuthLogoutEndpoint = 'https://' + this._config.domain + '/logout?';

		const client_id = isCognitoHostedOpts(this._config)
			? this._cognitoClientId
			: this._config.oauth.clientID;

		const signout_uri = isCognitoHostedOpts(this._config)
			? this._config.redirectSignOut
			: this._config.returnTo;

		oAuthLogoutEndpoint += Object.entries({
			client_id,
			logout_uri: encodeURIComponent(signout_uri),
		})
			.map(([k, v]) => `${k}=${v}`)
			.join('&');

		dispatchAuthEvent({
			event: 'oAuthSignOut',
			data: { oAuth: 'signOut' },
			message: `Signing out from ${oAuthLogoutEndpoint}`,
		});
		logger.debug(`Signing out from ${oAuthLogoutEndpoint}`);

		return this._urlOpener(oAuthLogoutEndpoint, signout_uri);
	}

	private _generateState(length: number) {
		let result = '';
		let i = length;
		const chars =
			'0123456789abcdefghijklmnopqrstuvwxyzABCDEFGHIJKLMNOPQRSTUVWXYZ';
		for (; i > 0; --i)
			result += chars[Math.round(Math.random() * (chars.length - 1))];
		return result;
	}

	private _generateChallenge(code: string) {
		const awsCryptoHash = new Sha256();
		awsCryptoHash.update(code);

		const resultFromAWSCrypto = awsCryptoHash.digestSync();
		const b64 = Buffer.from(resultFromAWSCrypto).toString('base64');
		const base64URLFromAWSCrypto = this._base64URL(b64);

		return base64URLFromAWSCrypto;
	}

	private _base64URL(string) {
		return string.replace(/=/g, '').replace(/\+/g, '-').replace(/\//g, '_');
	}

	private _generateRandom(size: number) {
		const CHARSET =
			'ABCDEFGHIJKLMNOPQRSTUVWXYZabcdefghijklmnopqrstuvwxyz0123456789-._~';
		const buffer = new Uint8Array(size);
		if (typeof window !== 'undefined' && !!window.crypto) {
			window.crypto.getRandomValues(buffer);
		} else {
			for (let i = 0; i < size; i += 1) {
				buffer[i] = (Math.random() * CHARSET.length) | 0;
			}
		}
		return this._bufferToString(buffer);
	}

	private _bufferToString(buffer: Uint8Array) {
		const CHARSET =
			'ABCDEFGHIJKLMNOPQRSTUVWXYZabcdefghijklmnopqrstuvwxyz0123456789';
		const state = [];
		for (let i = 0; i < buffer.byteLength; i += 1) {
			const index = buffer[i] % CHARSET.length;
			state.push(CHARSET[index]);
		}
		return state.join('');
	}
}<|MERGE_RESOLUTION|>--- conflicted
+++ resolved
@@ -15,10 +15,6 @@
 import { Hub } from '@aws-amplify/core';
 import {
 	ConsoleLogger as Logger,
-<<<<<<< HEAD
-	Hub,
-=======
->>>>>>> 0ced0a0c
 	urlSafeEncode,
 	USER_AGENT_HEADER,
 } from '@aws-amplify/core/internals/utils';
