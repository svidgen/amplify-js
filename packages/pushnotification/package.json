--- conflicted
+++ resolved
@@ -1,10 +1,6 @@
 {
   "name": "@aws-amplify/pushnotification",
-<<<<<<< HEAD
-  "version": "4.3.40",
-=======
   "version": "5.0.0",
->>>>>>> 80da5f14
   "description": "Push notifications category of aws-amplify",
   "main": "./lib/index.js",
   "module": "./lib/index.js",
@@ -51,11 +47,7 @@
   },
   "files": ["lib", "lib-esm", "src", "android"],
   "dependencies": {
-<<<<<<< HEAD
-    "@aws-amplify/core": "4.7.12",
-=======
     "@aws-amplify/core": "5.0.0",
->>>>>>> 80da5f14
     "@react-native-community/push-notification-ios": "1.0.3"
   },
   "jest": {
