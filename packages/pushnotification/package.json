{
  "name": "@aws-amplify/pushnotification",
  "version": "1.1.4",
  "description": "Push notifications category of aws-amplify",
  "main": "./lib/index.js",
  "module": "./lib/index.js",
  "typings": "./lib/index.d.ts",
  "publishConfig": {
    "access": "public"
  },
  "scripts": {
<<<<<<< HEAD
    "test": "jest --coverage --passWithNoTests",
=======
    "test": "jest -w 1 --coverage --passWithNoTests",
>>>>>>> f37cff7a
    "build-with-test": "npm run clean && npm test && tsc",
    "build": "npm run clean && tsc",
    "clean": "rimraf lib lib-esm dist",
    "format": "echo \"Not implemented\"",
    "lint": "tslint 'src/**/*.ts'"
  },
  "repository": {
    "type": "git",
    "url": "https://github.com/aws-amplify/amplify-js.git"
  },
  "author": "Amazon Web Services",
  "license": "Apache-2.0",
  "bugs": {
    "url": "https://github.com/aws/aws-amplify/issues"
  },
  "homepage": "https://aws-amplify.github.io/",
  "devDependencies": {
    "@types/jest": "^20.0.8",
    "@types/node": "^8.10.15",
    "awesome-typescript-loader": "^3.2.2",
    "babel-loader": "^7.1.2",
    "babel-preset-es2015": "^6.24.1",
    "babel-preset-react": "^6.24.1",
    "babel-preset-stage-2": "^6.24.1",
    "compression-webpack-plugin": "^1.1.3",
    "find": "^0.2.7",
    "jest": "^22.4.3",
    "json-loader": "^0.5.7",
    "prepend-file": "^1.3.1",
    "rimraf": "^2.6.2",
    "source-map-loader": "^0.2.1",
    "ts-jest": "^22.0.0",
    "tslint": "^5.7.0",
    "tslint-config-airbnb": "^5.8.0",
    "uglifyjs-webpack-plugin": "^0.4.6",
    "webpack": "^3.5.5"
  },
  "dependencies": {
    "@aws-amplify/core": "^1.2.4"
  },
  "peerdependencies": {
    "react-native": "^0.55.0"
  },
  "jest": {
    "transform": {
      "^.+\\.(js|jsx|ts|tsx)$": "<rootDir>../../node_modules/ts-jest/preprocessor.js"
    },
    "testRegex": "(/__tests__/.*|\\.(test|spec))\\.(tsx?|jsx?)$",
    "moduleFileExtensions": [
      "ts",
      "tsx",
      "js",
      "json",
      "jsx"
    ],
    "testEnvironment": "jsdom",
    "testURL": "http://localhost/",
    "coveragePathIgnorePatterns": [
      "/node_modules/"
    ]
  }
}<|MERGE_RESOLUTION|>--- conflicted
+++ resolved
@@ -9,11 +9,7 @@
     "access": "public"
   },
   "scripts": {
-<<<<<<< HEAD
-    "test": "jest --coverage --passWithNoTests",
-=======
     "test": "jest -w 1 --coverage --passWithNoTests",
->>>>>>> f37cff7a
     "build-with-test": "npm run clean && npm test && tsc",
     "build": "npm run clean && tsc",
     "clean": "rimraf lib lib-esm dist",
