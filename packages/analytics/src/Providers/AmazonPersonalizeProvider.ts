/*
 * Copyright 2019-2019 Amazon.com, Inc. or its affiliates. All Rights Reserved.
 *
 * Licensed under the Apache License, Version 2.0 (the "License"). You may not use this file except in compliance with
 * the License. A copy of the License is located at
 *
 *     http://aws.amazon.com/apache2.0/
 *
 * or in the "license" file accompanying this file. This file is distributed on an "AS IS" BASIS, WITHOUT WARRANTIES OR
 * CONDITIONS OF ANY KIND, either express or implied. See the License for the specific language governing permissions
 * and limitations under the License.
 */

import { ConsoleLogger as Logger, Credentials, JS } from '@aws-amplify/core';
import * as PersonalizeEvents from 'aws-sdk/clients/personalizeevents';
import {
	SessionInfo,
	RequestParams,
	RecordEventPayload,
	SessionInfoManager,
	RecordEventListPayload,
	MediaAutoTrack,
} from './AmazonPersonalizeHelper';
import { isEmpty, isEqual, map, get } from 'lodash';
import { v1 as uuid } from 'uuid';
import { AnalyticsProvider } from '../types';

const logger = new Logger('AmazonPersonalizeProvider');

// events buffer
const FLUSH_SIZE = 5;
const FLUSH_SIZE_THRESHHOLD = 10;
const FLUSH_INTERVAL = 5 * 1000; // 5s

const IDENTIFY_EVENT = 'Identify';

<<<<<<< HEAD
export class AmazonPersonalizeProvider implements AnalyticsProvider {
=======
export default class AmazonPersonalizeProvider implements AnalyticsProvider {
>>>>>>> c28851a6
	private _config;
	private _personalize;
	private _buffer;
	private _timer;
	private _sessionInfo: SessionInfo;
	private _sessionManager;
	private _listViewEventsCache;
	private _isBrowser;

	constructor(config?) {
		this._buffer = [];
		this._config = config ? config : {};
		this._config.flushSize =
			this._config.flushSize > 0 &&
			this._config.flushSize <= FLUSH_SIZE_THRESHHOLD
				? this._config.flushSize
				: FLUSH_SIZE;
		this._config.flushInterval = this._config.flushInterval || FLUSH_INTERVAL;
		this._sessionManager = new SessionInfoManager();
		if (!isEmpty(this._config.trackingId)) {
			this._sessionInfo = this._sessionManager.retrieveSessionInfo(
				this._config.trackingId
			);
		}
		this._isBrowser = JS.browserOrNode().isBrowser;

		// flush event buffer
		this._setupTimer();
	}

	private _setupTimer() {
		if (this._timer) {
			clearInterval(this._timer);
		}
		const { flushSize, flushInterval } = this._config;
		const that = this;
		this._timer = setInterval(() => {
			that._sendFromBuffer();
		}, flushInterval);
	}

	/**
	 * Record event
	 * @param eventType      - type of the event action. e.g. "Click"
	 * @param properties     - properties of the event
	 * @return Promise
	 */
	public async record(params): Promise<boolean> {
		const credentials = await this._getCredentials();
		if (!credentials) return Promise.resolve(false);

		Object.assign(params, {
			config: this._config,
			credentials,
			sentAt: new Date().getTime() / 1000,
		});
		const { eventType, properties } = params.event;

		if (eventType === IDENTIFY_EVENT) {
			this._sessionManager.updateSessionInfo(
				properties && properties.userId ? properties.userId : '',
				this._sessionInfo
			);
			return;
		} else if (!isEmpty(params.event.userId)) {
			this._sessionManager.updateSessionInfo(
				params.event.userId,
				this._sessionInfo
			);
		}
		const requestParams: RequestParams = this.generateRequestParams(
			params,
			this._sessionInfo
		);
		if (eventType === 'MediaAutoTrack') {
			if (this._isBrowser) {
				if (
					!isEmpty(
						get(requestParams, 'eventData.properties.domElementId', null)
					)
				) {
					const isLoaded = await this.isElementFullyLoaded(
						this.loadElement,
						requestParams.eventData.properties['domElementId'],
						500,
						5
					);
					if (isLoaded) {
						new MediaAutoTrack(requestParams, this);
					} else {
						logger.debug('Cannot find the media element.');
					}
				} else {
					logger.debug(
						"Missing domElementId field in 'properties' for MediaAutoTrack event type."
					);
				}
			} else {
				logger.debug('MediaAutoTrack only for browser');
			}
			return;
		}
		return this.putToBuffer(requestParams);
	}

	private loadElement(domId): Promise<boolean> {
		return new Promise((resolve, reject) => {
			if (
				document.getElementById(domId) &&
				document.getElementById(domId).clientHeight
			) {
				return resolve(true);
			} else {
				return reject(true);
			}
		});
	}

	private isElementFullyLoaded(
		operation,
		params,
		delay,
		times
	): Promise<boolean> {
		const wait = ms => new Promise(r => setTimeout(r, ms));
		return new Promise((resolve, reject) => {
			return operation(params)
				.then(resolve)
				.catch(reason => {
					if (times - 1 > 0) {
						return wait(delay)
							.then(
								this.isElementFullyLoaded.bind(
									null,
									operation,
									params,
									delay,
									times - 1
								)
							)
							.then(resolve)
							.catch(reject);
					}
					return reject(reason);
				});
		});
	}

	/**
	 * get the category of the plugin
	 */
	public getCategory(): string {
		return 'Analytics';
	}

	/**
	 * get provider name of the plugin
	 */
	public getProviderName(): string {
		return 'AmazonPersonalize';
	}

	/**
	 * configure the plugin
	 * @param {Object} config - configuration
	 */
	public configure(config): object {
		logger.debug('configure Analytics', config);
		const conf = config ? config : {};
		this._config = Object.assign({}, this._config, conf);
		if (!isEmpty(this._config.trackingId)) {
			this._sessionInfo = this._sessionManager.retrieveSessionInfo(
				this._config.trackingId
			);
		}
		this._setupTimer();
		return this._config;
	}

	/**
	 * Generate the requestParams from customer input params and sessionInfo
	 * @private
	 * @param eventData      - customer input for event data
	 * @param api            - api name
	 * @return RequestParams - wrapper object with all information required for make request
	 */
	private generateRequestParams(params, sessionInfo): RequestParams {
		const requestParams = <RequestParams>{};
		const { eventType, properties } = params.event;
<<<<<<< HEAD
		requestParams.eventData = { eventType: eventType, properties: properties };
=======
		requestParams.eventData = { eventType, properties };
>>>>>>> c28851a6
		requestParams.sessionInfo = sessionInfo;
		requestParams.sentAt = params.sentAt;
		requestParams.credentials = params.credentials;
		requestParams.config = params.config;
		return requestParams;
	}

	/**
	 * record an event
	 * @param {Object} params - the params of an event
	 */
	private _sendEvents(group) {
		const groupLen = group.length;
		if (groupLen === 0) {
			logger.debug('events array is empty, directly return');
			return;
		}

		const { config, credentials, sessionInfo } = group[0];

		const initClients = this._init(config, credentials);
		if (!initClients) return false;
		if (groupLen > 0) {
			const events: RecordEventPayload[] = [];
			for (let i = 0; i < groupLen; i += 1) {
				const params: RequestParams = group.shift();
				const eventPayload: RecordEventPayload = this._generateSingleRecordPayload(
					params,
					sessionInfo
				);
				events.push(eventPayload);
			}
			const payload = <RecordEventListPayload>{};
			payload.trackingId = sessionInfo.trackingId;
			payload.sessionId = sessionInfo.sessionId;
			payload.userId = sessionInfo.userId;
			payload.eventList = events;
			this._personalize.putEvents(payload, (err, data) => {
				if (err) logger.debug('Failed to call putEvents in Personalize', err);
				else logger.debug('Put events');
			});
		}
	}

	/**
	 * Put event into buffer
	 * @private
	 * @param params - params for the event recording
	 */
	private putToBuffer(params: RequestParams) {
		if (this._buffer.length < this._config.flushSize) {
			this._buffer.push(params);
		} else {
			this._buffer.push(params);
			this._sendFromBuffer();
		}
		return Promise.resolve(true);
	}

	/**
	 * flush the buffer and batch sending the request
	 * @private
	 * @param eventsParams - the buffer for cache the payload
	 */
	private _sendFromBuffer() {
		const size = this._buffer.length;
		if (size <= 0) return;
		const eventsGroups = [];
		let preCred = null;
		let group = [];
		for (let i = 0; i < size; i += 1) {
			const currRequestParams: RequestParams = this._buffer.shift();
			const cred = currRequestParams.credentials;
			const sessionInfo = currRequestParams.sessionInfo;
			if (i === 0) {
				group.push(currRequestParams);
				preCred = cred;
			} else {
				if (
					isEqual(sessionInfo, this._sessionInfo) &&
					cred.sessionToken === preCred.sessionToken &&
					cred.identityId === preCred.identityId
				) {
					logger.debug('no change for cred, put event in the same group');
					group.push(currRequestParams);
				} else {
					eventsGroups.push(group);
					group = [];
					group.push(currRequestParams);
					preCred = cred;
					this._sessionInfo = sessionInfo;
				}
			}
		}
		eventsGroups.push(group);

		eventsGroups.map(group => {
			this._sendEvents(group);
		});
	}

	/**
	 * Generate the record payload for single event
	 * @private
	 * @param params - RequestParams
	 */
	private _generateSingleRecordPayload(
		params: RequestParams,
		sessionInfo
	): RecordEventPayload {
		const { eventData, sentAt } = params;
		const trackPayload = <RecordEventPayload>{};
		trackPayload.sentAt = sentAt;
		trackPayload.properties = eventData.properties;
		trackPayload.eventId =
			this._sessionManager.getTimerKey() + sessionInfo.sessionId;
		trackPayload.eventType = eventData.eventType;
		return trackPayload;
	}

	/**
	 * Initialize the personalize client
	 * @private
	 * @param params - RequestParams
	 */
	private _init(config, credentials) {
		logger.debug('init clients');

		if (
			this._personalize &&
			this._config.credentials &&
			this._config.credentials.sessionToken === credentials.sessionToken &&
			this._config.credentials.identityId === credentials.identityId
		) {
			logger.debug('no change for analytics config, directly return from init');
			return true;
		}

		this._config.credentials = credentials;
		const { region } = config;
		logger.debug('initialize personalize with credentials', credentials);
		this._personalize = new PersonalizeEvents({
			apiVersion: '2018-03-22',
			region,
			credentials,
		});

		return true;
	}

	/**
	 * check if current credentials exists
	 * @private
	 */
	private _getCredentials() {
		const that = this;
		return Credentials.get()
			.then(credentials => {
				if (!credentials) return null;
				logger.debug('set credentials for analytics', that._config.credentials);
				return Credentials.shear(credentials);
			})
			.catch(err => {
				logger.debug('ensure credentials error', err);
				return null;
			});
	}
<<<<<<< HEAD
}

/**
 * @deprecated use named import
 */
export default AmazonPersonalizeProvider;
=======
}
>>>>>>> c28851a6
<|MERGE_RESOLUTION|>--- conflicted
+++ resolved
@@ -34,11 +34,7 @@
 
 const IDENTIFY_EVENT = 'Identify';
 
-<<<<<<< HEAD
 export class AmazonPersonalizeProvider implements AnalyticsProvider {
-=======
-export default class AmazonPersonalizeProvider implements AnalyticsProvider {
->>>>>>> c28851a6
 	private _config;
 	private _personalize;
 	private _buffer;
@@ -228,11 +224,7 @@
 	private generateRequestParams(params, sessionInfo): RequestParams {
 		const requestParams = <RequestParams>{};
 		const { eventType, properties } = params.event;
-<<<<<<< HEAD
-		requestParams.eventData = { eventType: eventType, properties: properties };
-=======
 		requestParams.eventData = { eventType, properties };
->>>>>>> c28851a6
 		requestParams.sessionInfo = sessionInfo;
 		requestParams.sentAt = params.sentAt;
 		requestParams.credentials = params.credentials;
@@ -400,13 +392,9 @@
 				return null;
 			});
 	}
-<<<<<<< HEAD
 }
 
 /**
  * @deprecated use named import
  */
-export default AmazonPersonalizeProvider;
-=======
-}
->>>>>>> c28851a6
+export default AmazonPersonalizeProvider;