/*
 * Copyright 2017-2017 Amazon.com, Inc. or its affiliates. All Rights Reserved.
 *
 * Licensed under the Apache License, Version 2.0 (the "License"). You may not use this file except in compliance with
 * the License. A copy of the License is located at
 *
 *     http://aws.amazon.com/apache2.0/
 *
 * or in the "license" file accompanying this file. This file is distributed on an "AS IS" BASIS, WITHOUT WARRANTIES OR
 * CONDITIONS OF ANY KIND, either express or implied. See the License for the specific language governing permissions
 * and limitations under the License.
 */

<<<<<<< HEAD
import {
	Amplify,
	ConsoleLogger as Logger,
	Hub,
	Parser,
} from '@aws-amplify/core';
import { AWSPinpointProvider } from './Providers/AWSPinpointProvider';
=======
import { ConsoleLogger as Logger, Hub, Parser } from '@aws-amplify/core';
import AWSPinpointProvider from './Providers/AWSPinpointProvider';
>>>>>>> 86741203

import {
	AnalyticsProvider,
	EventAttributes,
	EventMetrics,
	pageViewTrackOpts,
} from './types';
import { PageViewTracker, EventTracker, SessionTracker } from './trackers';

const logger = new Logger('AnalyticsClass');

const AMPLIFY_SYMBOL = (typeof Symbol !== 'undefined' &&
typeof Symbol.for === 'function'
	? Symbol.for('amplify_default')
	: '@@amplify_default') as Symbol;

const dispatchAnalyticsEvent = (event: string, data: any, message: string) => {
	Hub.dispatch(
		'analytics',
		{ event, data, message },
		'Analytics',
		AMPLIFY_SYMBOL
	);
};

const trackers = {
	pageView: PageViewTracker,
	event: EventTracker,
	session: SessionTracker,
};

/**
 * Provide mobile analytics client functions
 */
export class AnalyticsClass {
	private _config;
	private _pluggables: AnalyticsProvider[];
	private _disabled;
	private _trackers;

	/**
	 * Initialize Analtyics
	 * @param config - Configuration of the Analytics
	 */
	constructor() {
		this._config = {};
		this._pluggables = [];
		this._disabled = false;
		this._trackers = {};

		this.record = this.record.bind(this);
		Amplify.register(this);
	}

	public getModuleName() {
		return 'Analytics';
	}
	/**
	 * configure Analytics
	 * @param {Object} config - Configuration of the Analytics
	 */
	public configure(config?) {
		if (!config) return this._config;
		logger.debug('configure Analytics', config);
		const amplifyConfig = Parser.parseMobilehubConfig(config);
		this._config = Object.assign(
			{},
			this._config,
			amplifyConfig.Analytics,
			config
		);

		if (this._config['disabled']) {
			this._disabled = true;
		}

		this._pluggables.forEach(pluggable => {
			// for backward compatibility
			const providerConfig =
				pluggable.getProviderName() === 'AWSPinpoint' &&
				!this._config['AWSPinpoint']
					? this._config
					: this._config[pluggable.getProviderName()];

			pluggable.configure({
				disabled: this._config['disabled'],
				...providerConfig,
			});
		});

		if (this._pluggables.length === 0) {
			this.addPluggable(new AWSPinpointProvider());
		}

		// turn on the autoSessionRecord if not specified
		if (this._config['autoSessionRecord'] === undefined) {
			this._config['autoSessionRecord'] = true;
		}

		dispatchAnalyticsEvent(
			'configured',
			null,
			`The Analytics category has been configured successfully`
		);
		logger.debug('current configuration', this._config);

		return this._config;
	}

	/**
	 * add plugin into Analytics category
	 * @param {Object} pluggable - an instance of the plugin
	 */
	public addPluggable(pluggable: AnalyticsProvider) {
		if (pluggable && pluggable.getCategory() === 'Analytics') {
			this._pluggables.push(pluggable);
			// for backward compatibility
			const providerConfig =
				pluggable.getProviderName() === 'AWSPinpoint' &&
				!this._config['AWSPinpoint']
					? this._config
					: this._config[pluggable.getProviderName()];
			const config = { disabled: this._config['disabled'], ...providerConfig };
			pluggable.configure(config);
			return config;
		}
	}

	/**
	 * Get the plugin object
	 * @param providerName - the name of the plugin
	 */
	public getPluggable(providerName) {
		for (let i = 0; i < this._pluggables.length; i += 1) {
			const pluggable = this._pluggables[i];
			if (pluggable.getProviderName() === providerName) {
				return pluggable;
			}
		}

		logger.debug('No plugin found with providerName', providerName);
		return null;
	}

	/**
	 * Remove the plugin object
	 * @param providerName - the name of the plugin
	 */
	public removePluggable(providerName) {
		let idx = 0;
		while (idx < this._pluggables.length) {
			if (this._pluggables[idx].getProviderName() === providerName) {
				break;
			}
			idx += 1;
		}

		if (idx === this._pluggables.length) {
			logger.debug('No plugin found with providerName', providerName);
			return;
		} else {
			this._pluggables.splice(idx, idx + 1);
			return;
		}
	}

	/**
	 * stop sending events
	 */
	public disable() {
		this._disabled = true;
	}

	/**
	 * start sending events
	 */
	public enable() {
		this._disabled = false;
	}

	/**
	 * Record Session start
	 * @return - A promise which resolves if buffer doesn't overflow
	 */
	public async startSession(provider?: string) {
		const params = { event: { name: '_session.start' }, provider };
		return this._sendEvent(params);
	}

	/**
	 * Record Session stop
	 * @return - A promise which resolves if buffer doesn't overflow
	 */
	public async stopSession(provider?: string) {
		const params = { event: { name: '_session.stop' }, provider };
		return this._sendEvent(params);
	}

	/**
	 * Record one analytic event and send it to Pinpoint
	 * @param {String} name - The name of the event
	 * @param {Object} [attributs] - Attributes of the event
	 * @param {Object} [metrics] - Event metrics
	 * @return - A promise which resolves if buffer doesn't overflow
	 */
	public async record(
		event: string | object,
		provider?,
		metrics?: EventMetrics
	) {
		if (!this.isAnalyticsConfigured()) {
			const errMsg = 'Analytics has not been configured';
			logger.debug(errMsg);
			return Promise.reject(new Error(errMsg));
		}

		let params = null;
		// this is just for compatibility, going to be deprecated
		if (typeof event === 'string') {
			params = {
				event: {
					name: event,
					attributes: provider,
					metrics,
				},
				provider: 'AWSPinpoint',
			};
		} else {
			params = { event, provider };
		}
		return this._sendEvent(params);
	}

	public async updateEndpoint(attrs, provider?) {
		const event = { ...attrs, name: '_update_endpoint' };

		return this.record(event, provider);
	}

	private _sendEvent(params) {
		if (!this.isAnalyticsConfigured()) {
			const errMsg = 'Analytics has not been configured';
			logger.debug(errMsg);
			return Promise.reject(new Error(errMsg));
		}

		if (this._disabled) {
			logger.debug('Analytics has been disabled');
			return Promise.resolve();
		}

		const provider = params.provider ? params.provider : 'AWSPinpoint';

		return new Promise((resolve, reject) => {
			this._pluggables.forEach(pluggable => {
				if (pluggable.getProviderName() === provider) {
					pluggable.record(params, { resolve, reject });
				}
			});
		});
	}

	public autoTrack(trackerType, opts) {
		if (!trackers[trackerType]) {
			logger.debug('invalid tracker type');
			return;
		}

		// to sync up two different configuration ways of auto session tracking
		if (trackerType === 'session') {
			this._config['autoSessionRecord'] = opts['enable'];
		}

		const tracker = this._trackers[trackerType];
		if (!tracker) {
			this._trackers[trackerType] = new trackers[trackerType](
				this.record,
				opts
			);
		} else {
			tracker.configure(opts);
		}
	}

	private isAnalyticsConfigured() {
		return this._config && Object.entries(this._config).length > 0;
	}
}

/**
 * @deprecated use named import
 */
export default AnalyticsClass;
<|MERGE_RESOLUTION|>--- conflicted
+++ resolved
@@ -1,318 +1,313 @@
-/*
- * Copyright 2017-2017 Amazon.com, Inc. or its affiliates. All Rights Reserved.
- *
- * Licensed under the Apache License, Version 2.0 (the "License"). You may not use this file except in compliance with
- * the License. A copy of the License is located at
- *
- *     http://aws.amazon.com/apache2.0/
- *
- * or in the "license" file accompanying this file. This file is distributed on an "AS IS" BASIS, WITHOUT WARRANTIES OR
- * CONDITIONS OF ANY KIND, either express or implied. See the License for the specific language governing permissions
- * and limitations under the License.
- */
-
-<<<<<<< HEAD
-import {
-	Amplify,
-	ConsoleLogger as Logger,
-	Hub,
-	Parser,
-} from '@aws-amplify/core';
-import { AWSPinpointProvider } from './Providers/AWSPinpointProvider';
-=======
-import { ConsoleLogger as Logger, Hub, Parser } from '@aws-amplify/core';
-import AWSPinpointProvider from './Providers/AWSPinpointProvider';
->>>>>>> 86741203
-
-import {
-	AnalyticsProvider,
-	EventAttributes,
-	EventMetrics,
-	pageViewTrackOpts,
-} from './types';
-import { PageViewTracker, EventTracker, SessionTracker } from './trackers';
-
-const logger = new Logger('AnalyticsClass');
-
-const AMPLIFY_SYMBOL = (typeof Symbol !== 'undefined' &&
-typeof Symbol.for === 'function'
-	? Symbol.for('amplify_default')
-	: '@@amplify_default') as Symbol;
-
-const dispatchAnalyticsEvent = (event: string, data: any, message: string) => {
-	Hub.dispatch(
-		'analytics',
-		{ event, data, message },
-		'Analytics',
-		AMPLIFY_SYMBOL
-	);
-};
-
-const trackers = {
-	pageView: PageViewTracker,
-	event: EventTracker,
-	session: SessionTracker,
-};
-
-/**
- * Provide mobile analytics client functions
- */
-export class AnalyticsClass {
-	private _config;
-	private _pluggables: AnalyticsProvider[];
-	private _disabled;
-	private _trackers;
-
-	/**
-	 * Initialize Analtyics
-	 * @param config - Configuration of the Analytics
-	 */
-	constructor() {
-		this._config = {};
-		this._pluggables = [];
-		this._disabled = false;
-		this._trackers = {};
-
-		this.record = this.record.bind(this);
-		Amplify.register(this);
-	}
-
-	public getModuleName() {
-		return 'Analytics';
-	}
-	/**
-	 * configure Analytics
-	 * @param {Object} config - Configuration of the Analytics
-	 */
-	public configure(config?) {
-		if (!config) return this._config;
-		logger.debug('configure Analytics', config);
-		const amplifyConfig = Parser.parseMobilehubConfig(config);
-		this._config = Object.assign(
-			{},
-			this._config,
-			amplifyConfig.Analytics,
-			config
-		);
-
-		if (this._config['disabled']) {
-			this._disabled = true;
-		}
-
-		this._pluggables.forEach(pluggable => {
-			// for backward compatibility
-			const providerConfig =
-				pluggable.getProviderName() === 'AWSPinpoint' &&
-				!this._config['AWSPinpoint']
-					? this._config
-					: this._config[pluggable.getProviderName()];
-
-			pluggable.configure({
-				disabled: this._config['disabled'],
-				...providerConfig,
-			});
-		});
-
-		if (this._pluggables.length === 0) {
-			this.addPluggable(new AWSPinpointProvider());
-		}
-
-		// turn on the autoSessionRecord if not specified
-		if (this._config['autoSessionRecord'] === undefined) {
-			this._config['autoSessionRecord'] = true;
-		}
-
-		dispatchAnalyticsEvent(
-			'configured',
-			null,
-			`The Analytics category has been configured successfully`
-		);
-		logger.debug('current configuration', this._config);
-
-		return this._config;
-	}
-
-	/**
-	 * add plugin into Analytics category
-	 * @param {Object} pluggable - an instance of the plugin
-	 */
-	public addPluggable(pluggable: AnalyticsProvider) {
-		if (pluggable && pluggable.getCategory() === 'Analytics') {
-			this._pluggables.push(pluggable);
-			// for backward compatibility
-			const providerConfig =
-				pluggable.getProviderName() === 'AWSPinpoint' &&
-				!this._config['AWSPinpoint']
-					? this._config
-					: this._config[pluggable.getProviderName()];
-			const config = { disabled: this._config['disabled'], ...providerConfig };
-			pluggable.configure(config);
-			return config;
-		}
-	}
-
-	/**
-	 * Get the plugin object
-	 * @param providerName - the name of the plugin
-	 */
-	public getPluggable(providerName) {
-		for (let i = 0; i < this._pluggables.length; i += 1) {
-			const pluggable = this._pluggables[i];
-			if (pluggable.getProviderName() === providerName) {
-				return pluggable;
-			}
-		}
-
-		logger.debug('No plugin found with providerName', providerName);
-		return null;
-	}
-
-	/**
-	 * Remove the plugin object
-	 * @param providerName - the name of the plugin
-	 */
-	public removePluggable(providerName) {
-		let idx = 0;
-		while (idx < this._pluggables.length) {
-			if (this._pluggables[idx].getProviderName() === providerName) {
-				break;
-			}
-			idx += 1;
-		}
-
-		if (idx === this._pluggables.length) {
-			logger.debug('No plugin found with providerName', providerName);
-			return;
-		} else {
-			this._pluggables.splice(idx, idx + 1);
-			return;
-		}
-	}
-
-	/**
-	 * stop sending events
-	 */
-	public disable() {
-		this._disabled = true;
-	}
-
-	/**
-	 * start sending events
-	 */
-	public enable() {
-		this._disabled = false;
-	}
-
-	/**
-	 * Record Session start
-	 * @return - A promise which resolves if buffer doesn't overflow
-	 */
-	public async startSession(provider?: string) {
-		const params = { event: { name: '_session.start' }, provider };
-		return this._sendEvent(params);
-	}
-
-	/**
-	 * Record Session stop
-	 * @return - A promise which resolves if buffer doesn't overflow
-	 */
-	public async stopSession(provider?: string) {
-		const params = { event: { name: '_session.stop' }, provider };
-		return this._sendEvent(params);
-	}
-
-	/**
-	 * Record one analytic event and send it to Pinpoint
-	 * @param {String} name - The name of the event
-	 * @param {Object} [attributs] - Attributes of the event
-	 * @param {Object} [metrics] - Event metrics
-	 * @return - A promise which resolves if buffer doesn't overflow
-	 */
-	public async record(
-		event: string | object,
-		provider?,
-		metrics?: EventMetrics
-	) {
-		if (!this.isAnalyticsConfigured()) {
-			const errMsg = 'Analytics has not been configured';
-			logger.debug(errMsg);
-			return Promise.reject(new Error(errMsg));
-		}
-
-		let params = null;
-		// this is just for compatibility, going to be deprecated
-		if (typeof event === 'string') {
-			params = {
-				event: {
-					name: event,
-					attributes: provider,
-					metrics,
-				},
-				provider: 'AWSPinpoint',
-			};
-		} else {
-			params = { event, provider };
-		}
-		return this._sendEvent(params);
-	}
-
-	public async updateEndpoint(attrs, provider?) {
-		const event = { ...attrs, name: '_update_endpoint' };
-
-		return this.record(event, provider);
-	}
-
-	private _sendEvent(params) {
-		if (!this.isAnalyticsConfigured()) {
-			const errMsg = 'Analytics has not been configured';
-			logger.debug(errMsg);
-			return Promise.reject(new Error(errMsg));
-		}
-
-		if (this._disabled) {
-			logger.debug('Analytics has been disabled');
-			return Promise.resolve();
-		}
-
-		const provider = params.provider ? params.provider : 'AWSPinpoint';
-
-		return new Promise((resolve, reject) => {
-			this._pluggables.forEach(pluggable => {
-				if (pluggable.getProviderName() === provider) {
-					pluggable.record(params, { resolve, reject });
-				}
-			});
-		});
-	}
-
-	public autoTrack(trackerType, opts) {
-		if (!trackers[trackerType]) {
-			logger.debug('invalid tracker type');
-			return;
-		}
-
-		// to sync up two different configuration ways of auto session tracking
-		if (trackerType === 'session') {
-			this._config['autoSessionRecord'] = opts['enable'];
-		}
-
-		const tracker = this._trackers[trackerType];
-		if (!tracker) {
-			this._trackers[trackerType] = new trackers[trackerType](
-				this.record,
-				opts
-			);
-		} else {
-			tracker.configure(opts);
-		}
-	}
-
-	private isAnalyticsConfigured() {
-		return this._config && Object.entries(this._config).length > 0;
-	}
-}
-
-/**
- * @deprecated use named import
- */
-export default AnalyticsClass;
+/*
+ * Copyright 2017-2017 Amazon.com, Inc. or its affiliates. All Rights Reserved.
+ *
+ * Licensed under the Apache License, Version 2.0 (the "License"). You may not use this file except in compliance with
+ * the License. A copy of the License is located at
+ *
+ *     http://aws.amazon.com/apache2.0/
+ *
+ * or in the "license" file accompanying this file. This file is distributed on an "AS IS" BASIS, WITHOUT WARRANTIES OR
+ * CONDITIONS OF ANY KIND, either express or implied. See the License for the specific language governing permissions
+ * and limitations under the License.
+ */
+
+import {
+	Amplify,
+	ConsoleLogger as Logger,
+	Hub,
+	Parser,
+} from '@aws-amplify/core';
+import { AWSPinpointProvider } from './Providers/AWSPinpointProvider';
+
+import {
+	AnalyticsProvider,
+	EventAttributes,
+	EventMetrics,
+	pageViewTrackOpts,
+} from './types';
+import { PageViewTracker, EventTracker, SessionTracker } from './trackers';
+
+const logger = new Logger('AnalyticsClass');
+
+const AMPLIFY_SYMBOL = (typeof Symbol !== 'undefined' &&
+typeof Symbol.for === 'function'
+	? Symbol.for('amplify_default')
+	: '@@amplify_default') as Symbol;
+
+const dispatchAnalyticsEvent = (event: string, data: any, message: string) => {
+	Hub.dispatch(
+		'analytics',
+		{ event, data, message },
+		'Analytics',
+		AMPLIFY_SYMBOL
+	);
+};
+
+const trackers = {
+	pageView: PageViewTracker,
+	event: EventTracker,
+	session: SessionTracker,
+};
+
+/**
+ * Provide mobile analytics client functions
+ */
+export class AnalyticsClass {
+	private _config;
+	private _pluggables: AnalyticsProvider[];
+	private _disabled;
+	private _trackers;
+
+	/**
+	 * Initialize Analtyics
+	 * @param config - Configuration of the Analytics
+	 */
+	constructor() {
+		this._config = {};
+		this._pluggables = [];
+		this._disabled = false;
+		this._trackers = {};
+
+		this.record = this.record.bind(this);
+		Amplify.register(this);
+	}
+
+	public getModuleName() {
+		return 'Analytics';
+	}
+	/**
+	 * configure Analytics
+	 * @param {Object} config - Configuration of the Analytics
+	 */
+	public configure(config?) {
+		if (!config) return this._config;
+		logger.debug('configure Analytics', config);
+		const amplifyConfig = Parser.parseMobilehubConfig(config);
+		this._config = Object.assign(
+			{},
+			this._config,
+			amplifyConfig.Analytics,
+			config
+		);
+
+		if (this._config['disabled']) {
+			this._disabled = true;
+		}
+
+		this._pluggables.forEach(pluggable => {
+			// for backward compatibility
+			const providerConfig =
+				pluggable.getProviderName() === 'AWSPinpoint' &&
+				!this._config['AWSPinpoint']
+					? this._config
+					: this._config[pluggable.getProviderName()];
+
+			pluggable.configure({
+				disabled: this._config['disabled'],
+				...providerConfig,
+			});
+		});
+
+		if (this._pluggables.length === 0) {
+			this.addPluggable(new AWSPinpointProvider());
+		}
+
+		// turn on the autoSessionRecord if not specified
+		if (this._config['autoSessionRecord'] === undefined) {
+			this._config['autoSessionRecord'] = true;
+		}
+
+		dispatchAnalyticsEvent(
+			'configured',
+			null,
+			`The Analytics category has been configured successfully`
+		);
+		logger.debug('current configuration', this._config);
+
+		return this._config;
+	}
+
+	/**
+	 * add plugin into Analytics category
+	 * @param {Object} pluggable - an instance of the plugin
+	 */
+	public addPluggable(pluggable: AnalyticsProvider) {
+		if (pluggable && pluggable.getCategory() === 'Analytics') {
+			this._pluggables.push(pluggable);
+			// for backward compatibility
+			const providerConfig =
+				pluggable.getProviderName() === 'AWSPinpoint' &&
+				!this._config['AWSPinpoint']
+					? this._config
+					: this._config[pluggable.getProviderName()];
+			const config = { disabled: this._config['disabled'], ...providerConfig };
+			pluggable.configure(config);
+			return config;
+		}
+	}
+
+	/**
+	 * Get the plugin object
+	 * @param providerName - the name of the plugin
+	 */
+	public getPluggable(providerName) {
+		for (let i = 0; i < this._pluggables.length; i += 1) {
+			const pluggable = this._pluggables[i];
+			if (pluggable.getProviderName() === providerName) {
+				return pluggable;
+			}
+		}
+
+		logger.debug('No plugin found with providerName', providerName);
+		return null;
+	}
+
+	/**
+	 * Remove the plugin object
+	 * @param providerName - the name of the plugin
+	 */
+	public removePluggable(providerName) {
+		let idx = 0;
+		while (idx < this._pluggables.length) {
+			if (this._pluggables[idx].getProviderName() === providerName) {
+				break;
+			}
+			idx += 1;
+		}
+
+		if (idx === this._pluggables.length) {
+			logger.debug('No plugin found with providerName', providerName);
+			return;
+		} else {
+			this._pluggables.splice(idx, idx + 1);
+			return;
+		}
+	}
+
+	/**
+	 * stop sending events
+	 */
+	public disable() {
+		this._disabled = true;
+	}
+
+	/**
+	 * start sending events
+	 */
+	public enable() {
+		this._disabled = false;
+	}
+
+	/**
+	 * Record Session start
+	 * @return - A promise which resolves if buffer doesn't overflow
+	 */
+	public async startSession(provider?: string) {
+		const params = { event: { name: '_session.start' }, provider };
+		return this._sendEvent(params);
+	}
+
+	/**
+	 * Record Session stop
+	 * @return - A promise which resolves if buffer doesn't overflow
+	 */
+	public async stopSession(provider?: string) {
+		const params = { event: { name: '_session.stop' }, provider };
+		return this._sendEvent(params);
+	}
+
+	/**
+	 * Record one analytic event and send it to Pinpoint
+	 * @param {String} name - The name of the event
+	 * @param {Object} [attributs] - Attributes of the event
+	 * @param {Object} [metrics] - Event metrics
+	 * @return - A promise which resolves if buffer doesn't overflow
+	 */
+	public async record(
+		event: string | object,
+		provider?,
+		metrics?: EventMetrics
+	) {
+		if (!this.isAnalyticsConfigured()) {
+			const errMsg = 'Analytics has not been configured';
+			logger.debug(errMsg);
+			return Promise.reject(new Error(errMsg));
+		}
+
+		let params = null;
+		// this is just for compatibility, going to be deprecated
+		if (typeof event === 'string') {
+			params = {
+				event: {
+					name: event,
+					attributes: provider,
+					metrics,
+				},
+				provider: 'AWSPinpoint',
+			};
+		} else {
+			params = { event, provider };
+		}
+		return this._sendEvent(params);
+	}
+
+	public async updateEndpoint(attrs, provider?) {
+		const event = { ...attrs, name: '_update_endpoint' };
+
+		return this.record(event, provider);
+	}
+
+	private _sendEvent(params) {
+		if (!this.isAnalyticsConfigured()) {
+			const errMsg = 'Analytics has not been configured';
+			logger.debug(errMsg);
+			return Promise.reject(new Error(errMsg));
+		}
+
+		if (this._disabled) {
+			logger.debug('Analytics has been disabled');
+			return Promise.resolve();
+		}
+
+		const provider = params.provider ? params.provider : 'AWSPinpoint';
+
+		return new Promise((resolve, reject) => {
+			this._pluggables.forEach(pluggable => {
+				if (pluggable.getProviderName() === provider) {
+					pluggable.record(params, { resolve, reject });
+				}
+			});
+		});
+	}
+
+	public autoTrack(trackerType, opts) {
+		if (!trackers[trackerType]) {
+			logger.debug('invalid tracker type');
+			return;
+		}
+
+		// to sync up two different configuration ways of auto session tracking
+		if (trackerType === 'session') {
+			this._config['autoSessionRecord'] = opts['enable'];
+		}
+
+		const tracker = this._trackers[trackerType];
+		if (!tracker) {
+			this._trackers[trackerType] = new trackers[trackerType](
+				this.record,
+				opts
+			);
+		} else {
+			tracker.configure(opts);
+		}
+	}
+
+	private isAnalyticsConfigured() {
+		return this._config && Object.entries(this._config).length > 0;
+	}
+}
+
+/**
+ * @deprecated use named import
+ */
+export default AnalyticsClass;