--- conflicted
+++ resolved
@@ -53,16 +53,9 @@
     "webpack": "^3.5.5"
   },
   "dependencies": {
-<<<<<<< HEAD
-    "@aws-amplify/cache": "^1.0.7",
-    "@aws-amplify/core": "^1.0.7",
-    "dom-utils-amplify": "0.10.1",
-    "aws-sdk": "2.198.0",
-=======
     "@aws-amplify/cache": "^1.0.9",
     "@aws-amplify/core": "^1.0.9",
     "aws-sdk": "^2.312.0",
->>>>>>> 4c0c1cb2
     "uuid": "^3.2.1"
   },
   "jest": {
