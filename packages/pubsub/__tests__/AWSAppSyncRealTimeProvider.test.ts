--- conflicted
+++ resolved
@@ -316,7 +316,65 @@
 
 				test('subscription reconnects when onclose triggered while offline and waiting for onopen', async () => {
 					expect.assertions(1);
-<<<<<<< HEAD
+					reachabilityObserver?.next?.({ online: false });
+
+					provider
+						.subscribe('test', {
+							appSyncGraphqlEndpoint: 'ws://localhost:8080',
+						})
+						.subscribe({ error: () => {} });
+					reachabilityObserver?.next?.({ online: false });
+					await fakeWebSocketInterface?.waitUntilConnectionStateIn([
+						CS.Connecting,
+					]);
+					await fakeWebSocketInterface?.readyForUse;
+
+					await fakeWebSocketInterface?.triggerClose();
+
+					// Wait until the socket is disrupted pending network
+					await fakeWebSocketInterface?.waitUntilConnectionStateIn([
+						CS.ConnectionDisruptedPendingNetwork,
+					]);
+
+					reachabilityObserver?.next?.({ online: true });
+
+					// Wait until the socket is disrupted
+					await fakeWebSocketInterface?.waitUntilConnectionStateIn([
+						CS.ConnectionDisrupted,
+					]);
+
+					// Wait until we've started connecting the second time
+					await fakeWebSocketInterface?.waitUntilConnectionStateIn([
+						CS.Connecting,
+					]);
+
+					await fakeWebSocketInterface?.readyForUse;
+
+					await fakeWebSocketInterface?.triggerOpen();
+
+					fakeWebSocketInterface?.handShakeMessage({
+						connectionTimeoutMs: 100,
+					});
+
+					await fakeWebSocketInterface?.startAckMessage();
+
+					// Wait until the socket is automatically reconnected
+					await fakeWebSocketInterface?.waitUntilConnectionStateIn([
+						CS.Connected,
+					]);
+
+					expect(fakeWebSocketInterface?.observedConnectionStates).toEqual([
+						CS.Disconnected,
+						CS.Connecting,
+						CS.ConnectionDisruptedPendingNetwork,
+						CS.ConnectionDisrupted,
+						CS.Connecting,
+						CS.Connected,
+					]);
+				});
+
+				test('subscription fails when onerror triggered while waiting for handshake', async () => {
+					expect.assertions(1);
 					await replaceConstant('CONNECTION_INIT_TIMEOUT', 20, async () => {
 						provider
 							.subscribe('test', {
@@ -324,74 +382,6 @@
 							})
 							.subscribe({ error: () => {} });
 
-=======
-					reachabilityObserver?.next?.({ online: false });
-
-					provider
-						.subscribe('test', {
-							appSyncGraphqlEndpoint: 'ws://localhost:8080',
-						})
-						.subscribe({ error: () => {} });
-					reachabilityObserver?.next?.({ online: false });
-					await fakeWebSocketInterface?.waitUntilConnectionStateIn([
-						CS.Connecting,
-					]);
-					await fakeWebSocketInterface?.readyForUse;
-
-					await fakeWebSocketInterface?.triggerClose();
-
-					// Wait until the socket is disrupted pending network
-					await fakeWebSocketInterface?.waitUntilConnectionStateIn([
-						CS.ConnectionDisruptedPendingNetwork,
-					]);
-
-					reachabilityObserver?.next?.({ online: true });
-
-					// Wait until the socket is disrupted
-					await fakeWebSocketInterface?.waitUntilConnectionStateIn([
-						CS.ConnectionDisrupted,
-					]);
-
-					// Wait until we've started connecting the second time
-					await fakeWebSocketInterface?.waitUntilConnectionStateIn([
-						CS.Connecting,
-					]);
-
-					await fakeWebSocketInterface?.readyForUse;
-
-					await fakeWebSocketInterface?.triggerOpen();
-
-					fakeWebSocketInterface?.handShakeMessage({
-						connectionTimeoutMs: 100,
-					});
-
-					await fakeWebSocketInterface?.startAckMessage();
-
-					// Wait until the socket is automatically reconnected
-					await fakeWebSocketInterface?.waitUntilConnectionStateIn([
-						CS.Connected,
-					]);
-
-					expect(fakeWebSocketInterface?.observedConnectionStates).toEqual([
-						CS.Disconnected,
-						CS.Connecting,
-						CS.ConnectionDisruptedPendingNetwork,
-						CS.ConnectionDisrupted,
-						CS.Connecting,
-						CS.Connected,
-					]);
-				});
-
-				test('subscription fails when onerror triggered while waiting for handshake', async () => {
-					expect.assertions(1);
-					await replaceConstant('CONNECTION_INIT_TIMEOUT', 20, async () => {
-						provider
-							.subscribe('test', {
-								appSyncGraphqlEndpoint: 'ws://localhost:8080',
-							})
-							.subscribe({ error: () => {} });
-
->>>>>>> 80da5f14
 						await fakeWebSocketInterface?.readyForUse;
 						await fakeWebSocketInterface?.triggerOpen();
 						await fakeWebSocketInterface?.triggerError();
@@ -875,11 +865,7 @@
 							appSyncGraphqlEndpoint: 'ws://localhost:8080',
 						});
 
-<<<<<<< HEAD
-						const subscription = observer.subscribe({ error: () => {} });
-=======
 						observer.subscribe({ error: () => {} });
->>>>>>> 80da5f14
 
 						await fakeWebSocketInterface?.readyForUse;
 						Promise.resolve();
