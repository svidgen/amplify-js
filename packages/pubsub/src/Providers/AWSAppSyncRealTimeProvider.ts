--- conflicted
+++ resolved
@@ -365,11 +365,7 @@
 		// Both subscriptionFailedCallback and subscriptionReadyCallback are used to synchronized this.
 
 		const { subscriptionFailedCallback, subscriptionReadyCallback } =
-<<<<<<< HEAD
-			this.subscriptionObserverMap.get(subscriptionId);
-=======
 			this.subscriptionObserverMap.get(subscriptionId) ?? {};
->>>>>>> fe691fd4
 
 		// This must be done before sending the message in order to be listening immediately
 		this.subscriptionObserverMap.set(subscriptionId, {
@@ -389,23 +385,6 @@
 	}
 
 	// Waiting that subscription has been connected before trying to unsubscribe
-<<<<<<< HEAD
-	private async _waitForSubscriptionToBeConnected(subscriptionId) {
-		const { subscriptionState } =
-			this.subscriptionObserverMap.get(subscriptionId);
-		// This in case unsubscribe is invoked before sending start subscription message
-		if (subscriptionState === SUBSCRIPTION_STATUS.PENDING) {
-			return new Promise((res, rej) => {
-				const { observer, subscriptionState, variables, query } =
-					this.subscriptionObserverMap.get(subscriptionId);
-				this.subscriptionObserverMap.set(subscriptionId, {
-					observer,
-					subscriptionState,
-					variables,
-					query,
-					subscriptionReadyCallback: res,
-					subscriptionFailedCallback: rej,
-=======
 	private async _waitForSubscriptionToBeConnected(subscriptionId: string) {
 		const subscriptionObserver =
 			this.subscriptionObserverMap.get(subscriptionId);
@@ -424,7 +403,6 @@
 						subscriptionReadyCallback: res,
 						subscriptionFailedCallback: rej,
 					});
->>>>>>> fe691fd4
 				});
 			}
 		}
@@ -755,46 +733,6 @@
 			// Step 2: wait for ack from AWS AppSyncReaTime after sending init
 			await (() => {
 				return new Promise((res, rej) => {
-<<<<<<< HEAD
-					let ackOk = false;
-					this.awsRealTimeSocket.onerror = error => {
-						logger.debug(`WebSocket error ${JSON.stringify(error)}`);
-					};
-					this.awsRealTimeSocket.onclose = event => {
-						logger.debug(`WebSocket closed ${event.reason}`);
-						rej(new Error(JSON.stringify(event)));
-					};
-
-					this.awsRealTimeSocket.onmessage = (message: MessageEvent) => {
-						logger.debug(
-							`subscription message from AWS AppSyncRealTime: ${message.data} `
-						);
-						const data = JSON.parse(message.data);
-						const {
-							type,
-							payload: {
-								connectionTimeoutMs = DEFAULT_KEEP_ALIVE_TIMEOUT,
-							} = {},
-						} = data;
-						if (type === MESSAGE_TYPES.GQL_CONNECTION_ACK) {
-							ackOk = true;
-							this.keepAliveTimeout = connectionTimeoutMs;
-							this.awsRealTimeSocket.onmessage =
-								this._handleIncomingSubscriptionMessage.bind(this);
-							this.awsRealTimeSocket.onerror = err => {
-								logger.debug(err);
-								this._errorDisconnect(CONTROL_MSG.CONNECTION_CLOSED);
-							};
-							this.awsRealTimeSocket.onclose = event => {
-								logger.debug(`WebSocket closed ${event.reason}`);
-								this._errorDisconnect(CONTROL_MSG.CONNECTION_CLOSED);
-							};
-							res('Cool, connected to AWS AppSyncRealTime');
-							return;
-						}
-
-						if (type === MESSAGE_TYPES.GQL_CONNECTION_ERROR) {
-=======
 					if (this.awsRealTimeSocket) {
 						let ackOk = false;
 						this.awsRealTimeSocket.onerror = error => {
@@ -810,7 +748,6 @@
 								`subscription message from AWS AppSyncRealTime: ${message.data} `
 							);
 							const data = JSON.parse(message.data);
->>>>>>> fe691fd4
 							const {
 								type,
 								payload: {
