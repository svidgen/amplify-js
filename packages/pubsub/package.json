{
  "name": "@aws-amplify/pubsub",
<<<<<<< HEAD
  "version": "2.1.7",
=======
  "version": "3.0.0",
>>>>>>> 4f3b285d
  "description": "Pubsub category of aws-amplify",
  "main": "./lib/index.js",
  "module": "./lib-esm/index.js",
  "typings": "./lib-esm/index.d.ts",
  "react-native": {
    "./lib/index": "./lib-esm/index.js"
  },
  "sideEffects": false,
  "publishConfig": {
    "access": "public"
  },
  "scripts": {
    "test": "tslint 'src/**/*.ts' && jest -w 1 --coverage",
    "build-with-test": "npm run clean && npm test && tsc && webpack",
    "build:cjs": "node ./build es5 && webpack && webpack --config ./webpack.config.dev.js",
    "build:esm": "node ./build es6",
    "build:cjs:watch": "node ./build es5 --watch",
    "build:esm:watch": "node ./build es6 --watch",
    "build": "npm run clean && npm run build:esm && npm run build:cjs",
    "clean": "rimraf lib-esm lib dist",
    "format": "echo \"Not implemented\"",
    "lint": "tslint 'src/**/*.ts'"
  },
  "repository": {
    "type": "git",
    "url": "https://github.com/aws-amplify/amplify-js.git"
  },
  "author": "Amazon Web Services",
  "license": "Apache-2.0",
  "bugs": {
    "url": "https://github.com/aws/aws-amplify/issues"
  },
  "homepage": "https://aws-amplify.github.io/",
  "devDependencies": {
    "@types/zen-observable": "^0.8.0",
    "cpx": "^1.5.0"
  },
  "dependencies": {
<<<<<<< HEAD
    "@aws-amplify/auth": "^2.1.6",
    "@aws-amplify/cache": "^2.1.6",
    "@aws-amplify/core": "^2.2.5",
=======
    "@aws-amplify/auth": "^3.0.0",
    "@aws-amplify/cache": "^3.0.0",
    "@aws-amplify/core": "^3.0.0",
>>>>>>> 4f3b285d
    "graphql": "14.0.0",
    "paho-mqtt": "^1.1.0",
    "uuid": "^3.2.1",
    "zen-observable-ts": "0.8.19"
  },
  "jest": {
    "globals": {
      "ts-jest": {
        "diagnostics": false,
        "tsConfig": {
          "lib": [
            "es5",
            "es2015",
            "dom",
            "esnext.asynciterable",
            "es2017.object"
          ],
          "allowJs": true
        }
      }
    },
    "transform": {
      "^.+\\.(js|jsx|ts|tsx)$": "ts-jest"
    },
    "testRegex": "(/__tests__/.*|\\.(test|spec))\\.(tsx?|jsx?)$",
    "moduleFileExtensions": [
      "ts",
      "tsx",
      "js",
      "json",
      "jsx"
    ],
    "testEnvironment": "jsdom",
    "testURL": "http://localhost/",
    "coverageThreshold": {
      "global": {
        "branches": 0,
        "functions": 0,
        "lines": 0,
        "statements": 0
      }
    },
    "coveragePathIgnorePatterns": [
      "/node_modules/"
    ]
  }
}<|MERGE_RESOLUTION|>--- conflicted
+++ resolved
@@ -1,10 +1,6 @@
 {
   "name": "@aws-amplify/pubsub",
-<<<<<<< HEAD
-  "version": "2.1.7",
-=======
   "version": "3.0.0",
->>>>>>> 4f3b285d
   "description": "Pubsub category of aws-amplify",
   "main": "./lib/index.js",
   "module": "./lib-esm/index.js",
@@ -43,15 +39,9 @@
     "cpx": "^1.5.0"
   },
   "dependencies": {
-<<<<<<< HEAD
-    "@aws-amplify/auth": "^2.1.6",
-    "@aws-amplify/cache": "^2.1.6",
-    "@aws-amplify/core": "^2.2.5",
-=======
     "@aws-amplify/auth": "^3.0.0",
     "@aws-amplify/cache": "^3.0.0",
     "@aws-amplify/core": "^3.0.0",
->>>>>>> 4f3b285d
     "graphql": "14.0.0",
     "paho-mqtt": "^1.1.0",
     "uuid": "^3.2.1",
