--- conflicted
+++ resolved
@@ -77,11 +77,7 @@
 	describe('runWithAmplifyServerContext', () => {
 		describe('when amplifyConfig.Auth is not defined', () => {
 			it('should call runWithAmplifyServerContextCore without Auth library options', () => {
-<<<<<<< HEAD
 				const mockAmplifyConfigWithoutAuth: ResourcesConfig = {
-=======
-				const mockAmplifyConfigAnalytics: ResourcesConfig = {
->>>>>>> f797dc53
 					Analytics: {
 						Pinpoint: {
 							appId: 'app-id',
@@ -90,23 +86,15 @@
 					},
 				};
 
-				mockParseAmplifyConfig.mockReturnValue(mockAmplifyConfigAnalytics);
+				mockParseAmplifyConfig.mockReturnValue(mockAmplifyConfigWithoutAuth);
 
 				const { runWithAmplifyServerContext } = createServerRunner({
-<<<<<<< HEAD
 					config: mockAmplifyConfigWithoutAuth,
-=======
-					config: mockAmplifyConfigAnalytics,
->>>>>>> f797dc53
 				});
 				const operation = jest.fn();
 				runWithAmplifyServerContext({ operation, nextServerContext: null });
 				expect(mockRunWithAmplifyServerContextCore).toHaveBeenCalledWith(
-<<<<<<< HEAD
 					mockAmplifyConfigWithoutAuth,
-=======
-					mockAmplifyConfigAnalytics,
->>>>>>> f797dc53
 					{},
 					operation,
 				);
@@ -116,7 +104,7 @@
 		describe('when amplifyConfig.Auth is defined', () => {
 			beforeEach(() => {
 				mockParseAmplifyConfig.mockReturnValue(mockAmplifyConfig);
-			})
+			});
 
 			describe('when nextServerContext is null (opt-in unauthenticated role)', () => {
 				it('should create auth providers with sharedInMemoryStorage', () => {
