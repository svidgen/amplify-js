// Copyright Amazon.com, Inc. or its affiliates. All Rights Reserved.
// SPDX-License-Identifier: Apache-2.0
import { Headers } from '../../clients';
import { AtLeastOne } from '../types';

export interface LibraryAPIOptions {
	GraphQL?: {
		// custom headers for given GraphQL service. Will be applied to all operations.
		headers?(options?: {
			query?: string;
			variables?: Record<string, DocumentType>;
		}): Promise<Headers | Record<string, unknown>>;
		withCredentials?: boolean;
	};
	REST?: {
		// custom headers for given REST service. Will be applied to all operations.
		headers?(options: { apiName: string }): Promise<Headers>;
	};
}

interface APIGraphQLConfig {
	/**
	 * Required GraphQL endpoint, must be a valid URL string.
	 */
	endpoint: string;
	/**
	 * Optional region string used to sign the request. Required only if the auth mode is 'iam'.
	 */
	region?: string;
	/**
	 * Optional API key string. Required only if the auth mode is 'apiKey'.
	 */
	apiKey?: string;
	/**
	 * Custom domain endpoint for GraphQL API.
	 */
	customEndpoint?: string;
	/**
	 * Optional region string used to sign the request to `customEndpoint`. Effective only if `customEndpoint` is
	 * specified, and the auth mode is 'iam'.
	 */
	customEndpointRegion?: string;
	/**
	 * Default auth mode for all the API calls to given service.
	 */
	defaultAuthMode: GraphQLAuthMode;
	modelIntrospection?: ModelIntrospectionSchema;
}

interface APIRestConfig {
	/**
	 * Required REST endpoint, must be a valid URL string.
	 */
	endpoint: string;
	/**
	 * Optional region string used to sign the request with IAM credentials. If Omitted, region will be extracted from
	 * the endpoint.
	 *
	 * @default 'us-east-1'
	 */
	region?: string;
	/**
	 * Optional service name string to sign the request with IAM credentials.
	 *
	 * @default 'execute-api'
	 */
	service?: string;
}

export interface RESTProviderConfig {
	REST: Record<string, APIRestConfig>;
}

export interface GraphQLProviderConfig {
	GraphQL: APIGraphQLConfig;
}

export type APIConfig = AtLeastOne<RESTProviderConfig & GraphQLProviderConfig>;

export type GraphQLAuthMode =
	| 'apiKey'
	| 'oidc'
	| 'userPool'
	| 'iam'
	| 'lambda'
	| 'none';

/**
 * Type representing a plain JavaScript object that can be serialized to JSON.
 */
export type DocumentType =
	| null
	| boolean
	| number
	| string
	| DocumentType[]
	| { [prop: string]: DocumentType };

/**
 * Root model instrospection schema shape.
 *
 * Borrowed from: https://github.com/aws-amplify/samsara-cli/pull/377/commits/c08ea2c1a43f36aafe63b6d14d03f884e9c0c671#diff-21ae6faa2f22c15bb25ff9b272eaab7846c0650e2d267ab720546c19559583d0R4-R108
 */
export interface ModelIntrospectionSchema {
	version: 1;
	models: SchemaModels;
	nonModels: SchemaNonModels;
	enums: SchemaEnums;
<<<<<<< HEAD
	queries: CustomOperations;
	mutations: CustomOperation;
};
=======
}
>>>>>>> c15fdd88

/**
 * Top-level Entities on a Schema
 */
export type SchemaModels = Record<string, SchemaModel>;
export type SchemaNonModels = Record<string, SchemaNonModel>;
export type SchemaEnums = Record<string, SchemaEnum>;
export type CustomOperations = Record<string, CustomOperation>;

export interface SchemaModel {
	name: string;
	attributes?: ModelAttribute[];
	fields: Fields;
	pluralName: string;
	syncable?: boolean;
	primaryKeyInfo: PrimaryKeyInfo;
}
export interface SchemaNonModel {
	name: string;
	fields: Fields;
}
export interface SchemaEnum {
	name: string;
	values: string[];
}

export interface ModelAttribute {
	type: string;
	properties?: Record<string, any>;
}

export interface SecondaryIndexAttribute {
	type: 'key';
	properties: {
		name: string;
		queryField: string;
		fields: string[];
	};
}

export type CustomOperation = {
	name: string;
	type: FieldType;
	isArray: boolean;
	isRequired: boolean;
	arguments: CustomOperationArguments;
};

export type CustomOperationArguments = Record<string, CustomOperationArgument>;

export type CustomOperationArgument = {
	name: string;
	type: FieldType;
	isArray: boolean;
	isRequired: boolean;
	isArrayNullable: boolean;
};

/**
 * Field Definition
 */
export type Fields = Record<string, Field>;
export interface Field {
	name: string;
	type: FieldType;
	isArray: boolean;
	isRequired: boolean;
	isReadOnly?: boolean;
	isArrayNullable?: boolean;
	attributes?: FieldAttribute[];
	association?: AssociationType;
}

export interface ModelFieldType {
	model: string;
}

export type FieldType =
	| 'ID'
	| 'String'
	| 'Int'
	| 'Float'
	| 'AWSDate'
	| 'AWSTime'
	| 'AWSDateTime'
	| 'AWSTimestamp'
	| 'AWSEmail'
	| 'AWSURL'
	| 'AWSIPAddress'
	| 'Boolean'
	| 'AWSJSON'
	| 'AWSPhone'
	| { enum: string }
	| ModelFieldType
	| { nonModel: string };
export type FieldAttribute = ModelAttribute;

/**
 * Field-level Relationship Definitions
 */
export enum CodeGenConnectionType {
	HAS_ONE = 'HAS_ONE',
	BELONGS_TO = 'BELONGS_TO',
	HAS_MANY = 'HAS_MANY',
}
export interface AssociationBaseType {
	connectionType: CodeGenConnectionType;
}

export type AssociationHasMany = AssociationBaseType & {
	connectionType: CodeGenConnectionType.HAS_MANY;
	associatedWith: string[];
};
export type AssociationHasOne = AssociationBaseType & {
	connectionType: CodeGenConnectionType.HAS_ONE;
	associatedWith: string[];
	targetNames: string[];
};

export type AssociationBelongsTo = AssociationBaseType & {
	connectionType: CodeGenConnectionType.BELONGS_TO;
	targetNames: string[];
};
export type AssociationType =
	| AssociationHasMany
	| AssociationHasOne
	| AssociationBelongsTo;

export interface PrimaryKeyInfo {
	isCustomPrimaryKey: boolean;
	primaryKeyFieldName: string;
	sortKeyFieldNames: string[];
}<|MERGE_RESOLUTION|>--- conflicted
+++ resolved
@@ -106,13 +106,9 @@
 	models: SchemaModels;
 	nonModels: SchemaNonModels;
 	enums: SchemaEnums;
-<<<<<<< HEAD
 	queries: CustomOperations;
 	mutations: CustomOperation;
-};
-=======
-}
->>>>>>> c15fdd88
+}
 
 /**
  * Top-level Entities on a Schema
