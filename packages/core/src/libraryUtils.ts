--- conflicted
+++ resolved
@@ -43,18 +43,15 @@
 	ModelIntrospectionSchema,
 	SchemaModel,
 	SchemaModels,
-<<<<<<< HEAD
 	SchemaNonModel,
 	SchemaNonModels,
 	CustomOperations,
 	CustomOperation,
 	CustomOperationArguments,
 	CustomOperationArgument,
-=======
 	ModelAttribute,
 	SecondaryIndexAttribute,
 	GraphQLProviderConfig,
->>>>>>> c15fdd88
 } from './singleton/API/types';
 export { Signer } from './Signer';
 export {
