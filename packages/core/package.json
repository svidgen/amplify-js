--- conflicted
+++ resolved
@@ -1,10 +1,6 @@
 {
   "name": "@aws-amplify/core",
-<<<<<<< HEAD
-  "version": "1.0.9-beta.0",
-=======
   "version": "1.0.13-unstable.0",
->>>>>>> a22d1f90
   "description": "Core category of aws-amplify",
   "main": "./lib/index.js",
   "module": "./lib/index.js",
