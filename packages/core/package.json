{
  "name": "@aws-amplify/core",
  "version": "1.2.4",
  "description": "Core category of aws-amplify",
  "main": "./index.js",
  "module": "./lib-esm/index.js",
  "typings": "./lib-esm/index.d.ts",
<<<<<<< HEAD
  "react-native": {
    "./lib/ClientDevice": "./lib/ClientDevice/reactnative.js",
    "./lib/RNComponents": "./lib/RNComponents/reactnative.js",
    "./lib/StorageHelper": "./lib/StorageHelper/reactnative.js"
  },
  "sideEffects": false,
=======
>>>>>>> f37cff7a
  "publishConfig": {
    "access": "public"
  },
  "scripts": {
<<<<<<< HEAD
    "test": "tslint 'src/**/*.ts' && jest --coverage",
=======
    "test": "tslint 'src/**/*.ts' && jest -w 1 --coverage",
>>>>>>> f37cff7a
    "build-with-test": "npm test && npm run build",
    "build:cjs": "node ./build es5 && webpack && webpack --config ./webpack.config.dev.js",
    "build:esm": "node ./build es6",
    "build": "npm run clean && npm run build:esm && npm run build:cjs",
    "clean": "rimraf lib-esm lib dist",
    "format": "echo \"Not implemented\"",
    "lint": "tslint 'src/**/*.ts'"
  },
<<<<<<< HEAD
=======
  "react-native": {
    "./index": "./lib/index.js",
    "./lib/ClientDevice": "./lib/ClientDevice/reactnative.js",
    "./lib/RNComponents": "./lib/RNComponents/reactnative.js",
    "./lib/StorageHelper": "./lib/StorageHelper/reactnative.js"
  },
>>>>>>> f37cff7a
  "repository": {
    "type": "git",
    "url": "https://github.com/aws-amplify/amplify-js.git"
  },
  "author": "Amazon Web Services",
  "license": "Apache-2.0",
  "bugs": {
    "url": "https://github.com/aws/aws-amplify/issues"
  },
  "homepage": "https://aws-amplify.github.io/",
  "devDependencies": {
    "find": "^0.2.7",
    "prepend-file": "^1.3.1",
<<<<<<< HEAD
    "prettier": "^1.7.4",
    "typescript": "^3.2.2"
=======
    "prettier": "^1.7.4"
>>>>>>> f37cff7a
  },
  "dependencies": {
    "aws-sdk": "2.518.0",
    "url": "^0.11.0"
  },
  "jest": {
    "globals": {
      "ts-jest": {
        "diagnostics": false,
        "tsConfig": {
          "lib": [
            "es5",
            "es2015",
            "dom",
            "esnext.asynciterable",
            "es2017.object"
          ],
          "allowJs": true
        }
      }
    },
    "transform": {
      "^.+\\.(js|jsx|ts|tsx)$": "ts-jest"
    },
    "testRegex": "(/__tests__/.*|\\.(test|spec))\\.(tsx?|jsx?)$",
    "moduleFileExtensions": [
      "ts",
      "tsx",
      "js",
      "json",
      "jsx"
    ],
    "testEnvironment": "jsdom",
    "coverageThreshold": {
      "global": {
        "branches": 0,
        "functions": 0,
        "lines": 0,
        "statements": 0
      }
    },
    "testURL": "http://localhost/",
    "coveragePathIgnorePatterns": [
      "/node_modules/"
    ]
  }
}<|MERGE_RESOLUTION|>--- conflicted
+++ resolved
@@ -5,24 +5,12 @@
   "main": "./index.js",
   "module": "./lib-esm/index.js",
   "typings": "./lib-esm/index.d.ts",
-<<<<<<< HEAD
-  "react-native": {
-    "./lib/ClientDevice": "./lib/ClientDevice/reactnative.js",
-    "./lib/RNComponents": "./lib/RNComponents/reactnative.js",
-    "./lib/StorageHelper": "./lib/StorageHelper/reactnative.js"
-  },
-  "sideEffects": false,
-=======
->>>>>>> f37cff7a
   "publishConfig": {
     "access": "public"
   },
+  "sideEffects": false,
   "scripts": {
-<<<<<<< HEAD
-    "test": "tslint 'src/**/*.ts' && jest --coverage",
-=======
     "test": "tslint 'src/**/*.ts' && jest -w 1 --coverage",
->>>>>>> f37cff7a
     "build-with-test": "npm test && npm run build",
     "build:cjs": "node ./build es5 && webpack && webpack --config ./webpack.config.dev.js",
     "build:esm": "node ./build es6",
@@ -31,15 +19,12 @@
     "format": "echo \"Not implemented\"",
     "lint": "tslint 'src/**/*.ts'"
   },
-<<<<<<< HEAD
-=======
   "react-native": {
     "./index": "./lib/index.js",
     "./lib/ClientDevice": "./lib/ClientDevice/reactnative.js",
     "./lib/RNComponents": "./lib/RNComponents/reactnative.js",
     "./lib/StorageHelper": "./lib/StorageHelper/reactnative.js"
   },
->>>>>>> f37cff7a
   "repository": {
     "type": "git",
     "url": "https://github.com/aws-amplify/amplify-js.git"
@@ -53,12 +38,7 @@
   "devDependencies": {
     "find": "^0.2.7",
     "prepend-file": "^1.3.1",
-<<<<<<< HEAD
-    "prettier": "^1.7.4",
-    "typescript": "^3.2.2"
-=======
     "prettier": "^1.7.4"
->>>>>>> f37cff7a
   },
   "dependencies": {
     "aws-sdk": "2.518.0",
