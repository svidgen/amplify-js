{
	"name": "@aws-amplify/datastore",
<<<<<<< HEAD
	"version": "3.14.4",
=======
	"version": "4.0.0",
>>>>>>> 80da5f14
	"description": "AppSyncLocal support for aws-amplify",
	"main": "./lib/index.js",
	"module": "./lib-esm/index.js",
	"typings": "./lib-esm/index.d.ts",
	"react-native": {
		"./lib/index": "./lib-esm/index.js"
	},
	"publishConfig": {
		"access": "public"
	},
	"sideEffects": [
		"./lib/datastore/datastore.js",
		"./lib-esm/datastore/datastore.js"
	],
	"scripts": {
		"test": "npm run lint && jest -w 1 --coverage",
		"build-with-test": "npm test && npm run build",
		"build:cjs": "node ./build es5 && webpack && webpack --config ./webpack.config.dev.js",
		"build:esm": "node ./build es6",
		"build:cjs:watch": "node ./build es5 --watch",
		"build:esm:watch": "rimraf lib-esm && node ./build es6 --watch",
		"build": "yarn clean && yarn build:esm && npm run build:cjs",
		"clean": "rimraf lib-esm lib dist",
		"format": "echo \"Not implemented\"  && npm run ts-coverage",
		"lint": "tslint '{__tests__,src}/**/*.ts'",
		"ts-coverage":  "typescript-coverage-report -p ./tsconfig.build.json -t 92.05"
	},
	"repository": {
		"type": "git",
		"url": "https://github.com/aws-amplify/amplify-js.git"
	},
	"author": "Amazon Web Services",
	"license": "Apache-2.0",
	"bugs": {
		"url": "https://github.com/aws/aws-amplify/issues"
	},
	"homepage": "https://aws-amplify.github.io/",
	"devDependencies": {
		"@react-native-community/netinfo": "4.7.0",
		"@types/uuid": "3.4.5",
		"@types/uuid-validate": "^0.0.1",
		"dexie": "3.2.2",
		"dexie-export-import": "1.0.3",
		"fake-indexeddb": "3.0.0"
	},
	"files": ["lib", "lib-esm", "src", "ssr"],
	"dependencies": {
<<<<<<< HEAD
		"@aws-amplify/api": "4.0.61",
		"@aws-amplify/auth": "4.6.14",
		"@aws-amplify/core": "4.7.12",
		"@aws-amplify/pubsub": "4.5.11",
		"amazon-cognito-identity-js": "5.2.12",
=======
		"@aws-amplify/api": "5.0.0",
		"@aws-amplify/auth": "5.0.0",
		"@aws-amplify/core": "5.0.0",
		"@aws-amplify/pubsub": "5.0.0",
		"amazon-cognito-identity-js": "6.0.0",
>>>>>>> 80da5f14
		"idb": "5.0.6",
		"immer": "9.0.6",
		"ulid": "2.3.0",
		"uuid": "3.3.2",
		"zen-observable-ts": "0.8.19",
		"zen-push": "0.2.1"
	},
	"jest": {
		"globals": {
			"ts-jest": {
				"diagnostics": true,
				"tsConfig": {
					"lib": [
						"es5",
						"es2015",
						"dom",
						"esnext.asynciterable",
						"es2019"
					],
					"target": "es5",
					"allowJs": true,
					"esModuleInterop": true,
					"downlevelIteration": true,
					"strictNullChecks": true
				}
			}
		},
		"transform": {
			"^.+\\.(js|jsx|ts|tsx)$": "ts-jest"
		},
		"testRegex": "(/__tests__/.*|\\.(test|spec))\\.(tsx?|jsx?)$",
		"testPathIgnorePatterns": [
			"__tests__/model.ts",
			"__tests__/schema.ts",
			"__tests__/helpers.ts",
			"__tests__/commonAdapterTests.ts"
		],
		"moduleFileExtensions": [
			"ts",
			"tsx",
			"js",
			"json",
			"jsx"
		],
		"testEnvironment": "jsdom",
		"testURL": "http://localhost/",
		"coverageThreshold": {
			"global": {
				"branches": 0,
				"functions": 0,
				"lines": 0,
				"statements": 0
			}
		},
		"coveragePathIgnorePatterns": [
			"/node_modules/",
			"dist",
			"lib",
			"lib-esm"
		]
	}
}<|MERGE_RESOLUTION|>--- conflicted
+++ resolved
@@ -1,10 +1,6 @@
 {
 	"name": "@aws-amplify/datastore",
-<<<<<<< HEAD
-	"version": "3.14.4",
-=======
 	"version": "4.0.0",
->>>>>>> 80da5f14
 	"description": "AppSyncLocal support for aws-amplify",
 	"main": "./lib/index.js",
 	"module": "./lib-esm/index.js",
@@ -52,19 +48,11 @@
 	},
 	"files": ["lib", "lib-esm", "src", "ssr"],
 	"dependencies": {
-<<<<<<< HEAD
-		"@aws-amplify/api": "4.0.61",
-		"@aws-amplify/auth": "4.6.14",
-		"@aws-amplify/core": "4.7.12",
-		"@aws-amplify/pubsub": "4.5.11",
-		"amazon-cognito-identity-js": "5.2.12",
-=======
 		"@aws-amplify/api": "5.0.0",
 		"@aws-amplify/auth": "5.0.0",
 		"@aws-amplify/core": "5.0.0",
 		"@aws-amplify/pubsub": "5.0.0",
 		"amazon-cognito-identity-js": "6.0.0",
->>>>>>> 80da5f14
 		"idb": "5.0.6",
 		"immer": "9.0.6",
 		"ulid": "2.3.0",
