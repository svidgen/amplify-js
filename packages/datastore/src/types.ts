import { ModelInstanceCreator } from './datastore/datastore';
import {
	isAWSDate,
	isAWSTime,
	isAWSDateTime,
	isAWSTimestamp,
	isAWSEmail,
	isAWSJSON,
	isAWSURL,
	isAWSPhone,
	isAWSIPAddress,
	NAMESPACES,
	extractPrimaryKeyFieldNames,
} from './util';
import { PredicateAll } from './predicates';
import { GRAPHQL_AUTH_MODE } from '@aws-amplify/api-graphql';
import { Auth } from '@aws-amplify/auth';
import { API } from '@aws-amplify/api';
import Cache from '@aws-amplify/cache';
import { Adapter } from './storage/adapter';

export type Scalar<T> = T extends Array<infer InnerType> ? InnerType : T;

//#region Schema types
export type Schema = UserSchema & {
	version: string;
};
export type UserSchema = {
	models: SchemaModels;
	nonModels?: SchemaNonModels;
	relationships?: RelationshipType;
	keys?: ModelKeys;
	enums: SchemaEnums;
	modelTopologicalOrdering?: Map<string, string[]>;
};
export type InternalSchema = {
	namespaces: SchemaNamespaces;
	version: string;
};
export type SchemaNamespaces = Record<string, SchemaNamespace>;
export type SchemaNamespace = UserSchema & {
	name: string;
};
export type SchemaModels = Record<string, SchemaModel>;
export type SchemaModel = {
	name: string;
	pluralName: string;
	attributes?: ModelAttributes;
	fields: ModelFields;
	syncable?: boolean;
};
<<<<<<< HEAD
/**
 * Question for review: is there a reason we can't unify the approach of
 * checking if the input is a schema model? Or are there situations where
 * we prefer to check for the existence of `pluralName` instead of `attributes`?
 * */
export function isSchemaModel(obj: any): obj is SchemaModel {
	return obj && (<SchemaModel>obj).pluralName !== undefined;
}
// TODO: rename if we cannot unify the approach, otherwise, remove the first util
export function isSchemaModel2(
	m: SchemaModel | SchemaNonModel
): m is SchemaModel {
	return (m as SchemaModel).attributes !== undefined;
=======

export function isSchemaModel(obj: any): obj is SchemaModel {
	return obj && (<SchemaModel>obj).pluralName !== undefined;
}

export function isSchemaModelWithAttributes(
	m: SchemaModel | SchemaNonModel
): m is SchemaModel {
	return isSchemaModel(m) && (m as SchemaModel).attributes !== undefined;
>>>>>>> 85aa7d9e
}

export type SchemaNonModels = Record<string, SchemaNonModel>;
export type SchemaNonModel = {
	name: string;
	fields: ModelFields;
};
type SchemaEnums = Record<string, SchemaEnum>;
type SchemaEnum = {
	name: string;
	values: string[];
};
export type ModelMeta<T extends PersistentModel> = {
	builder: PersistentModelConstructor<T>;
	schema: SchemaModel;
	pkField: string[];
};
export type ModelAssociation = AssociatedWith | TargetNameAssociation;
type AssociatedWith = {
	connectionType: 'HAS_MANY' | 'HAS_ONE';
	associatedWith: string | string[];
	targetName?: string;
	targetNames?: string[];
};

export function isAssociatedWith(obj: any): obj is AssociatedWith {
	return obj && obj.associatedWith;
}

type TargetNameAssociation = {
	connectionType: 'BELONGS_TO';
	targetName?: string;
	targetNames?: string[];
};

export function isTargetNameAssociation(
	obj: any
): obj is TargetNameAssociation {
	return obj?.targetName || obj?.targetNames;
}

type FieldAssociation = {
	connectionType: 'HAS_ONE' | 'BELONGS_TO' | 'HAS_MANY';
};
export function isFieldAssociation(
	obj: any,
	fieldName: string
): obj is FieldAssociation {
	return obj?.fields[fieldName]?.association?.connectionType;
}

export type ModelAttributes = ModelAttribute[];
export type ModelAttribute = { type: string; properties?: Record<string, any> };

export type ModelAuthRule = {
	allow: string;
	provider?: string;
	operations?: string[];
	ownerField?: string;
	identityClaim?: string;
	groups?: string[];
	groupClaim?: string;
	groupsField?: string;
};

export type ModelAttributeAuth = {
	type: 'auth';
	properties: {
		rules: ModelAuthRule[];
	};
};

export function isModelAttributeAuth(
	attr: ModelAttribute
): attr is ModelAttributeAuth {
	return (
		attr.type === 'auth' &&
		attr.properties &&
		attr.properties.rules &&
		attr.properties.rules.length > 0
	);
}

type ModelAttributeKey = {
	type: 'key';
	properties: {
		name?: string;
		fields: string[];
	};
};

type ModelAttributePrimaryKey = {
	type: 'key';
	properties: {
		name: never;
		fields: string[];
	};
};

type ModelAttributeCompositeKey = {
	type: 'key';
	properties: {
		name: string;
		fields: [string, string, string, string?, string?];
	};
};

export function isModelAttributeKey(
	attr: ModelAttribute
): attr is ModelAttributeKey {
	return (
		attr.type === 'key' &&
		attr.properties &&
		attr.properties.fields &&
		attr.properties.fields.length > 0
	);
}

export function isModelAttributePrimaryKey(
	attr: ModelAttribute
): attr is ModelAttributePrimaryKey {
	return isModelAttributeKey(attr) && attr.properties.name === undefined;
}

export function isModelAttributeCompositeKey(
	attr: ModelAttribute
): attr is ModelAttributeCompositeKey {
	return (
		isModelAttributeKey(attr) &&
		attr.properties.name !== undefined &&
		attr.properties.fields.length > 2
	);
}

export type ModelAttributeAuthProperty = {
	allow: ModelAttributeAuthAllow;
	identityClaim?: string;
	groupClaim?: string;
	groups?: string[];
	operations?: string[];
	ownerField?: string;
	provider?: ModelAttributeAuthProvider;
};

export enum ModelAttributeAuthAllow {
	CUSTOM = 'custom',
	OWNER = 'owner',
	GROUPS = 'groups',
	PRIVATE = 'private',
	PUBLIC = 'public',
}

export enum ModelAttributeAuthProvider {
	FUNCTION = 'function',
	USER_POOLS = 'userPools',
	OIDC = 'oidc',
	IAM = 'iam',
	API_KEY = 'apiKey',
}

export type ModelFields = Record<string, ModelField>;
export enum GraphQLScalarType {
	ID,
	String,
	Int,
	Float,
	Boolean,
	AWSDate,
	AWSTime,
	AWSDateTime,
	AWSTimestamp,
	AWSEmail,
	AWSJSON,
	AWSURL,
	AWSPhone,
	AWSIPAddress,
}

export namespace GraphQLScalarType {
	export function getJSType(
		scalar: keyof Omit<
			typeof GraphQLScalarType,
			'getJSType' | 'getValidationFunction'
		>
	) {
		switch (scalar) {
			case 'Boolean':
				return 'boolean';
			case 'ID':
			case 'String':
			case 'AWSDate':
			case 'AWSTime':
			case 'AWSDateTime':
			case 'AWSEmail':
			case 'AWSURL':
			case 'AWSPhone':
			case 'AWSIPAddress':
				return 'string';
			case 'Int':
			case 'Float':
			case 'AWSTimestamp':
				return 'number';
			case 'AWSJSON':
				return 'object';
			default:
				throw new Error('Invalid scalar type');
		}
	}

	export function getValidationFunction(
		scalar: keyof Omit<
			typeof GraphQLScalarType,
			'getJSType' | 'getValidationFunction'
		>
	): ((val: string) => boolean) | ((val: number) => boolean) | undefined {
		switch (scalar) {
			case 'AWSDate':
				return isAWSDate;
			case 'AWSTime':
				return isAWSTime;
			case 'AWSDateTime':
				return isAWSDateTime;
			case 'AWSTimestamp':
				return isAWSTimestamp;
			case 'AWSEmail':
				return isAWSEmail;
			case 'AWSJSON':
				return isAWSJSON;
			case 'AWSURL':
				return isAWSURL;
			case 'AWSPhone':
				return isAWSPhone;
			case 'AWSIPAddress':
				return isAWSIPAddress;
			default:
				return undefined;
		}
	}
}

export type AuthorizationRule = {
	identityClaim: string;
	ownerField: string;
	provider: 'userPools' | 'oidc' | 'iam' | 'apiKey';
	groupClaim: string;
	groups: [string];
	authStrategy: 'owner' | 'groups' | 'private' | 'public';
	areSubscriptionsPublic: boolean;
};

export function isGraphQLScalarType(
	obj: any
): obj is keyof Omit<
	typeof GraphQLScalarType,
	'getJSType' | 'getValidationFunction'
> {
	return obj && GraphQLScalarType[obj] !== undefined;
}

export type ModelFieldType = {
	model: string;
	modelConstructor?: ModelMeta<PersistentModel>;
};
export function isModelFieldType<T extends PersistentModel>(
	obj: any
): obj is ModelFieldType {
	const modelField: keyof ModelFieldType = 'model';
	if (obj && obj[modelField]) return true;

	return false;
}

export type NonModelFieldType = { nonModel: string };
export function isNonModelFieldType(obj: any): obj is NonModelFieldType {
	const typeField: keyof NonModelFieldType = 'nonModel';
	if (obj && obj[typeField]) return true;

	return false;
}

type EnumFieldType = { enum: string };
export function isEnumFieldType(obj: any): obj is EnumFieldType {
	const modelField: keyof EnumFieldType = 'enum';
	if (obj && obj[modelField]) return true;

	return false;
}

export type ModelField = {
	name: string;
	type:
		| keyof Omit<
				typeof GraphQLScalarType,
				'getJSType' | 'getValidationFunction'
		  >
		| ModelFieldType
		| NonModelFieldType
		| EnumFieldType;
	isArray: boolean;
	isRequired?: boolean;
	isReadOnly?: boolean;
	isArrayNullable?: boolean;
	association?: ModelAssociation;
	attributes?: ModelAttributes[];
};
//#endregion

//#region Model definition
export type NonModelTypeConstructor<T> = {
	new (init: T): T;
};

// Class for model
export type PersistentModelConstructor<T extends PersistentModel> = {
	new (init: ModelInit<T, PersistentModelMetaData<T>>): T;
	copyOf(
		src: T,
		mutator: (draft: MutableModel<T, PersistentModelMetaData<T>>) => void
	): T;
};

export type TypeConstructorMap = Record<
	string,
	PersistentModelConstructor<any> | NonModelTypeConstructor<unknown>
>;

/**
 * Each identifier type is represented using nominal types, see:
 * https://basarat.gitbook.io/typescript/main-1/nominaltyping
 */
export declare const __identifierBrand__: unique symbol;
export type IdentifierBrand<T, K> = T & { [__identifierBrand__]: K };

// datastore generates a uuid for you
export type ManagedIdentifier<T, F extends keyof T> = IdentifierBrand<
	{ field: F extends string ? F : never; type: T },
	'ManagedIdentifier'
>;

// you can provide a value, if not, datastore generates a uuid for you
export type OptionallyManagedIdentifier<T, F extends keyof T> = IdentifierBrand<
	{ field: F extends string ? F : never; type: T },
	'OptionallyManagedIdentifier'
>;

// You provide the values
export type CompositeIdentifier<T, K extends Array<keyof T>> = IdentifierBrand<
	{ fields: K; type: T },
	'CompositeIdentifier'
>;

// You provide the value
export type CustomIdentifier<T, K extends keyof T> = CompositeIdentifier<
	T,
	[K]
>;

export type Identifier<T> =
	| ManagedIdentifier<T, any>
	| OptionallyManagedIdentifier<T, any>
	| CompositeIdentifier<T, any>
	| CustomIdentifier<T, any>;

export type IdentifierFields<
	T extends PersistentModel,
	M extends PersistentModelMetaData<T> = never
> = (MetadataOrDefault<T, M>['identifier'] extends
	| ManagedIdentifier<any, any>
	| OptionallyManagedIdentifier<any, any>
	? MetadataOrDefault<T, M>['identifier']['field']
	: MetadataOrDefault<T, M>['identifier'] extends CompositeIdentifier<
			T,
			infer B
	  >
	? B[number] // B[number]
	: MetadataOrDefault<T, M>['identifier']['field']) &
	string;

export type IdentifierFieldsForInit<
	T extends PersistentModel,
	M extends PersistentModelMetaData<T>
> = MetadataOrDefault<T, M>['identifier'] extends
	| DefaultPersistentModelMetaData
	| ManagedIdentifier<T, any>
	? never
	: MetadataOrDefault<T, M>['identifier'] extends OptionallyManagedIdentifier<
			T,
			any
	  >
	? IdentifierFields<T, M>
	: MetadataOrDefault<T, M>['identifier'] extends CompositeIdentifier<T, any>
	? IdentifierFields<T, M>
	: never;

// Instance of model
export declare const __modelMeta__: unique symbol;

export type PersistentModelMetaData<T> = {
	identifier?: Identifier<T>;
	readOnlyFields?: string;
};

export interface AsyncCollection<T> extends AsyncIterable<T> {
	toArray(options?: { max?: number }): Promise<T[]>;
}

export type SettableFieldType<T> = T extends Promise<infer InnerPromiseType>
	? undefined extends InnerPromiseType
		? InnerPromiseType | null
		: InnerPromiseType
	: T extends AsyncCollection<infer InnerCollectionType>
	? InnerCollectionType[] | undefined
	: undefined extends T
	? T | null
	: T;

export type PredicateFieldType<T> = NonNullable<
	Scalar<
		T extends Promise<infer InnerPromiseType>
			? InnerPromiseType
			: T extends AsyncCollection<infer InnerCollectionType>
			? InnerCollectionType
			: T
	>
>;

type KeysOfType<T, FilterType> = {
	[P in keyof T]: T[P] extends FilterType ? P : never;
}[keyof T];

type KeysOfSuperType<T, FilterType> = {
	[P in keyof T]: FilterType extends T[P] ? P : never;
}[keyof T];

type OptionalRelativesOf<T> =
	| KeysOfType<T, AsyncCollection<any>>
	| KeysOfSuperType<T, Promise<undefined>>;

type OmitOptionalRelatives<T> = Omit<T, OptionalRelativesOf<T>>;
type PickOptionalRelatives<T> = Pick<T, OptionalRelativesOf<T>>;
type OmitOptionalFields<T> = Omit<
	T,
	KeysOfSuperType<T, undefined> | OptionalRelativesOf<T>
>;
type PickOptionalFields<T> = Pick<
	T,
	KeysOfSuperType<T, undefined> | OptionalRelativesOf<T>
>;

export type DefaultPersistentModelMetaData = {
	identifier: ManagedIdentifier<{ id: string }, 'id'>;
	readOnlyFields: never;
};

export type MetadataOrDefault<
	T extends PersistentModel,
	_ extends PersistentModelMetaData<T> = never
> = T extends {
	[__modelMeta__]: PersistentModelMetaData<T>;
}
	? T[typeof __modelMeta__]
	: DefaultPersistentModelMetaData;

export type PersistentModel = Readonly<Record<string, any>>;

export type MetadataReadOnlyFields<
	T extends PersistentModel,
	M extends PersistentModelMetaData<T>
> = Extract<
	MetadataOrDefault<T, M>['readOnlyFields'] | M['readOnlyFields'],
	keyof T
>;

// This type omits the metadata field in the constructor init object
// This type omits identifier fields in the constructor init object
// This type omits readOnlyFields in the constructor init object
// This type requires some identifiers in the constructor init object (e.g. CustomIdentifier)
// This type makes optional some identifiers in the constructor init object (e.g. OptionallyManagedIdentifier)
export type ModelInitBase<
	T extends PersistentModel,
	M extends PersistentModelMetaData<T> = {}
> = Omit<
	T,
	typeof __modelMeta__ | IdentifierFields<T, M> | MetadataReadOnlyFields<T, M>
> &
	(MetadataOrDefault<T, M>['identifier'] extends OptionallyManagedIdentifier<
		T,
		any
	>
		? Partial<Pick<T, IdentifierFieldsForInit<T, M>>>
		: Required<Pick<T, IdentifierFieldsForInit<T, M>>>);

export type ModelInit<
	T extends PersistentModel,
	M extends PersistentModelMetaData<T> = {}
> = {
	[P in keyof OmitOptionalRelatives<ModelInitBase<T, M>>]: SettableFieldType<
		// [P in keyof OmitOptionalFields<ModelInitBase<T, M>>]: SettableFieldType<
		ModelInitBase<T, M>[P]
	>;
} & {
	[P in keyof PickOptionalRelatives<ModelInitBase<T, M>>]+?: SettableFieldType<
		ModelInitBase<T, M>[P]
	>;
};

type DeepWritable<T> = {
	-readonly [P in keyof T]: T[P] extends TypeName<T[P]>
		? T[P]
		: T[P] extends Promise<infer InnerPromiseType>
		? InnerPromiseType
		: T[P] extends AsyncCollection<infer InnerCollectionType>
		? InnerCollectionType[] | undefined
		: DeepWritable<T[P]>;
};

export type MutableModel<
	T extends PersistentModel,
	M extends PersistentModelMetaData<T> = {}
	// This provides Intellisense with ALL of the properties, regardless of read-only
	// but will throw a linting error if trying to overwrite a read-only property
> = DeepWritable<
	Omit<T, IdentifierFields<T, M> | MetadataReadOnlyFields<T, M>>
> &
	Readonly<Pick<T, IdentifierFields<T, M> | MetadataReadOnlyFields<T, M>>>;

export type ModelInstanceMetadata = {
	_version: number;
	_lastChangedAt: number;
	_deleted: boolean;
};

export type IdentifierFieldValue<
	T extends PersistentModel,
	M extends PersistentModelMetaData<T>
> = MetadataOrDefault<T, M>['identifier'] extends CompositeIdentifier<T, any>
	? MetadataOrDefault<T, M>['identifier']['fields'] extends [any]
		? T[MetadataOrDefault<T, M>['identifier']['fields'][0]]
		: never
	: T[MetadataOrDefault<T, M>['identifier']['field']];

export type IdentifierFieldOrIdentifierObject<
	T extends PersistentModel,
	M extends PersistentModelMetaData<T>
> = Pick<T, IdentifierFields<T, M>> | IdentifierFieldValue<T, M>;

export function isIdentifierObject<T extends PersistentModel>(
	obj: any,
	modelDefinition: SchemaModel
): obj is IdentifierFields<T extends PersistentModel ? T : never, any> {
	const keys = extractPrimaryKeyFieldNames(modelDefinition);

	return (
		typeof obj === 'object' && obj && keys.every(k => obj[k] !== undefined)
	);
}
//#endregion

//#region Subscription messages
export enum OpType {
	INSERT = 'INSERT',
	UPDATE = 'UPDATE',
	DELETE = 'DELETE',
}

export type SubscriptionMessage<T extends PersistentModel> = Pick<
	InternalSubscriptionMessage<T>,
	'opType' | 'element' | 'model' | 'condition'
>;

export type InternalSubscriptionMessage<T extends PersistentModel> = {
	opType: OpType;
	element: T;
	model: PersistentModelConstructor<T>;
	condition: PredicatesGroup<T> | null;
	savedElement?: T;
};

export type DataStoreSnapshot<T extends PersistentModel> = {
	items: T[];
	isSynced: boolean;
};
//#endregion

//#region Predicates

export type PredicateExpression<
	M extends PersistentModel,
	FT
> = TypeName<FT> extends keyof MapTypeToOperands<FT>
	? (
			operator: keyof MapTypeToOperands<FT>[TypeName<FT>],
			// make the operand type match the type they're trying to filter on
			operand: MapTypeToOperands<FT>[TypeName<FT>][keyof MapTypeToOperands<FT>[TypeName<FT>]]
	  ) => ModelPredicate<M>
	: never;

type EqualityOperators<T> = {
	ne: T;
	eq: T;
};
type ScalarNumberOperators<T> = EqualityOperators<T> & {
	le: T;
	lt: T;
	ge: T;
	gt: T;
};
type NumberOperators<T> = ScalarNumberOperators<T> & {
	between: [T, T];
};
type StringOperators<T> = ScalarNumberOperators<T> & {
	beginsWith: T;
	contains: T;
	notContains: T;
};
type BooleanOperators<T> = EqualityOperators<T>;
type ArrayOperators<T> = {
	contains: T;
	notContains: T;
};
export type AllOperators = NumberOperators<any> &
	StringOperators<any> &
	ArrayOperators<any>;

type MapTypeToOperands<T> = {
	number: NumberOperators<NonNullable<T>>;
	string: StringOperators<NonNullable<T>>;
	boolean: BooleanOperators<NonNullable<T>>;
	'number[]': ArrayOperators<number>;
	'string[]': ArrayOperators<string>;
	'boolean[]': ArrayOperators<boolean>;
};

type TypeName<T> = T extends string
	? 'string'
	: T extends number
	? 'number'
	: T extends boolean
	? 'boolean'
	: T extends string[]
	? 'string[]'
	: T extends number[]
	? 'number[]'
	: T extends boolean[]
	? 'boolean[]'
	: never;

export type PredicateGroups<T extends PersistentModel> = {
	and: (
		predicate: (predicate: ModelPredicate<T>) => ModelPredicate<T>
	) => ModelPredicate<T>;
	or: (
		predicate: (predicate: ModelPredicate<T>) => ModelPredicate<T>
	) => ModelPredicate<T>;
	not: (
		predicate: (predicate: ModelPredicate<T>) => ModelPredicate<T>
	) => ModelPredicate<T>;
};

export type ModelPredicate<M extends PersistentModel> = {
	[K in keyof M]-?: PredicateExpression<M, NonNullable<M[K]>>;
} & PredicateGroups<M>;

export type ProducerModelPredicate<M extends PersistentModel> = (
	condition: ModelPredicate<M>
) => ModelPredicate<M>;

export type PredicatesGroup<T extends PersistentModel> = {
	type: keyof PredicateGroups<T>;
	predicates: (PredicateObject<T> | PredicatesGroup<T>)[];
};

export function isPredicateObj<T extends PersistentModel>(
	obj: any
): obj is PredicateObject<T> {
	return obj && (<PredicateObject<T>>obj).field !== undefined;
}

export function isPredicateGroup<T extends PersistentModel>(
	obj: any
): obj is PredicatesGroup<T> {
	return obj && (<PredicatesGroup<T>>obj).type !== undefined;
}

export type PredicateObject<T extends PersistentModel> = {
	field: keyof T;
	operator: keyof AllOperators;
	operand: any;
};

export enum QueryOne {
	FIRST,
	LAST,
}
export type GraphQLField = {
	[field: string]: {
		[operator: string]: string | number | [number, number];
	};
};

export type GraphQLCondition = Partial<
	| GraphQLField
	| {
			and: [GraphQLCondition];
			or: [GraphQLCondition];
			not: GraphQLCondition;
	  }
>;

export type GraphQLFilter = Partial<
	| GraphQLField
	| {
			and: GraphQLFilter[];
	  }
	| {
			or: GraphQLFilter[];
	  }
	| {
			not: GraphQLFilter;
	  }
>;

//#endregion

//#region Pagination

export type ProducerPaginationInput<T extends PersistentModel> = {
	sort?: ProducerSortPredicate<T>;
	limit?: number;
	page?: number;
};

export type ObserveQueryOptions<T extends PersistentModel> = Pick<
	ProducerPaginationInput<T>,
	'sort'
>;

export type PaginationInput<T extends PersistentModel> = {
	sort?: SortPredicate<T>;
	limit?: number;
	page?: number;
};

export type ProducerSortPredicate<M extends PersistentModel> = (
	condition: SortPredicate<M>
) => SortPredicate<M>;

export type SortPredicate<T extends PersistentModel> = {
	[K in keyof T]-?: SortPredicateExpression<T, NonNullable<T[K]>>;
};

export type SortPredicateExpression<
	M extends PersistentModel,
	FT
> = TypeName<FT> extends keyof MapTypeToOperands<FT>
	? (sortDirection: keyof typeof SortDirection) => SortPredicate<M>
	: never;

export enum SortDirection {
	ASCENDING = 'ASCENDING',
	DESCENDING = 'DESCENDING',
}

export type SortPredicatesGroup<T extends PersistentModel> =
	SortPredicateObject<T>[];

export type SortPredicateObject<T extends PersistentModel> = {
	field: keyof T;
	sortDirection: keyof typeof SortDirection;
};

//#endregion

//#region System Components

export type SystemComponent = {
	setUp(
		schema: InternalSchema,
		namespaceResolver: NamespaceResolver,
		modelInstanceCreator: ModelInstanceCreator,
		getModelConstructorByModelName: (
			namsespaceName: NAMESPACES,
			modelName: string
		) => PersistentModelConstructor<any>,
		appId?: string
	): Promise<void>;
};

export type NamespaceResolver = (
	modelConstructor: PersistentModelConstructor<any>
) => string;

export type ControlMessageType<T> = {
	type: T;
	data?: any;
};

//#endregion

//#region Relationship types
export type RelationType = {
	fieldName: string;
	modelName: string;
	relationType: 'HAS_ONE' | 'HAS_MANY' | 'BELONGS_TO';
	targetName?: string;
	targetNames?: string[];
	associatedWith?: string | string[];
};

type IndexOptions = {
	unique?: boolean;
};

export type IndexesType = Array<[string, string[], IndexOptions?]>;

export type RelationshipType = {
	[modelName: string]: {
		indexes: IndexesType;
		relationTypes: RelationType[];
	};
};

//#endregion

//#region Key type
export type KeyType = {
	primaryKey?: string[];
	compositeKeys?: Set<string>[];
};

export type ModelKeys = {
	[modelName: string]: KeyType;
};

//#endregion

//#region DataStore config types
export type DataStoreConfig = {
	DataStore?: {
		authModeStrategyType?: AuthModeStrategyType;
		conflictHandler?: ConflictHandler; // default : retry until client wins up to x times
		errorHandler?: (error: SyncError<PersistentModel>) => void; // default : logger.warn
		maxRecordsToSync?: number; // merge
		syncPageSize?: number;
		fullSyncInterval?: number;
		syncExpressions?: SyncExpression[];
		authProviders?: AuthProviders;
		storageAdapter?: Adapter;
	};
	authModeStrategyType?: AuthModeStrategyType;
	conflictHandler?: ConflictHandler; // default : retry until client wins up to x times
	errorHandler?: (error: SyncError<PersistentModel>) => void; // default : logger.warn
	maxRecordsToSync?: number; // merge
	syncPageSize?: number;
	fullSyncInterval?: number;
	syncExpressions?: SyncExpression[];
	authProviders?: AuthProviders;
	storageAdapter?: Adapter;
};

export type AuthProviders = {
	functionAuthProvider: () => { token: string } | Promise<{ token: string }>;
};

export enum AuthModeStrategyType {
	DEFAULT = 'DEFAULT',
	MULTI_AUTH = 'MULTI_AUTH',
}

export type AuthModeStrategyReturn =
	| GRAPHQL_AUTH_MODE
	| GRAPHQL_AUTH_MODE[]
	| undefined
	| null;

export type AuthModeStrategyParams = {
	schema: InternalSchema;
	modelName: string;
	operation: ModelOperation;
};

export type AuthModeStrategy = (
	authModeStrategyParams: AuthModeStrategyParams
) => AuthModeStrategyReturn | Promise<AuthModeStrategyReturn>;

export enum ModelOperation {
	CREATE = 'CREATE',
	READ = 'READ',
	UPDATE = 'UPDATE',
	DELETE = 'DELETE',
}

export type ModelAuthModes = Record<
	string,
	{
		[Property in ModelOperation]: GRAPHQL_AUTH_MODE[];
	}
>;

export type SyncExpression = Promise<{
	modelConstructor: any;
	conditionProducer: (c?: any) => any;
}>;

/*
Adds Intellisense when passing a function | promise that returns a predicate
Or just a predicate. E.g.,

syncExpressions: [
	syncExpression(Post, c => c.rating('gt', 5)),

	OR

	syncExpression(Post, async () => {
		return c => c.rating('gt', 5)
	}),
]
*/
type Option0 = [];
type Option1<T extends PersistentModel> = [ModelPredicate<T> | undefined];
type Option<T extends PersistentModel> = Option0 | Option1<T>;

type Lookup<T extends PersistentModel> = {
	0:
		| ProducerModelPredicate<T>
		| Promise<ProducerModelPredicate<T>>
		| typeof PredicateAll;
	1: ModelPredicate<T> | undefined;
};

type ConditionProducer<T extends PersistentModel, A extends Option<T>> = (
	...args: A
) => A['length'] extends keyof Lookup<T> ? Lookup<T>[A['length']] : never;

export async function syncExpression<
	T extends PersistentModel,
	A extends Option<T>
>(
	modelConstructor: PersistentModelConstructor<T>,
	conditionProducer: ConditionProducer<T, A>
): Promise<{
	modelConstructor: PersistentModelConstructor<T>;
	conditionProducer: ConditionProducer<T, A>;
}> {
	return {
		modelConstructor,
		conditionProducer,
	};
}

export type SyncConflict = {
	modelConstructor: PersistentModelConstructor<any>;
	localModel: PersistentModel;
	remoteModel: PersistentModel;
	operation: OpType;
	attempts: number;
};

export type SyncError<T extends PersistentModel> = {
	message: string;
	errorType: ErrorType;
	errorInfo?: string;
	recoverySuggestion?: string;
	model?: string;
	localModel: T;
	remoteModel: T;
	process: ProcessName;
	operation: string;
	cause?: Error;
};

export type ErrorType =
	| 'ConfigError'
	| 'BadModel'
	| 'BadRecord'
	| 'Unauthorized'
	| 'Transient'
	| 'Unknown';

export enum ProcessName {
	'sync' = 'sync',
	'mutate' = 'mutate',
	'subscribe' = 'subscribe',
}

export const DISCARD = Symbol('DISCARD');

export type ConflictHandler = (
	conflict: SyncConflict
) =>
	| Promise<PersistentModel | typeof DISCARD>
	| PersistentModel
	| typeof DISCARD;
export type ErrorHandler = (error: SyncError<PersistentModel>) => void;

export type DeferredCallbackResolverOptions = {
	callback: () => void;
	maxInterval?: number;
	errorHandler?: (error: string) => void;
};

export enum LimitTimerRaceResolvedValues {
	LIMIT = 'LIMIT',
	TIMER = 'TIMER',
}
//#endregion

export type AmplifyContext = {
	Auth: typeof Auth;
	API: typeof API;
	Cache: typeof Cache;
};<|MERGE_RESOLUTION|>--- conflicted
+++ resolved
@@ -49,21 +49,6 @@
 	fields: ModelFields;
 	syncable?: boolean;
 };
-<<<<<<< HEAD
-/**
- * Question for review: is there a reason we can't unify the approach of
- * checking if the input is a schema model? Or are there situations where
- * we prefer to check for the existence of `pluralName` instead of `attributes`?
- * */
-export function isSchemaModel(obj: any): obj is SchemaModel {
-	return obj && (<SchemaModel>obj).pluralName !== undefined;
-}
-// TODO: rename if we cannot unify the approach, otherwise, remove the first util
-export function isSchemaModel2(
-	m: SchemaModel | SchemaNonModel
-): m is SchemaModel {
-	return (m as SchemaModel).attributes !== undefined;
-=======
 
 export function isSchemaModel(obj: any): obj is SchemaModel {
 	return obj && (<SchemaModel>obj).pluralName !== undefined;
@@ -73,7 +58,6 @@
 	m: SchemaModel | SchemaNonModel
 ): m is SchemaModel {
 	return isSchemaModel(m) && (m as SchemaModel).attributes !== undefined;
->>>>>>> 85aa7d9e
 }
 
 export type SchemaNonModels = Record<string, SchemaNonModel>;
