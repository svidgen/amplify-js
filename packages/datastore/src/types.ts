--- conflicted
+++ resolved
@@ -9,10 +9,7 @@
 	isAWSURL,
 	isAWSPhone,
 	isAWSIPAddress,
-<<<<<<< HEAD
-=======
 	NAMESPACES,
->>>>>>> 20c960d7
 	extractPrimaryKeyFieldNames,
 } from './util';
 import { PredicateAll } from './predicates';
@@ -92,8 +89,6 @@
 	obj: any
 ): obj is TargetNameAssociation {
 	return obj?.targetName || obj?.targetNames;
-<<<<<<< HEAD
-=======
 }
 
 type FieldAssociation = {
@@ -104,7 +99,6 @@
 	fieldName: string
 ): obj is FieldAssociation {
 	return obj?.fields[fieldName]?.association?.connectionType;
->>>>>>> 20c960d7
 }
 
 export type ModelAttributes = ModelAttribute[];
@@ -395,7 +389,6 @@
 export type OptionallyManagedIdentifier<T, F extends keyof T> = IdentifierBrand<
 	{ field: F extends string ? F : never; type: T },
 	'OptionallyManagedIdentifier'
-<<<<<<< HEAD
 >;
 
 // You provide the values
@@ -410,22 +403,6 @@
 	[K]
 >;
 
-=======
->;
-
-// You provide the values
-export type CompositeIdentifier<T, K extends Array<keyof T>> = IdentifierBrand<
-	{ fields: K; type: T },
-	'CompositeIdentifier'
->;
-
-// You provide the value
-export type CustomIdentifier<T, K extends keyof T> = CompositeIdentifier<
-	T,
-	[K]
->;
-
->>>>>>> 20c960d7
 export type Identifier<T> =
 	| ManagedIdentifier<T, any>
 	| OptionallyManagedIdentifier<T, any>
@@ -471,8 +448,6 @@
 	readOnlyFields?: string;
 };
 
-<<<<<<< HEAD
-=======
 export interface AsyncCollection<T> extends AsyncIterable<T> {
 	toArray(options?: { max?: number }): Promise<T[]>;
 }
@@ -508,7 +483,6 @@
 type OmitOptionalRelatives<T> = Omit<T, OptionalRelativesOf<T>>;
 type PickOptionalRelatives<T> = Pick<T, OptionalRelativesOf<T>>;
 
->>>>>>> 20c960d7
 export type DefaultPersistentModelMetaData = {
 	identifier: ManagedIdentifier<{ id: string }, 'id'>;
 	readOnlyFields: never;
@@ -533,16 +507,7 @@
 	keyof T
 >;
 
-<<<<<<< HEAD
-// This type omits the metadata field in the constructor init object
-// This type omits identifier fields in the constructor init object
-// This type omits readOnlyFields in the constructor init object
-// This type requires some identifiers in the constructor init object (e.g. CustomIdentifier)
-// This type makes optional some identifiers in the constructor init object (e.g. OptionallyManagedIdentifier)
-export type ModelInit<
-=======
 export type ModelInitBase<
->>>>>>> 20c960d7
 	T extends PersistentModel,
 	M extends PersistentModelMetaData<T> = {}
 > = Omit<
@@ -556,8 +521,6 @@
 		? Partial<Pick<T, IdentifierFieldsForInit<T, M>>>
 		: Required<Pick<T, IdentifierFieldsForInit<T, M>>>);
 
-<<<<<<< HEAD
-=======
 // This type omits the metadata field in the constructor init object
 // This type omits identifier fields in the constructor init object
 // This type omits readOnlyFields in the constructor init object
@@ -576,7 +539,6 @@
 	>;
 };
 
->>>>>>> 20c960d7
 type DeepWritable<T> = {
 	-readonly [P in keyof T]: T[P] extends TypeName<T[P]>
 		? T[P]
