import { Logger, Mutex } from '@aws-amplify/core';
import Observable, { ZenObservable } from 'zen-observable-ts';
import PushStream from 'zen-push';
import { Patch } from 'immer';
import { ModelInstanceCreator } from '../datastore/datastore';
import { ModelPredicateCreator } from '../predicates';
import {
	InternalSchema,
	ModelInstanceMetadata,
	ModelPredicate,
	NamespaceResolver,
	OpType,
	PaginationInput,
	PersistentModel,
	PersistentModelConstructor,
	PredicatesGroup,
	QueryOne,
	SchemaNamespace,
	InternalSubscriptionMessage,
	SubscriptionMessage,
	isTargetNameAssociation,
} from '../types';
import {
	isModelConstructor,
	STORAGE,
	validatePredicate,
	valuesEqual,
	NAMESPACES,
} from '../util';
import { getIdentifierValue } from '../sync/utils';
import { Adapter } from './adapter';
import getDefaultAdapter from './adapter/getDefaultAdapter';

export type StorageSubscriptionMessage<T extends PersistentModel> =
	InternalSubscriptionMessage<T> & {
		mutator?: Symbol;
	};

export type StorageFacade = Omit<Adapter, 'setUp'>;
export type Storage = InstanceType<typeof StorageClass>;

const logger = new Logger('DataStore');
class StorageClass implements StorageFacade {
	private initialized: Promise<void> | undefined;
	private readonly pushStream: {
		observable: Observable<StorageSubscriptionMessage<PersistentModel>>;
	} & Required<
		ZenObservable.Observer<StorageSubscriptionMessage<PersistentModel>>
	>;

	constructor(
		private readonly schema: InternalSchema,
		private readonly namespaceResolver: NamespaceResolver,
		private readonly getModelConstructorByModelName: (
			namsespaceName: NAMESPACES,
			modelName: string
		) => PersistentModelConstructor<any>,
		private readonly modelInstanceCreator: ModelInstanceCreator,
		private readonly adapter?: Adapter,
		private readonly sessionId?: string
	) {
		this.adapter = this.adapter || getDefaultAdapter();
		this.pushStream = new PushStream();
	}

	static getNamespace() {
		const namespace: SchemaNamespace = {
			name: STORAGE,
			relationships: {},
			enums: {},
			models: {},
			nonModels: {},
		};

		return namespace;
	}

	async init() {
		if (this.initialized !== undefined) {
			await this.initialized;
			return;
		}
		logger.debug('Starting Storage');

		let resolve: (value?: void | PromiseLike<void>) => void;
		let reject: (value?: void | PromiseLike<void>) => void;

		this.initialized = new Promise<void>((res, rej) => {
			resolve = res;
			reject = rej;
		});

		this.adapter!.setUp(
			this.schema,
			this.namespaceResolver,
			this.modelInstanceCreator,
			this.getModelConstructorByModelName,
			this.sessionId
		).then(resolve!, reject!);

		await this.initialized;
	}

	async save<T extends PersistentModel>(
		model: T,
		condition?: ModelPredicate<T>,
		mutator?: Symbol,
		patchesTuple?: [Patch[], PersistentModel]
	): Promise<[T, OpType.INSERT | OpType.UPDATE][]> {
		await this.init();
		if (!this.adapter) {
			throw new Error('Storage adapter is missing');
		}

		const result = await this.adapter.save(model, condition);

		result.forEach(r => {
			const [savedElement, opType] = r;

			// truthy when save is called by the Merger
			const syncResponse = !!mutator;

			let updateMutationInput;
			// don't attempt to calc mutation input when storage.save
			// is called by Merger, i.e., when processing an AppSync response
			if (opType === OpType.UPDATE && !syncResponse) {
				//
				// TODO: LOOK!!!
				// the `model` used here is in effect regardless of what model
				// comes back from adapter.save().
				// Prior to fix, SQLite adapter had been returning two models
				// of different types, resulting in invalid outbox entries.
				//
				// the bug is essentially fixed in SQLite adapter.
				// leaving as-is, because it's currently unclear whether anything
				// depends on this remaining as-is.
				//

				updateMutationInput = this.getUpdateMutationInput(
					model,
					savedElement,
					patchesTuple
				);
				// // an update without changed user fields
				// => don't create mutationEvent
				if (updateMutationInput === null) {
					return result;
				}
			}

			const element = updateMutationInput || savedElement;

			const modelConstructor = (Object.getPrototypeOf(savedElement) as Object)
				.constructor as PersistentModelConstructor<T>;

			this.pushStream.next({
				model: modelConstructor as any,
				opType,
				element,
				mutator,
<<<<<<< HEAD
				condition: ModelPredicateCreator.getPredicates(condition, false),
=======
				condition:
					(condition &&
						ModelPredicateCreator.getPredicates(condition, false)) ||
					null,
>>>>>>> 20c960d7
				savedElement,
			});
		});

		return result;
	}

	delete<T extends PersistentModel>(
		model: T,
		condition?: ModelPredicate<T>,
		mutator?: Symbol
	): Promise<[T[], T[]]>;
	delete<T extends PersistentModel>(
		modelConstructor: PersistentModelConstructor<T>,
		condition?: ModelPredicate<T>,
		mutator?: Symbol
	): Promise<[T[], T[]]>;
	async delete<T extends PersistentModel>(
		modelOrModelConstructor: T | PersistentModelConstructor<T>,
		condition?: ModelPredicate<T>,
		mutator?: Symbol
	): Promise<[T[], T[]]> {
		await this.init();
		if (!this.adapter) {
			throw new Error('Storage adapter is missing');
		}

		let models: T[];
		let deleted: T[] | undefined;

		[models, deleted] = await this.adapter.delete(
			modelOrModelConstructor,
			condition
		);

		const modelConstructor = isModelConstructor(modelOrModelConstructor)
			? modelOrModelConstructor
			: (Object.getPrototypeOf(modelOrModelConstructor || {})
					.constructor as PersistentModelConstructor<T>);
		const namespaceName = this.namespaceResolver(modelConstructor);

		const modelDefinition =
			this.schema.namespaces[namespaceName].models[modelConstructor.name];

		const modelIds = new Set(
			models.map(model => {
				const modelId = getIdentifierValue(modelDefinition, model);
				return modelId;
			})
		);

		if (
			!isModelConstructor(modelOrModelConstructor) &&
			!Array.isArray(deleted)
		) {
			deleted = [deleted];
		}

		deleted.forEach(model => {
			const modelConstructor = (Object.getPrototypeOf(model) as Object)
				.constructor as PersistentModelConstructor<T>;

			let theCondition: PredicatesGroup<any> | undefined;

			if (!isModelConstructor(modelOrModelConstructor)) {
				const modelId = getIdentifierValue(modelDefinition, model);
				theCondition = modelIds.has(modelId)
<<<<<<< HEAD
					? ModelPredicateCreator.getPredicates(condition, false)
=======
					? ModelPredicateCreator.getPredicates(condition!, false)
>>>>>>> 20c960d7
					: undefined;
			}

			this.pushStream.next({
				model: modelConstructor as any,
				opType: OpType.DELETE,
				element: model,
				mutator,
				condition: theCondition || null,
			});
		});

		return [models, deleted];
	}

	async query<T extends PersistentModel>(
		modelConstructor: PersistentModelConstructor<T>,
		predicate?: ModelPredicate<T>,
		pagination?: PaginationInput<T>
	): Promise<T[]> {
		await this.init();
		if (!this.adapter) {
			throw new Error('Storage adapter is missing');
		}

		return await this.adapter.query(modelConstructor, predicate, pagination);
	}

	async queryOne<T extends PersistentModel>(
		modelConstructor: PersistentModelConstructor<T>,
		firstOrLast: QueryOne = QueryOne.FIRST
	): Promise<T | undefined> {
		await this.init();
		if (!this.adapter) {
			throw new Error('Storage adapter is missing');
		}

		const record = await this.adapter.queryOne(modelConstructor, firstOrLast);
		return record;
	}

	observe<T extends PersistentModel>(
		modelConstructor?: PersistentModelConstructor<T> | null,
		predicate?: ModelPredicate<T> | null,
		skipOwn?: Symbol
	): Observable<SubscriptionMessage<T>> {
		const listenToAll = !modelConstructor;
		const { predicates, type } =
			(predicate && ModelPredicateCreator.getPredicates(predicate, false)) ||
			{};

		let result = this.pushStream.observable
			.filter(({ mutator }) => {
				return !skipOwn || mutator !== skipOwn;
			})
			.map(
				({ mutator: _mutator, ...message }) => message as SubscriptionMessage<T>
			);

		if (!listenToAll) {
			result = result.filter(({ model, element }) => {
				if (modelConstructor !== model) {
					return false;
				}

				if (!!predicates && !!type) {
					return validatePredicate(element, type, predicates);
				}

				return true;
			});
		}

		return result;
	}

	async clear(completeObservable = true) {
		this.initialized = undefined;
		if (!this.adapter) {
			throw new Error('Storage adapter is missing');
		}

		await this.adapter.clear();

		if (completeObservable) {
			this.pushStream.complete();
		}
	}

	async batchSave<T extends PersistentModel>(
		modelConstructor: PersistentModelConstructor<any>,
		items: ModelInstanceMetadata[],
		mutator?: Symbol
	): Promise<[T, OpType][]> {
		await this.init();
		if (!this.adapter) {
			throw new Error('Storage adapter is missing');
		}

		const result = await this.adapter.batchSave(modelConstructor, items);

		result.forEach(([element, opType]) => {
			this.pushStream.next({
				model: modelConstructor,
				opType,
				element,
				mutator,
				condition: null,
			});
		});

		return result as any;
	}

	// returns null if no user fields were changed (determined by value comparison)
	private getUpdateMutationInput<T extends PersistentModel>(
		model: T,
		originalElement: T,
		patchesTuple?: [Patch[], PersistentModel]
	): PersistentModel | null {
		const containsPatches = patchesTuple && patchesTuple.length;
		if (!containsPatches) {
			return null;
		}

		const [patches, source] = patchesTuple;
		const updatedElement = {};
		// extract array of updated fields from patches
		const updatedFields = <string[]>(
			patches.map(patch => patch.path && patch.path[0])
		);

		// check model def for association and replace with targetName if exists
		const modelConstructor = Object.getPrototypeOf(model)
			.constructor as PersistentModelConstructor<T>;
		const namespace = this.namespaceResolver(modelConstructor);
		const { fields } =
			this.schema.namespaces[namespace].models[modelConstructor.name];
		const { primaryKey, compositeKeys = [] } =
<<<<<<< HEAD
			this.schema.namespaces[namespace].keys[modelConstructor.name];
=======
			this.schema.namespaces[namespace].keys?.[modelConstructor.name] || {};
>>>>>>> 20c960d7

		// set original values for these fields
		updatedFields.forEach((field: string) => {
			// CPK TODO: rename:
			const targetNames: any = isTargetNameAssociation(
				fields[field]?.association
			);

			if (Array.isArray(targetNames)) {
				// if field refers to a belongsTo relation, use the target field instead

				for (const targetName of targetNames) {
					// check field values by value. Ignore unchanged fields
					if (!valuesEqual(source[targetName], originalElement[targetName])) {
						// if the field was updated to 'undefined', replace with 'null' for compatibility with JSON and GraphQL

						updatedElement[targetName] =
							originalElement[targetName] === undefined
								? null
								: originalElement[targetName];

						for (const fieldSet of compositeKeys) {
							// include all of the fields that comprise the composite key
							if (fieldSet.has(targetName)) {
								for (const compositeField of fieldSet) {
									updatedElement[compositeField] =
										originalElement[compositeField];
								}
							}
						}
					}
				}
			} else {
				// Backwards compatibility pre-CPK

				// if field refers to a belongsTo relation, use the target field instead
				const key = targetNames || field;
<<<<<<< HEAD

				// check field values by value. Ignore unchanged fields
				if (!valuesEqual(source[key], originalElement[key])) {
					// if the field was updated to 'undefined', replace with 'null' for compatibility with JSON and GraphQL

					updatedElement[key] =
						originalElement[key] === undefined ? null : originalElement[key];

=======

				// check field values by value. Ignore unchanged fields
				if (!valuesEqual(source[key], originalElement[key])) {
					// if the field was updated to 'undefined', replace with 'null' for compatibility with JSON and GraphQL

					updatedElement[key] =
						originalElement[key] === undefined ? null : originalElement[key];

>>>>>>> 20c960d7
					for (const fieldSet of compositeKeys) {
						// include all of the fields that comprise the composite key
						if (fieldSet.has(key)) {
							for (const compositeField of fieldSet) {
								updatedElement[compositeField] =
									originalElement[compositeField];
							}
						}
					}
				}
			}
		});

		// include field(s) from custom PK if one is specified for the model
		if (primaryKey && primaryKey.length) {
			for (const pkField of primaryKey) {
				updatedElement[pkField] = originalElement[pkField];
			}
		}

		if (Object.keys(updatedElement).length === 0) {
			return null;
		}

		const { id, _version, _lastChangedAt, _deleted } = originalElement;

		// For update mutations we only want to send fields with changes
		// and the required internal fields
		return {
			...updatedElement,
			id,
			_version,
			_lastChangedAt,
			_deleted,
		};
	}
}

class ExclusiveStorage implements StorageFacade {
	private storage: StorageClass;
	private readonly mutex = new Mutex();
	constructor(
		schema: InternalSchema,
		namespaceResolver: NamespaceResolver,
		getModelConstructorByModelName: (
			namsespaceName: NAMESPACES,
			modelName: string
		) => PersistentModelConstructor<any>,
		modelInstanceCreator: ModelInstanceCreator,
		adapter?: Adapter,
		sessionId?: string
	) {
		this.storage = new StorageClass(
			schema,
			namespaceResolver,
			getModelConstructorByModelName,
			modelInstanceCreator,
			adapter,
			sessionId
		);
	}

	runExclusive<T>(fn: (storage: StorageClass) => Promise<T>) {
		return <Promise<T>>this.mutex.runExclusive(fn.bind(this, this.storage));
	}

	async save<T extends PersistentModel>(
		model: T,
		condition?: ModelPredicate<T>,
		mutator?: Symbol,
		patchesTuple?: [Patch[], PersistentModel]
	): Promise<[T, OpType.INSERT | OpType.UPDATE][]> {
		return this.runExclusive<[T, OpType.INSERT | OpType.UPDATE][]>(storage =>
			storage.save(model, condition, mutator, patchesTuple)
		);
	}

	async delete<T extends PersistentModel>(
		model: T,
		condition?: ModelPredicate<T>,
		mutator?: Symbol
	): Promise<[T[], T[]]>;
	async delete<T extends PersistentModel>(
		modelConstructor: PersistentModelConstructor<T>,
		condition?: ModelPredicate<T>,
		mutator?: Symbol
	): Promise<[T[], T[]]>;
	async delete<T extends PersistentModel>(
		modelOrModelConstructor: T | PersistentModelConstructor<T>,
		condition?: ModelPredicate<T>,
		mutator?: Symbol
	): Promise<[T[], T[]]> {
		return this.runExclusive<[T[], T[]]>(storage => {
			if (isModelConstructor(modelOrModelConstructor)) {
				const modelConstructor = modelOrModelConstructor;

				return storage.delete(modelConstructor as any, condition, mutator);
			} else {
				const model = modelOrModelConstructor;

				return storage.delete(model as any, condition, mutator);
			}
		});
	}

	async query<T extends PersistentModel>(
		modelConstructor: PersistentModelConstructor<T>,
		predicate?: ModelPredicate<T>,
		pagination?: PaginationInput<T>
	): Promise<T[]> {
		return this.runExclusive<T[]>(storage =>
			storage.query<T>(modelConstructor, predicate, pagination)
		);
	}

	async queryOne<T extends PersistentModel>(
		modelConstructor: PersistentModelConstructor<T>,
		firstOrLast: QueryOne = QueryOne.FIRST
	): Promise<T | undefined> {
		return this.runExclusive<T | undefined>(storage =>
			storage.queryOne<T>(modelConstructor, firstOrLast)
		);
	}

	static getNamespace() {
		return StorageClass.getNamespace();
	}

	observe<T extends PersistentModel>(
		modelConstructor?: PersistentModelConstructor<T> | null,
		predicate?: ModelPredicate<T> | null,
		skipOwn?: Symbol
	): Observable<SubscriptionMessage<T>> {
		return this.storage.observe(modelConstructor, predicate, skipOwn);
	}

	async clear() {
		await this.runExclusive(storage => storage.clear());
	}

	batchSave<T extends PersistentModel>(
		modelConstructor: PersistentModelConstructor<T>,
		items: ModelInstanceMetadata[]
	): Promise<[T, OpType][]> {
		return this.storage.batchSave(modelConstructor, items);
	}

	async init() {
		return this.storage.init();
	}
}

export { ExclusiveStorage };<|MERGE_RESOLUTION|>--- conflicted
+++ resolved
@@ -158,14 +158,10 @@
 				opType,
 				element,
 				mutator,
-<<<<<<< HEAD
-				condition: ModelPredicateCreator.getPredicates(condition, false),
-=======
 				condition:
 					(condition &&
 						ModelPredicateCreator.getPredicates(condition, false)) ||
 					null,
->>>>>>> 20c960d7
 				savedElement,
 			});
 		});
@@ -233,11 +229,7 @@
 			if (!isModelConstructor(modelOrModelConstructor)) {
 				const modelId = getIdentifierValue(modelDefinition, model);
 				theCondition = modelIds.has(modelId)
-<<<<<<< HEAD
-					? ModelPredicateCreator.getPredicates(condition, false)
-=======
 					? ModelPredicateCreator.getPredicates(condition!, false)
->>>>>>> 20c960d7
 					: undefined;
 			}
 
@@ -377,11 +369,7 @@
 		const { fields } =
 			this.schema.namespaces[namespace].models[modelConstructor.name];
 		const { primaryKey, compositeKeys = [] } =
-<<<<<<< HEAD
-			this.schema.namespaces[namespace].keys[modelConstructor.name];
-=======
 			this.schema.namespaces[namespace].keys?.[modelConstructor.name] || {};
->>>>>>> 20c960d7
 
 		// set original values for these fields
 		updatedFields.forEach((field: string) => {
@@ -419,7 +407,6 @@
 
 				// if field refers to a belongsTo relation, use the target field instead
 				const key = targetNames || field;
-<<<<<<< HEAD
 
 				// check field values by value. Ignore unchanged fields
 				if (!valuesEqual(source[key], originalElement[key])) {
@@ -428,16 +415,6 @@
 					updatedElement[key] =
 						originalElement[key] === undefined ? null : originalElement[key];
 
-=======
-
-				// check field values by value. Ignore unchanged fields
-				if (!valuesEqual(source[key], originalElement[key])) {
-					// if the field was updated to 'undefined', replace with 'null' for compatibility with JSON and GraphQL
-
-					updatedElement[key] =
-						originalElement[key] === undefined ? null : originalElement[key];
-
->>>>>>> 20c960d7
 					for (const fieldSet of compositeKeys) {
 						// include all of the fields that comprise the composite key
 						if (fieldSet.has(key)) {
