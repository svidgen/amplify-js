--- conflicted
+++ resolved
@@ -168,59 +168,6 @@
 			);
 		}
 
-<<<<<<< HEAD
-=======
-		for await (const relation of relations) {
-			const { fieldName, modelName, targetName, relationType } = relation;
-			const storeName = this.getStorename(namespaceName, modelName);
-			const modelConstructor = this.getModelConstructorByModelName(
-				namespaceName,
-				modelName
-			);
-
-			switch (relationType) {
-				case 'HAS_ONE':
-					for await (const recordItem of records) {
-						const getByfield = recordItem[targetName] ? targetName : fieldName;
-						if (!recordItem[getByfield]) break;
-
-						const connectionRecord = await this.db.get(
-							recordItem[getByfield],
-							storeName
-						);
-
-						recordItem[fieldName] =
-							connectionRecord &&
-							this.modelInstanceCreator(modelConstructor, connectionRecord);
-					}
-
-					break;
-				case 'BELONGS_TO':
-					for await (const recordItem of records) {
-						if (recordItem[targetName]) {
-							const connectionRecord = await this.db.get(
-								recordItem[targetName],
-								storeName
-							);
-
-							recordItem[fieldName] =
-								connectionRecord &&
-								this.modelInstanceCreator(modelConstructor, connectionRecord);
-							delete recordItem[targetName];
-						}
-					}
-
-					break;
-				case 'HAS_MANY':
-					// TODO: Lazy loading
-					break;
-				default:
-					exhaustiveCheck(relationType);
-					break;
-			}
-		}
-
->>>>>>> bb60060d
 		return records.map(record =>
 			this.modelInstanceCreator(modelConstructor, record)
 		);
