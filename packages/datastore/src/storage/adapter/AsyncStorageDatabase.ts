--- conflicted
+++ resolved
@@ -7,11 +7,7 @@
 	QueryOne,
 } from '../../types';
 import {
-<<<<<<< HEAD
-	DEFAULT_PRIMARY_KEY_SEPARATOR,
-=======
 	DEFAULT_PRIMARY_KEY_VALUE_SEPARATOR,
->>>>>>> 66bfe312
 	indexNameFromKeys,
 	monotonicUlidFactory,
 } from '../../util';
@@ -151,21 +147,13 @@
 
 			// If id is in the store, retrieve, otherwise generate new ULID
 			const ulid =
-<<<<<<< HEAD
-				collection.get(keyValues.join(DEFAULT_PRIMARY_KEY_SEPARATOR)) ||
-=======
 				collection.get(keyValues.join(DEFAULT_PRIMARY_KEY_VALUE_SEPARATOR)) ||
->>>>>>> 66bfe312
 				this.getMonotonicFactory(storeName)();
 
 			// Generate the "longer key" for the item
 			const key = this.getKeyForItem(
 				storeName,
-<<<<<<< HEAD
-				keyValues.join(DEFAULT_PRIMARY_KEY_SEPARATOR),
-=======
 				keyValues.join(DEFAULT_PRIMARY_KEY_VALUE_SEPARATOR),
->>>>>>> 66bfe312
 				ulid
 			);
 
@@ -200,11 +188,7 @@
 				// keys: PK and/or SK keys
 				const primaryKeyValues: string = keys
 					.map(field => itemsMap[key].model[field])
-<<<<<<< HEAD
-					.join(DEFAULT_PRIMARY_KEY_SEPARATOR);
-=======
 					.join(DEFAULT_PRIMARY_KEY_VALUE_SEPARATOR);
->>>>>>> 66bfe312
 
 				collection.delete(primaryKeyValues);
 			});
@@ -236,11 +220,7 @@
 				// Retrieve values from model, use as key for collection index
 				const keyValues: string = keys
 					.map(field => model[field])
-<<<<<<< HEAD
-					.join(DEFAULT_PRIMARY_KEY_SEPARATOR);
-=======
 					.join(DEFAULT_PRIMARY_KEY_VALUE_SEPARATOR);
->>>>>>> 66bfe312
 
 				collection.set(keyValues, ulid);
 			});
