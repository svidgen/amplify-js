--- conflicted
+++ resolved
@@ -286,12 +286,8 @@
 		);
 		const store = tx.objectStore(storeName);
 
-<<<<<<< HEAD
-		const keyValues = this.getIndexKeyValues(model);
-=======
 		const keyValues = this.getIndexKeyValuesFromModel(model);
 
->>>>>>> e11360a3
 		const fromDB = await this._get(store, keyValues);
 
 		if (condition && fromDB) {
@@ -729,12 +725,8 @@
 			if (condition) {
 				const tx = this.db.transaction([storeName], 'readwrite');
 				const store = tx.objectStore(storeName);
-<<<<<<< HEAD
-				const keyValues = this.getIndexKeyValues(model);
-=======
 				const keyValues = this.getIndexKeyValuesFromModel(model);
 
->>>>>>> e11360a3
 				const fromDB = await this._get(store, keyValues);
 
 				if (fromDB === undefined) {
