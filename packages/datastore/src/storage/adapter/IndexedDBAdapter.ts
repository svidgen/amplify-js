--- conflicted
+++ resolved
@@ -299,11 +299,7 @@
 		const store = tx.objectStore(storeName);
 
 		const keyValues = this.getIndexKeyValues(model);
-<<<<<<< HEAD
-		const fromDB = await this._get(store, keyValues);
-=======
 		const fromDB = (await this._get(store, keyValues)) as T | undefined;
->>>>>>> 20c960d7
 
 		if (condition && fromDB) {
 			const predicates = ModelPredicateCreator.getPredicates(condition);
@@ -374,119 +370,6 @@
 			);
 		}
 
-<<<<<<< HEAD
-		const tx = this.db.transaction([...connectionStoreNames], 'readonly');
-
-		for await (const relation of relations) {
-			// target name, metadata, set by init
-			const { fieldName, modelName, targetName, targetNames } = relation;
-			const storeName = this.getStorename(namespaceName, modelName);
-			const store = tx.objectStore(storeName);
-			const modelConstructor = this.getModelConstructorByModelName(
-				namespaceName,
-				modelName
-			);
-
-			switch (relation.relationType) {
-				case 'HAS_ONE':
-					for await (const recordItem of records) {
-						// POST CPK codegen changes:
-						if (targetNames?.length) {
-							let getByFields = [];
-							let allPresent;
-							// iterate through all targetnames to make sure they are all present in the recordItem
-							allPresent = targetNames.every(targetName => {
-								return recordItem[targetName] != null;
-							});
-
-							if (!allPresent) {
-								break;
-							}
-
-							getByFields = targetNames as any;
-
-							// keys are the key values
-							const keys = getByFields.map(
-								getByField => recordItem[getByField]
-							);
-
-							const connectionRecord = await this._get(store, keys);
-
-							recordItem[fieldName] =
-								connectionRecord &&
-								this.modelInstanceCreator(modelConstructor, connectionRecord);
-						} else {
-							// If single target name, using old codegen
-							const getByfield = recordItem[targetName]
-								? targetName
-								: fieldName;
-
-							// We break here, because the recordItem does not have 'team', the `getByField`
-							// extract the keys on the related model.
-							if (!recordItem[getByfield]) break;
-
-							const key = [recordItem[getByfield]];
-
-							const connectionRecord = await this._get(store, key);
-
-							recordItem[fieldName] =
-								connectionRecord &&
-								this.modelInstanceCreator(modelConstructor, connectionRecord);
-						}
-					}
-					break;
-				case 'BELONGS_TO':
-					for await (const recordItem of records) {
-						// POST CPK codegen changes:
-						if (targetNames?.length) {
-							let allPresent;
-							// iterate through all targetnames to make sure they are all present in the recordItem
-							allPresent = targetNames.every(targetName => {
-								return recordItem[targetName] != null;
-							});
-
-							// If not present, there is not yet a connected record
-							if (!allPresent) {
-								break;
-							}
-
-							const keys = targetNames.map(
-								targetName => recordItem[targetName]
-							);
-
-							// Retrieve the connected record
-							const connectionRecord = await this._get(store, keys);
-
-							recordItem[fieldName] =
-								connectionRecord &&
-								this.modelInstanceCreator(modelConstructor, connectionRecord);
-
-							targetNames?.map(targetName => {
-								delete recordItem[targetName];
-							});
-						} else if (recordItem[targetName]) {
-							const key = [recordItem[targetName]];
-
-							const connectionRecord = await this._get(store, key);
-
-							recordItem[fieldName] =
-								connectionRecord &&
-								this.modelInstanceCreator(modelConstructor, connectionRecord);
-							delete recordItem[targetName];
-						}
-					}
-					break;
-				case 'HAS_MANY':
-					// TODO: Lazy loading
-					break;
-				default:
-					exhaustiveCheck(relation.relationType);
-					break;
-			}
-		}
-
-=======
->>>>>>> 20c960d7
 		return records.map(record =>
 			this.modelInstanceCreator(modelConstructor, record)
 		);
@@ -573,8 +456,6 @@
 		}
 
 		return keyValues.length === keyPath.length ? keyValues : undefined;
-<<<<<<< HEAD
-=======
 	}
 
 	private matchingIndex(
@@ -589,7 +470,6 @@
 				return idx;
 			}
 		}
->>>>>>> 20c960d7
 	}
 
 	private async filterOnPredicate<T extends PersistentModel>(
@@ -766,11 +646,7 @@
 
 			const models = await this.query(modelConstructor, condition);
 			const relations =
-<<<<<<< HEAD
-				this.schema.namespaces[nameSpace].relationships[modelConstructor.name]
-=======
 				this.schema.namespaces![nameSpace].relationships![modelConstructor.name]
->>>>>>> 20c960d7
 					.relationTypes;
 
 			if (condition !== undefined) {
@@ -817,13 +693,9 @@
 
 			const modelConstructor = Object.getPrototypeOf(model)
 				.constructor as PersistentModelConstructor<T>;
-<<<<<<< HEAD
-			const namespaceName = this.namespaceResolver(modelConstructor);
-=======
 			const namespaceName = this.namespaceResolver(
 				modelConstructor
 			) as NAMESPACES;
->>>>>>> 20c960d7
 
 			const storeName = this.getStorenameForModel(modelConstructor);
 
@@ -855,11 +727,7 @@
 				await tx.done;
 
 				const relations =
-<<<<<<< HEAD
-					this.schema.namespaces[namespaceName].relationships[
-=======
 					this.schema.namespaces[namespaceName].relationships![
->>>>>>> 20c960d7
 						modelConstructor.name
 					].relationTypes;
 
@@ -872,11 +740,7 @@
 				);
 			} else {
 				const relations =
-<<<<<<< HEAD
-					this.schema.namespaces[namespaceName].relationships[
-=======
 					this.schema.namespaces[namespaceName].relationships![
->>>>>>> 20c960d7
 						modelConstructor.name
 					].relationTypes;
 
