--- conflicted
+++ resolved
@@ -290,62 +290,6 @@
 			);
 		}
 
-<<<<<<< HEAD
-=======
-		const tx = this.db.transaction([...connectionStoreNames], 'readonly');
-
-		for await (const relation of relations) {
-			const { fieldName, modelName, targetName } = relation;
-			const storeName = this.getStorename(namespaceName, modelName);
-			const store = tx.objectStore(storeName);
-			const modelConstructor = this.getModelConstructorByModelName(
-				namespaceName,
-				modelName
-			);
-
-			switch (relation.relationType) {
-				case 'HAS_ONE':
-					for await (const recordItem of records) {
-						const getByfield = recordItem[targetName] ? targetName : fieldName;
-						if (!recordItem[getByfield]) break;
-
-						const connectionRecord = await this._get(
-							store,
-							recordItem[getByfield]
-						);
-
-						recordItem[fieldName] =
-							connectionRecord &&
-							this.modelInstanceCreator(modelConstructor, connectionRecord);
-					}
-
-					break;
-				case 'BELONGS_TO':
-					for await (const recordItem of records) {
-						if (recordItem[targetName]) {
-							const connectionRecord = await this._get(
-								store,
-								recordItem[targetName]
-							);
-
-							recordItem[fieldName] =
-								connectionRecord &&
-								this.modelInstanceCreator(modelConstructor, connectionRecord);
-							delete recordItem[targetName];
-						}
-					}
-
-					break;
-				case 'HAS_MANY':
-					// TODO: Lazy loading
-					break;
-				default:
-					exhaustiveCheck(relation.relationType);
-					break;
-			}
-		}
-
->>>>>>> bb60060d
 		return records.map(record =>
 			this.modelInstanceCreator(modelConstructor, record)
 		);
