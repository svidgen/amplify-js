--- conflicted
+++ resolved
@@ -1001,28 +1001,15 @@
 
 			let predicate: ModelPredicate<T>;
 
-<<<<<<< HEAD
 			if (isQueryOne(identifierOrCriteria)) {
+				if (keyFields.length > 1) {
+					const msg = errorMessages.queryByPkWithCompositeKeyPresent;
+					logger.error(msg, { keyFields });
+
+					throw new Error(msg);
+				}
+
 				predicate = ModelPredicateCreator.createForSingleField<T>(
-=======
-		if (isQueryOne(identifierOrCriteria)) {
-			if (keyFields.length > 1) {
-				const msg = errorMessages.queryByPkWithCompositeKeyPresent;
-				logger.error(msg, { keyFields });
-
-				throw new Error(msg);
-			}
-
-			predicate = ModelPredicateCreator.createForSingleField<T>(
-				modelDefinition,
-				keyFields[0],
-				identifierOrCriteria
-			);
-		} else {
-			// Object is being queried using object literal syntax
-			if (isIdentifierObject(<T>identifierOrCriteria, modelDefinition)) {
-				predicate = ModelPredicateCreator.createForPk<T>(
->>>>>>> 2abaa289
 					modelDefinition,
 					keyFields[0],
 					identifierOrCriteria
@@ -1064,23 +1051,15 @@
 				},
 			});
 
-<<<<<<< HEAD
 			const result = await this.storage.query(
 				modelConstructor,
 				predicate,
 				pagination
 			);
-=======
-		const returnOne =
-			isQueryOne(identifierOrCriteria) ||
-			isIdentifierObject(identifierOrCriteria, modelDefinition);
->>>>>>> 2abaa289
-
-			const isSingleFieldIdentifier = keyFields.length === 1;
+
 			const returnOne =
-				isSingleFieldIdentifier &&
-				(isQueryOne(identifierOrCriteria) ||
-					isIdentifierObject(identifierOrCriteria, modelDefinition));
+				isQueryOne(identifierOrCriteria) ||
+				isIdentifierObject(identifierOrCriteria, modelDefinition);
 
 			return returnOne ? result[0] : result;
 		}, 'datastore query');
@@ -1195,44 +1174,8 @@
 				throw new Error(msg);
 			}
 
-<<<<<<< HEAD
 			if (isValidModelConstructor<T>(modelOrConstructor)) {
 				const modelConstructor = modelOrConstructor;
-=======
-			const modelDefinition = getModelDefinition(modelConstructor);
-
-			if (typeof identifierOrCriteria === 'string') {
-				const keyFields = extractPrimaryKeyFieldNames(modelDefinition);
-
-				if (keyFields.length > 1) {
-					const msg = errorMessages.deleteByPkWithCompositeKeyPresent;
-					logger.error(msg, { keyFields });
-
-					throw new Error(msg);
-				}
-
-				condition = ModelPredicateCreator.createForSingleField<T>(
-					getModelDefinition(modelConstructor),
-					keyFields[0],
-					identifierOrCriteria
-				);
-			} else {
-				if (isIdentifierObject(identifierOrCriteria, modelDefinition)) {
-					condition = ModelPredicateCreator.createForPk<T>(
-						modelDefinition,
-						<T>identifierOrCriteria
-					);
-				} else {
-					condition = ModelPredicateCreator.createFromExisting(
-						modelDefinition,
-						/**
-						 * idOrCriteria is always a ProducerModelPredicate<T>, never a symbol.
-						 * The symbol is used only for typing purposes. e.g. see Predicates.ALL
-						 */
-						identifierOrCriteria as ProducerModelPredicate<T>
-					);
-				}
->>>>>>> 2abaa289
 
 				if (!identifierOrCriteria) {
 					const msg =
@@ -1245,11 +1188,18 @@
 				const modelDefinition = getModelDefinition(modelConstructor);
 
 				if (typeof identifierOrCriteria === 'string') {
-					const [keyField] = extractPrimaryKeyFieldNames(modelDefinition);
+					const keyFields = extractPrimaryKeyFieldNames(modelDefinition);
+
+					if (keyFields.length > 1) {
+						const msg = errorMessages.deleteByPkWithCompositeKeyPresent;
+						logger.error(msg, { keyFields });
+
+						throw new Error(msg);
+					}
 
 					condition = ModelPredicateCreator.createForSingleField<T>(
 						getModelDefinition(modelConstructor),
-						keyField,
+						keyFields[0],
 						identifierOrCriteria
 					);
 				} else {
