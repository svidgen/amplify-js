import API from '@aws-amplify/api';
import { Auth } from '@aws-amplify/auth';
import Cache from '@aws-amplify/cache';
import {
	Amplify,
	ConsoleLogger as Logger,
	Hub,
	JS,
	BackgroundProcessManager,
} from '@aws-amplify/core';
import {
	Draft,
	immerable,
	produce,
	setAutoFreeze,
	enablePatches,
	Patch,
} from 'immer';
import { v4 as uuid4 } from 'uuid';
import Observable, { ZenObservable } from 'zen-observable-ts';
import { defaultAuthStrategy, multiAuthStrategy } from '../authModeStrategies';
import {
	isPredicatesAll,
	ModelPredicateCreator,
	ModelSortPredicateCreator,
	PredicateAll,
} from '../predicates';
import { Adapter } from '../storage/adapter';
import { ExclusiveStorage as Storage } from '../storage/storage';
import { ControlMessage, SyncEngine } from '../sync';
import {
	AuthModeStrategy,
	ConflictHandler,
	DataStoreConfig,
	GraphQLScalarType,
	InternalSchema,
	isGraphQLScalarType,
	ModelFieldType,
	ModelInit,
	ModelInstanceMetadata,
	ModelPredicate,
	ModelField,
	SortPredicate,
	MutableModel,
	NamespaceResolver,
	NonModelTypeConstructor,
	ProducerPaginationInput,
	PaginationInput,
	PersistentModel,
	PersistentModelConstructor,
	ProducerModelPredicate,
	Schema,
	SchemaModel,
	SchemaNamespace,
	SchemaNonModel,
	SubscriptionMessage,
	DataStoreSnapshot,
	SyncConflict,
	SyncError,
	TypeConstructorMap,
	ErrorHandler,
	SyncExpression,
	AuthModeStrategyType,
	isNonModelFieldType,
	isModelFieldType,
	ObserveQueryOptions,
	ManagedIdentifier,
	PersistentModelMetaData,
	IdentifierFieldOrIdentifierObject,
	__modelMeta__,
	isIdentifierObject,
	AmplifyContext,
	isModelAttributePrimaryKey,
} from '../types';
import {
	DATASTORE,
	errorMessages,
	establishRelationAndKeys,
	isModelConstructor,
	monotonicUlidFactory,
	NAMESPACES,
	STORAGE,
	SYNC,
	USER,
	isNullOrUndefined,
	registerNonModelClass,
	sortCompareFunction,
	DeferredCallbackResolver,
<<<<<<< HEAD
=======
	inMemoryPagination,
>>>>>>> 20c960d7
	extractPrimaryKeyFieldNames,
	extractPrimaryKeysAndValues,
	isIdManaged,
	isIdOptionallyManaged,
	validatePredicate,
	mergePatches,
} from '../util';
<<<<<<< HEAD
=======
import {
	SingularModelPredicateExtender,
	predicateFor,
	GroupCondition,
} from '../predicates/next';
>>>>>>> 20c960d7
import { getIdentifierValue } from '../sync/utils';

setAutoFreeze(true);
enablePatches();

const logger = new Logger('DataStore');

const ulid = monotonicUlidFactory(Date.now());
const { isNode } = JS.browserOrNode();

type SettingMetaData = {
	identifier: ManagedIdentifier<Setting, 'id'>;
	readOnlyFields: never;
};
declare class Setting {
	public readonly [__modelMeta__]: SettingMetaData;
	constructor(init: ModelInit<Setting, SettingMetaData>);
	static copyOf(
		src: Setting,
		mutator: (draft: MutableModel<Setting, SettingMetaData>) => void | Setting
	): Setting;
	public readonly id: string;
	public readonly key: string;
	public readonly value: string;
}

const SETTING_SCHEMA_VERSION = 'schemaVersion';

let schema: InternalSchema;
const modelNamespaceMap = new WeakMap<
	PersistentModelConstructor<any>,
	string
>();
// stores data for crafting the correct update mutation input for a model
// Patch[] - array of changed fields and metadata
// PersistentModel - the source model, used for diffing object-type fields
const modelPatchesMap = new WeakMap<
	PersistentModel,
	[Patch[], PersistentModel]
>();

const getModelDefinition = (
	modelConstructor: PersistentModelConstructor<any>
) => {
	const namespace = modelNamespaceMap.get(modelConstructor);
	return namespace
		? schema.namespaces[namespace].models[modelConstructor.name]
		: undefined;
};

const getModelPKFieldName = (
	modelConstructor: PersistentModelConstructor<any>
) => {
	const namespace = modelNamespaceMap.get(modelConstructor);
	return (
		(namespace &&
			schema.namespaces?.[namespace]?.keys?.[modelConstructor.name]
				.primaryKey) || ['id']
	);
};

const isValidModelConstructor = <T extends PersistentModel>(
	obj: any
): obj is PersistentModelConstructor<T> => {
	return isModelConstructor(obj) && modelNamespaceMap.has(obj);
};

const namespaceResolver: NamespaceResolver = modelConstructor => {
	const resolver = modelNamespaceMap.get(modelConstructor);
	if (!resolver) {
		throw new Error(
			`Namespace Resolver for '${modelConstructor.name}' not found! This is probably a bug in '@amplify-js/datastore'.`
		);
	}
	return resolver;
};

const buildSeedPredicate = <T extends PersistentModel>(
	modelConstructor: PersistentModelConstructor<T>
) => {
	if (!modelConstructor) throw new Error('Missing modelConstructor');

	const modelSchema = getModelDefinition(
		modelConstructor as PersistentModelConstructor<T>
	);
	if (!modelSchema) throw new Error('Missing modelSchema');

	const pks = getModelPKFieldName(
		modelConstructor as PersistentModelConstructor<T>
	);
	if (!pks) throw new Error('Could not determine PK');

	return predicateFor<T>({
		builder: modelConstructor as PersistentModelConstructor<T>,
		schema: modelSchema,
		pkField: pks,
	});
};

// exporting syncClasses for testing outbox.test.ts
export let syncClasses: TypeConstructorMap;
let userClasses: TypeConstructorMap;
let dataStoreClasses: TypeConstructorMap;
let storageClasses: TypeConstructorMap;

const modelInstanceAssociationsMap = new WeakMap<PersistentModel, object>();

const initSchema = (userSchema: Schema) => {
	if (schema !== undefined) {
		console.warn('The schema has already been initialized');

		return userClasses;
	}

	logger.log('validating schema', { schema: userSchema });

	const internalUserNamespace: SchemaNamespace = {
		name: USER,
		...userSchema,
	};

	logger.log('DataStore', 'Init models');
	userClasses = createTypeClasses(internalUserNamespace);
	logger.log('DataStore', 'Models initialized');

	const dataStoreNamespace = getNamespace();
	const storageNamespace = Storage.getNamespace();
	const syncNamespace = SyncEngine.getNamespace();

	dataStoreClasses = createTypeClasses(dataStoreNamespace);
	storageClasses = createTypeClasses(storageNamespace);
	syncClasses = createTypeClasses(syncNamespace);

	schema = {
		namespaces: {
			[dataStoreNamespace.name]: dataStoreNamespace,
			[internalUserNamespace.name]: internalUserNamespace,
			[storageNamespace.name]: storageNamespace,
			[syncNamespace.name]: syncNamespace,
		},
		version: userSchema.version,
	};

	Object.keys(schema.namespaces).forEach(namespace => {
		const [relations, keys] = establishRelationAndKeys(
			schema.namespaces[namespace]
		);

		schema.namespaces[namespace].relationships = relations;
		schema.namespaces[namespace].keys = keys;

		const modelAssociations = new Map<string, string[]>();

		Object.values(schema.namespaces[namespace].models).forEach(model => {
			const connectedModels: string[] = [];

			Object.values(model.fields)
				.filter(
					field =>
						field.association &&
						field.association.connectionType === 'BELONGS_TO' &&
						(<ModelFieldType>field.type).model !== model.name
				)
				.forEach(field =>
					connectedModels.push((<ModelFieldType>field.type).model)
				);

			modelAssociations.set(model.name, connectedModels);

			Object.values(model.fields).forEach(field => {
				if (
					typeof field.type === 'object' &&
					!Object.getOwnPropertyDescriptor(
						<ModelFieldType>field.type,
						'modelConstructor'
					)
				) {
					Object.defineProperty(field.type, 'modelConstructor', {
						get: () => {
							return {
								builder: userClasses[(<ModelFieldType>field.type).model],
								schema:
									schema.namespaces[namespace].models[
										(<ModelFieldType>field.type).model
									],
								pkField: getModelPKFieldName(
									userClasses[
										(<ModelFieldType>field.type).model
									] as PersistentModelConstructor<any>
								),
							};
						},
					});
				}
			});
		});

		const result = new Map<string, string[]>();

		let count = 1000;
		while (true && count > 0) {
			if (modelAssociations.size === 0) {
				break;
			}
			count--;
			if (count === 0) {
				throw new Error(
					'Models are not topologically sortable. Please verify your schema.'
				);
			}

			for (const modelName of Array.from(modelAssociations.keys())) {
				const parents = modelAssociations.get(modelName);

				if (parents?.every(x => result.has(x))) {
					result.set(modelName, parents);
				}
			}

			Array.from(result.keys()).forEach(x => modelAssociations.delete(x));
		}

		schema.namespaces[namespace].modelTopologicalOrdering = result;
	});

	return userClasses;
};

/**
 * Throws an exception if the schema has *not* been initialized
 * by `initSchema()`.
 *
 * **To be called before trying to access schema.**
 *
 * Currently this only needs to be called in `start()` and `clear()` because
 * all other functions will call start first.
 */
const checkSchemaInitialized = () => {
	if (schema === undefined) {
		const message =
			'Schema is not initialized. DataStore will not function as expected. This could happen if you have multiple versions of DataStore installed. Please see https://docs.amplify.aws/lib/troubleshooting/upgrading/q/platform/js/#check-for-duplicate-versions';
		logger.error(message);
		throw new Error(message);
	}
};

const createTypeClasses: (
	namespace: SchemaNamespace
) => TypeConstructorMap = namespace => {
	const classes: TypeConstructorMap = {};

	Object.entries(namespace.models).forEach(([modelName, modelDefinition]) => {
		const clazz = createModelClass(modelDefinition);
		classes[modelName] = clazz;

		modelNamespaceMap.set(clazz, namespace.name);
	});

	Object.entries(namespace.nonModels || {}).forEach(
		([typeName, typeDefinition]) => {
			const clazz = createNonModelClass(typeDefinition);
			classes[typeName] = clazz;
		}
	);

	return classes;
};

/**
 * Constructs a model and records it with its metadata in a weakset. Allows for
 * the separate storage of core model fields and Amplify/DataStore metadata
 * fields that the customer app does not want exposed.
 *
 * @param modelConstructor The model constructor.
 * @param init Init data that would normally be passed to the constructor.
 * @returns The initialized model.
 */
export declare type ModelInstanceCreator = typeof modelInstanceCreator;

/**
 * Collection of instantiated models to allow storage of metadata apart from
 * the model visible to the consuming app -- in case the app doesn't have
 * metadata fields (_version, _deleted, etc.) exposed on the model itself.
 */
const instancesMetadata = new WeakSet<ModelInit<unknown, unknown>>();

function modelInstanceCreator<T extends PersistentModel>(
	modelConstructor: PersistentModelConstructor<T>,
	init: Partial<T>
): T {
	instancesMetadata.add(init);

	return new modelConstructor(<ModelInit<T, PersistentModelMetaData<T>>>init);
}

function isSchemaModel(m: SchemaModel | SchemaNonModel): m is SchemaModel {
	return (m as SchemaModel).attributes !== undefined;
}

const validateModelFields =
	(modelDefinition: SchemaModel | SchemaNonModel) => (k: string, v: any) => {
		const fieldDefinition = modelDefinition.fields[k];

		if (fieldDefinition !== undefined) {
			const { type, isRequired, isArrayNullable, name, isArray } =
				fieldDefinition;

			if (
				((!isArray && isRequired) || (isArray && !isArrayNullable)) &&
				(v === null || v === undefined)
			) {
				throw new Error(`Field ${name} is required`);
			}

			if (isSchemaModel(modelDefinition) && !isIdManaged(modelDefinition)) {
				const keys = extractPrimaryKeyFieldNames(modelDefinition);
				if (keys.includes(k) && v === '') {
					logger.error(errorMessages.idEmptyString, { k, value: v });
					throw new Error(errorMessages.idEmptyString);
				}
			}

			if (isGraphQLScalarType(type)) {
				const jsType = GraphQLScalarType.getJSType(type);
				const validateScalar = GraphQLScalarType.getValidationFunction(type);

				if (type === 'AWSJSON') {
					if (typeof v === jsType) {
						return;
					}
					if (typeof v === 'string') {
						try {
							JSON.parse(v);
							return;
						} catch (error) {
							throw new Error(`Field ${name} is an invalid JSON object. ${v}`);
						}
					}
				}

				if (isArray) {
					let errorTypeText: string = jsType;
					if (!isRequired) {
						errorTypeText = `${jsType} | null | undefined`;
					}

					if (!Array.isArray(v) && !isArrayNullable) {
						throw new Error(
							`Field ${name} should be of type [${errorTypeText}], ${typeof v} received. ${v}`
						);
					}

					if (
						!isNullOrUndefined(v) &&
						(<[]>v).some(e =>
							isNullOrUndefined(e) ? isRequired : typeof e !== jsType
						)
					) {
						const elemTypes = (<[]>v)
							.map(e => (e === null ? 'null' : typeof e))
							.join(',');

						throw new Error(
							`All elements in the ${name} array should be of type ${errorTypeText}, [${elemTypes}] received. ${v}`
						);
					}

					if (validateScalar && !isNullOrUndefined(v)) {
						const validationStatus = (<[]>v).map(e => {
							if (!isNullOrUndefined(e)) {
								return validateScalar(e);
							} else if (isNullOrUndefined(e) && !isRequired) {
								return true;
							} else {
								return false;
							}
						});

						if (!validationStatus.every(s => s)) {
							throw new Error(
								`All elements in the ${name} array should be of type ${type}, validation failed for one or more elements. ${v}`
							);
						}
					}
				} else if (!isRequired && v === undefined) {
					return;
				} else if (typeof v !== jsType && v !== null) {
					throw new Error(
						`Field ${name} should be of type ${jsType}, ${typeof v} received. ${v}`
					);
				} else if (
					!isNullOrUndefined(v) &&
					validateScalar &&
<<<<<<< HEAD
					!validateScalar(v)
=======
					!validateScalar(v as never) // TODO: why never, TS ... why ...
>>>>>>> 20c960d7
				) {
					throw new Error(
						`Field ${name} should be of type ${type}, validation failed. ${v}`
					);
				}
			}
		}
	};

const castInstanceType = (
	modelDefinition: SchemaModel | SchemaNonModel,
	k: string,
	v: any
) => {
	const { isArray, type } = modelDefinition.fields[k] || {};
	// attempt to parse stringified JSON
	if (
		typeof v === 'string' &&
		(isArray ||
			type === 'AWSJSON' ||
			isNonModelFieldType(type) ||
			isModelFieldType(type))
	) {
		try {
			return JSON.parse(v);
		} catch {
			// if JSON is invalid, don't throw and let modelValidator handle it
		}
	}

	// cast from numeric representation of boolean to JS boolean
	if (typeof v === 'number' && type === 'Boolean') {
		return Boolean(v);
	}

	return v;
};

const initializeInstance = <T extends PersistentModel>(
	init: ModelInit<T>,
	modelDefinition: SchemaModel | SchemaNonModel,
	draft: Draft<T & ModelInstanceMetadata>
) => {
	const modelValidator = validateModelFields(modelDefinition);
	Object.entries(init).forEach(([k, v]) => {
		const parsedValue = castInstanceType(modelDefinition, k, v);

		modelValidator(k, parsedValue);
		(<any>draft)[k] = parsedValue;
	});
};

const createModelClass = <T extends PersistentModel>(
	modelDefinition: SchemaModel
) => {
	const clazz = <PersistentModelConstructor<T>>(<unknown>class Model {
		constructor(init: ModelInit<T>) {
			const instance = produce(
				this,
				(draft: Draft<T & ModelInstanceMetadata>) => {
					initializeInstance(init, modelDefinition, draft);

					// model is initialized inside a DataStore component (e.g. by Sync Engine, Storage Engine, etc.)
					const isInternallyInitialized = instancesMetadata.has(init);

					const modelInstanceMetadata: ModelInstanceMetadata =
						isInternallyInitialized
							? <ModelInstanceMetadata>(<unknown>init)
							: <ModelInstanceMetadata>{};

					type ModelWithIDIdentifier = { id: string };

					const { id: _id } =
						modelInstanceMetadata as unknown as ModelWithIDIdentifier;

					if (isIdManaged(modelDefinition)) {
						const isInternalModel = _id !== null && _id !== undefined;

						const id = isInternalModel
							? _id
							: modelDefinition.syncable
							? uuid4()
							: ulid();

						(<ModelWithIDIdentifier>(<unknown>draft)).id = id;
					} else if (isIdOptionallyManaged(modelDefinition)) {
						// only auto-populate if the id was not provided
						(<ModelWithIDIdentifier>(<unknown>draft)).id = draft.id || uuid4();
					}

					if (!isInternallyInitialized) {
						checkReadOnlyPropertyOnCreate(draft, modelDefinition);
					}

					const { _version, _lastChangedAt, _deleted } = modelInstanceMetadata;

					if (modelDefinition.syncable) {
						draft._version = _version;
						draft._lastChangedAt = _lastChangedAt;
						draft._deleted = _deleted;
					}
				}
			);

			return instance;
		}

		static copyOf(source: T, fn: (draft: MutableModel<T>) => T) {
			const modelConstructor = Object.getPrototypeOf(source || {}).constructor;
			if (!isValidModelConstructor(modelConstructor)) {
				const msg = 'The source object is not a valid model';
				logger.error(msg, { source });
				throw new Error(msg);
			}

			let patches;
			const model = produce(
				source,
				draft => {
					fn(<MutableModel<T>>draft);

					const keyNames = extractPrimaryKeyFieldNames(modelDefinition);
					// Keys are immutable
					// @ts-ignore TODO: fix type
					keyNames.forEach(key => (draft[key] = source[key]));

					const modelValidator = validateModelFields(modelDefinition);
					Object.entries(draft).forEach(([k, v]) => {
						const parsedValue = castInstanceType(modelDefinition, k, v);

						modelValidator(k, parsedValue);
					});
				},
				p => (patches = p)
			);

			const hasExistingPatches = modelPatchesMap.has(source);
			if (patches.length || hasExistingPatches) {
				if (hasExistingPatches) {
					const [existingPatches, existingSource] = modelPatchesMap.get(source);
					const mergedPatches = mergePatches(
						existingSource,
						existingPatches,
						patches
					);
					modelPatchesMap.set(model, [mergedPatches, existingSource]);
					checkReadOnlyPropertyOnUpdate(mergedPatches, modelDefinition);
				} else {
					modelPatchesMap.set(model, [patches, source]);
					checkReadOnlyPropertyOnUpdate(patches, modelDefinition);
				}
			}

			return model;
		}

		// "private" method (that's hidden via `Setting`) for `withSSRContext` to use
		// to gain access to `modelInstanceCreator` and `clazz` for persisting IDs from server to client.
		static fromJSON(json: T | T[]) {
			if (Array.isArray(json)) {
				return json.map(init => this.fromJSON(init));
			}

			const instance = modelInstanceCreator(clazz, json);

			const modelValidator = validateModelFields(modelDefinition);

			Object.entries(instance).forEach(([k, v]) => {
				modelValidator(k, v);
			});

			return instance;
		}
	});

	clazz[immerable] = true;

	Object.defineProperty(clazz, 'name', { value: modelDefinition.name });

	for (const field in modelDefinition.fields) {
		if (!isFieldAssociation(modelDefinition, field)) {
			continue;
		}

		const {
			type,
			association,
			association: { targetName },
		} = modelDefinition.fields[field] as Required<ModelField>;
		const relatedModelName = type['model'];

		Object.defineProperty(clazz.prototype, modelDefinition.fields[field].name, {
			set(model: PersistentModel) {
				if (!model || !model.id) return;
				// Avoid validation error when processing AppSync response with nested
				// selection set. Nested entitites lack version field and can not be validated
				// TODO: explore a more reliable method to solve this
				if (model.hasOwnProperty('_version')) {
					const modelConstructor = Object.getPrototypeOf(model || {})
						.constructor as PersistentModelConstructor<T>;

					if (!isValidModelConstructor(modelConstructor)) {
						const msg = `Value passed to ${modelDefinition.name}.${field} is not a valid instance of a model`;
						logger.error(msg, { model });

						throw new Error(msg);
					}

					if (
						modelConstructor.name.toLowerCase() !==
						relatedModelName.toLowerCase()
					) {
						const msg = `Value passed to ${modelDefinition.name}.${field} is not an instance of ${relatedModelName}`;
						logger.error(msg, { model });

						throw new Error(msg);
					}
				}
				if (targetName) {
					this[targetName] = model.id;
				}
			},
			get() {
				const instanceMemos = modelInstanceAssociationsMap.get(this) || {};
				if (targetName && instanceMemos.hasOwnProperty(targetName)) {
					return instanceMemos[targetName];
				}
				const associatedId = this[targetName ?? ''] as string;

				if (!associatedId) {
					if (association.connectionType === 'HAS_MANY') {
						if (instanceMemos.hasOwnProperty(field)) {
							return instanceMemos[field];
						}
						const associatedWith = association.associatedWith;
						const relatedModel: PersistentModelConstructor<
							typeof relatedModelName
						> = getModelConstructorByModelName(USER, relatedModelName);
						const relatedModelDefinition = getModelDefinition(relatedModel);
						if (
							relatedModelDefinition?.fields[
								associatedWith
							].type.hasOwnProperty('model')
						) {
							const resultPromise = instance.query(relatedModel, c =>
								c[associatedWith].id.eq(this.id)
							);
							const asyncResult = new AsyncCollection(resultPromise);
							instanceMemos[field] = asyncResult;
							return asyncResult;
						}
						const resultPromise = instance.query(relatedModel, c =>
							c[associatedWith].eq(this.id)
						);
						const asyncResult = new AsyncCollection(resultPromise);
						instanceMemos[field] = asyncResult;
						return asyncResult;
					}
					// unable to load related model
					targetName && (instanceMemos[targetName] = undefined);
					return;
				}

				const relatedModel = getModelConstructorByModelName(
					USER,
					relatedModelName
				);

				const resultPromise = instance.query(relatedModel, associatedId);
				targetName && (instanceMemos[targetName] = resultPromise);
				modelInstanceAssociationsMap.set(this, instanceMemos);
				return resultPromise;
			},
		});
	}

	return clazz;
};

export class AsyncCollection<T> implements AsyncIterable<T> {
	values: Array<any> | Promise<Array<any>>;

	constructor(values: Array<any> | Promise<Array<any>>) {
		this.values = values;
	}

	[Symbol.asyncIterator](): AsyncIterator<T> {
		let values;
		let index = 0;
		return {
			next: async () => {
				if (!values) values = await this.values;
				if (index < values.length) {
					const result = {
						value: values[index],
						done: false,
					};
					index++;
					return result;
				}
				return {
					value: null,
					done: true,
				};
			},
		};
	}

	async toArray({
		max = Number.MAX_SAFE_INTEGER,
	}: { max?: number } = {}): Promise<T[]> {
		const output: T[] = [];
		let i = 0;
		for await (const element of this) {
			if (i < max) {
				output.push(element);
				i++;
			} else {
				break;
			}
		}
		return output;
	}
}

const checkReadOnlyPropertyOnCreate = <T extends PersistentModel>(
	draft: T,
	modelDefinition: SchemaModel
) => {
	const modelKeys = Object.keys(draft);
	const { fields } = modelDefinition;

	modelKeys.forEach(key => {
		if (fields[key] && fields[key].isReadOnly) {
			throw new Error(`${key} is read-only.`);
		}
	});
};

const checkReadOnlyPropertyOnUpdate = (
	patches: Patch[],
	modelDefinition: SchemaModel
) => {
	const patchArray = patches.map(p => [p.path[0], p.value]);
	const { fields } = modelDefinition;

	patchArray.forEach(([key, val]) => {
		if (!val || !fields[key]) return;

		if (fields[key].isReadOnly) {
			throw new Error(`${key} is read-only.`);
		}
	});
};

const createNonModelClass = <T extends PersistentModel>(
	typeDefinition: SchemaNonModel
) => {
	const clazz = <NonModelTypeConstructor<T>>(<unknown>class Model {
		constructor(init: ModelInit<T>) {
			const instance = produce(
				this,
				(draft: Draft<T & ModelInstanceMetadata>) => {
					initializeInstance(init, typeDefinition, draft);
				}
			);

			return instance;
		}
	});

	clazz[immerable] = true;

	Object.defineProperty(clazz, 'name', { value: typeDefinition.name });

	registerNonModelClass(clazz);

	return clazz;
};

function isQueryOne(obj: any): obj is string {
	return typeof obj === 'string';
}

function defaultConflictHandler(conflictData: SyncConflict): PersistentModel {
	const { localModel, modelConstructor, remoteModel } = conflictData;
	const { _version } = remoteModel;
	return modelInstanceCreator(modelConstructor, { ...localModel, _version });
}

function defaultErrorHandler(error: SyncError<PersistentModel>): void {
	logger.warn(error);
}

function getModelConstructorByModelName(
	namespaceName: NAMESPACES,
	modelName: string
): PersistentModelConstructor<any> {
	let result: PersistentModelConstructor<any> | NonModelTypeConstructor<any>;

	switch (namespaceName) {
		case DATASTORE:
			result = dataStoreClasses[modelName];
			break;
		case USER:
			result = userClasses[modelName];
			break;
		case SYNC:
			result = syncClasses[modelName];
			break;
		case STORAGE:
			result = storageClasses[modelName];
			break;
		default:
			throw new Error(`Invalid namespace: ${namespaceName}`);
	}

	if (isValidModelConstructor(result)) {
		return result;
	} else {
		const msg = `Model name is not valid for namespace. modelName: ${modelName}, namespace: ${namespaceName}`;
		logger.error(msg);

		throw new Error(msg);
	}
}

/**
 * Queries the DataStore metadata tables to see if they are the expected
 * version. If not, clobbers the whole DB. If so, leaves them alone.
 * Otherwise, simply writes the schema version.
 *
 * SIDE EFFECT:
 * 1. Creates a transaction
 * 1. Updates data.
 *
 * @param storage Storage adapter containing the metadata.
 * @param version The expected schema version.
 */
async function checkSchemaVersion(
	storage: Storage,
	version: string
): Promise<void> {
	const Setting =
		dataStoreClasses.Setting as PersistentModelConstructor<Setting>;

	const modelDefinition = schema.namespaces[DATASTORE].models.Setting;

	await storage.runExclusive(async s => {
		const [schemaVersionSetting] = await s.query(
			Setting,
			ModelPredicateCreator.createFromExisting(modelDefinition, c =>
				c.key('eq', SETTING_SCHEMA_VERSION)
			),
			{ page: 0, limit: 1 }
		);

		if (
			schemaVersionSetting !== undefined &&
			schemaVersionSetting.value !== undefined
		) {
			const storedValue = JSON.parse(schemaVersionSetting.value);

			if (storedValue !== version) {
				await s.clear(false);
			}
		} else {
			await s.save(
				modelInstanceCreator(Setting, {
					key: SETTING_SCHEMA_VERSION,
					value: JSON.stringify(version),
				})
			);
		}
	});
}

let syncSubscription: ZenObservable.Subscription;

function getNamespace(): SchemaNamespace {
	const namespace: SchemaNamespace = {
		name: DATASTORE,
		relationships: {},
		enums: {},
		nonModels: {},
		models: {
			Setting: {
				name: 'Setting',
				pluralName: 'Settings',
				syncable: false,
				fields: {
					id: {
						name: 'id',
						type: 'ID',
						isRequired: true,
						isArray: false,
					},
					key: {
						name: 'key',
						type: 'String',
						isRequired: true,
						isArray: false,
					},
					value: {
						name: 'value',
						type: 'String',
						isRequired: true,
						isArray: false,
					},
				},
			},
		},
	};

	return namespace;
}

class DataStore {
	// reference to configured category instances. Used for preserving SSR context
	Auth = Auth;
	API = API;
	Cache = Cache;

<<<<<<< HEAD
	private amplifyConfig: Record<string, any> = {};
	private authModeStrategy: AuthModeStrategy;
	private conflictHandler: ConflictHandler;
	private errorHandler: (error: SyncError<PersistentModel>) => void;
	private fullSyncInterval: number;
	private initialized?: Promise<void>;
	private initReject: Function;
	private initResolve: Function;
	private maxRecordsToSync: number;
	private storage?: Storage;
	private sync?: SyncEngine;
	private syncPageSize: number;
	private syncExpressions: SyncExpression[];
	private syncPredicates: WeakMap<SchemaModel, ModelPredicate<any>> =
		new WeakMap<SchemaModel, ModelPredicate<any>>();
	private sessionId: string;
	private storageAdapter: Adapter;
=======
	// Non-null assertions (bang operator) have been added to most of these properties
	// to make TS happy. These properties are all expected to be set immediately after
	// construction.
	private amplifyConfig: Record<string, any> = {};
	private authModeStrategy!: AuthModeStrategy;
	private conflictHandler!: ConflictHandler;
	private errorHandler!: (error: SyncError<PersistentModel>) => void;
	private fullSyncInterval!: number;
	private initialized?: Promise<void>;
	private initReject!: Function;
	private initResolve!: Function;
	private maxRecordsToSync!: number;
	private storage?: Storage;
	private sync?: SyncEngine;
	private syncPageSize!: number;
	private syncExpressions!: SyncExpression[];
	private syncPredicates!: WeakMap<SchemaModel, ModelPredicate<any>> =
		new WeakMap<SchemaModel, ModelPredicate<any>>();
	private sessionId?: string;
	private storageAdapter!: Adapter;
>>>>>>> 20c960d7
	// object that gets passed to descendent classes. Allows us to pass these down by reference
	private amplifyContext: AmplifyContext = {
		Auth: this.Auth,
		API: this.API,
		Cache: this.Cache,
	};

	/**
	 * **IMPORTANT!**
	 *
	 * Accumulator for backgrouns things that can **and MUST** be called when
	 * DataStore stops.
	 *
	 * These jobs **MUST** be *idempotent promises* that resolve ONLY
	 * once the intended jobs are completely finished and/or otherwise destroyed
	 * and cleaned up with ZERO outstanding:
	 *
	 * 1. side effects (e.g., state changes)
	 * 1. callbacks
	 * 1. subscriptions
	 * 1. calls to storage
	 * 1. *etc.*
	 *
	 * Methods that create pending promises, subscriptions, callbacks, or any
	 * type of side effect **MUST** be registered with the manager. And, a new
	 * manager must be created after each `exit()`.
	 *
	 * Failure to comply will put DataStore into a highly unpredictable state
	 * when it needs to stop or clear -- which occurs when restarting with new
	 * sync expressions, during testing, and potentially during app code
	 * recovery handling, etc..
	 *
	 * It is up to the discretion of each disposer whether to wait for job
	 * completion or to cancel operations and issue failures *as long as the
	 * disposer returns in a reasonable amount of time.*
	 *
	 * (Reasonable = *seconds*, not minutes.)
	 */
	private runningProcesses = new BackgroundProcessManager();

	getModuleName() {
		return 'DataStore';
	}

	/**
	 * If not already done:
	 * 1. Attaches and initializes storage.
	 * 1. Loads the schema and records metadata.
	 * 1. If `this.amplifyConfig.aws_appsync_graphqlEndpoint` contains a URL,
	 * attaches a sync engine, starts it, and subscribes.
	 */
	start = async (): Promise<void> => {
		return this.runningProcesses.add(async () => {
			if (this.initialized === undefined) {
				logger.debug('Starting DataStore');
				this.initialized = new Promise((res, rej) => {
					this.initResolve = res;
					this.initReject = rej;
				});
			} else {
				await this.initialized;

				return;
			}

			this.storage = new Storage(
				schema,
				namespaceResolver,
				getModelConstructorByModelName,
				modelInstanceCreator,
				this.storageAdapter,
				this.sessionId
			);

			await this.storage.init();

			checkSchemaInitialized();
			await checkSchemaVersion(this.storage, schema.version);

			const { aws_appsync_graphqlEndpoint } = this.amplifyConfig;

			if (aws_appsync_graphqlEndpoint) {
				logger.debug('GraphQL endpoint available', aws_appsync_graphqlEndpoint);

				this.syncPredicates = await this.processSyncExpressions();

				this.sync = new SyncEngine(
					schema,
					namespaceResolver,
					syncClasses,
					userClasses,
					this.storage,
					modelInstanceCreator,
					this.conflictHandler,
					this.errorHandler,
					this.syncPredicates,
					this.amplifyConfig,
					this.authModeStrategy,
					this.amplifyContext
				);

				const fullSyncIntervalInMilliseconds =
					this.fullSyncInterval * 1000 * 60; // fullSyncInterval from param is in minutes
				syncSubscription = this.sync
					.start({ fullSyncInterval: fullSyncIntervalInMilliseconds })
					.subscribe({
						next: ({ type, data }) => {
							// In Node, we need to wait for queries to be synced to prevent returning empty arrays.
							// In the Browser, we can begin returning data once subscriptions are in place.
							const readyType = isNode
								? ControlMessage.SYNC_ENGINE_SYNC_QUERIES_READY
								: ControlMessage.SYNC_ENGINE_STORAGE_SUBSCRIBED;

							if (type === readyType) {
								this.initResolve();
							}

							Hub.dispatch('datastore', {
								event: type,
								data,
							});
						},
						error: err => {
							logger.warn('Sync error', err);
							this.initReject();
						},
					});
			} else {
				logger.warn(
					"Data won't be synchronized. No GraphQL endpoint configured. Did you forget `Amplify.configure(awsconfig)`?",
					{
						config: this.amplifyConfig,
					}
				);

				this.initResolve();
			}

			await this.initialized;
		}, 'datastore start');
	};

	query: {
		<T extends PersistentModel>(
			modelConstructor: PersistentModelConstructor<T>,
			identifier: IdentifierFieldOrIdentifierObject<
				T,
				PersistentModelMetaData<T>
			>
		): Promise<T | undefined>;
		<T extends PersistentModel>(
			modelConstructor: PersistentModelConstructor<T>,
			criteria?: SingularModelPredicateExtender<T> | typeof PredicateAll | null,
			paginationProducer?: ProducerPaginationInput<T>
		): Promise<T[]>;
	} = async <T extends PersistentModel>(
		modelConstructor: PersistentModelConstructor<T>,
		identifierOrCriteria?:
			| IdentifierFieldOrIdentifierObject<T, PersistentModelMetaData<T>>
<<<<<<< HEAD
			| ProducerModelPredicate<T>
			| typeof PredicateAll,
=======
			| SingularModelPredicateExtender<T>
			| typeof PredicateAll
			| null,
>>>>>>> 20c960d7
		paginationProducer?: ProducerPaginationInput<T>
	): Promise<T | T[] | undefined> => {
		return this.runningProcesses.add(async () => {
			await this.start();

<<<<<<< HEAD
			//#region Input validation

			if (!isValidModelConstructor(modelConstructor)) {
				const msg = 'Constructor is not for a valid model';
				logger.error(msg, { modelConstructor });

				throw new Error(msg);
			}

			if (typeof identifierOrCriteria === 'string') {
				if (paginationProducer !== undefined) {
					logger.warn('Pagination is ignored when querying by id');
				}
			}

			const modelDefinition = getModelDefinition(modelConstructor);
			const keyFields = extractPrimaryKeyFieldNames(modelDefinition);

			let predicate: ModelPredicate<T>;
=======
			let result: T[];

			if (!this.storage) {
				throw new Error('No storage to query');
			}

			//#region Input validation

			if (!isValidModelConstructor(modelConstructor)) {
				const msg = 'Constructor is not for a valid model';
				logger.error(msg, { modelConstructor });

				throw new Error(msg);
			}

			if (typeof identifierOrCriteria === 'string') {
				if (paginationProducer !== undefined) {
					logger.warn('Pagination is ignored when querying by id');
				}
			}

			const modelDefinition = getModelDefinition(modelConstructor);
			if (!modelDefinition) {
				throw new Error('Invalid model definition provided!');
			}

			const pagination = this.processPagination(
				modelDefinition,
				paginationProducer
			);

			const keyFields = extractPrimaryKeyFieldNames(modelDefinition);
>>>>>>> 20c960d7

			if (isQueryOne(identifierOrCriteria)) {
				if (keyFields.length > 1) {
					const msg = errorMessages.queryByPkWithCompositeKeyPresent;
					logger.error(msg, { keyFields });

					throw new Error(msg);
				}

<<<<<<< HEAD
				predicate = ModelPredicateCreator.createForSingleField<T>(
=======
				const predicate = ModelPredicateCreator.createForSingleField<T>(
>>>>>>> 20c960d7
					modelDefinition,
					keyFields[0],
					identifierOrCriteria
				);
<<<<<<< HEAD
			} else {
				// Object is being queried using object literal syntax
				if (isIdentifierObject(<T>identifierOrCriteria, modelDefinition)) {
					predicate = ModelPredicateCreator.createForPk<T>(
						modelDefinition,
						<T>identifierOrCriteria
					);
				} else if (isPredicatesAll(identifierOrCriteria)) {
					// Predicates.ALL means "all records", so no predicate (undefined)
					predicate = undefined;
				} else {
					predicate = ModelPredicateCreator.createFromExisting(
						modelDefinition,
						<any>identifierOrCriteria
					);
				}
			}

			const pagination = this.processPagination(
				modelDefinition,
				paginationProducer
			);

			//#endregion

			logger.debug('params ready', {
				modelConstructor,
				predicate: ModelPredicateCreator.getPredicates(predicate, false),
				pagination: {
					...pagination,
					sort: ModelSortPredicateCreator.getPredicates(
						pagination && pagination.sort,
						false
					),
				},
			});

			const result = await this.storage.query(
				modelConstructor,
				predicate,
				pagination
			);

			const returnOne =
				isQueryOne(identifierOrCriteria) ||
				isIdentifierObject(identifierOrCriteria, modelDefinition);

=======

				result = await this.storage.query<T>(
					modelConstructor,
					predicate,
					pagination
				);
			} else {
				// Object is being queried using object literal syntax
				if (isIdentifierObject(<T>identifierOrCriteria, modelDefinition)) {
					const predicate = ModelPredicateCreator.createForPk<T>(
						modelDefinition,
						<T>identifierOrCriteria
					);
					result = await this.storage.query<T>(
						modelConstructor,
						predicate,
						pagination
					);
				} else if (
					!identifierOrCriteria ||
					isPredicatesAll(identifierOrCriteria)
				) {
					result = await this.storage?.query<T>(
						modelConstructor,
						undefined,
						pagination
					);
				} else {
					const seedPredicate = predicateFor<T>({
						builder: modelConstructor,
						schema: modelDefinition,
						pkField: getModelPKFieldName(modelConstructor),
					});
					const predicate = (
						identifierOrCriteria as SingularModelPredicateExtender<T>
					)(seedPredicate).__query;
					result = (await predicate.fetch(this.storage)) as T[];
					result = inMemoryPagination(result, pagination);
				}
			}

			//#endregion

			const returnOne =
				isQueryOne(identifierOrCriteria) ||
				isIdentifierObject(identifierOrCriteria, modelDefinition);

>>>>>>> 20c960d7
			return returnOne ? result[0] : result;
		}, 'datastore query');
	};

	save = async <T extends PersistentModel>(
		model: T,
		condition?: ProducerModelPredicate<T>
	): Promise<T> => {
		return this.runningProcesses.add(async () => {
			await this.start();
<<<<<<< HEAD

			// Immer patches for constructing a correct update mutation input
			// Allows us to only include changed fields for updates
			const patchesTuple = modelPatchesMap.get(model);

			const modelConstructor: PersistentModelConstructor<T> | undefined = model
				? <PersistentModelConstructor<T>>model.constructor
				: undefined;

			if (!isValidModelConstructor(modelConstructor)) {
				const msg = 'Object is not an instance of a valid model';
				logger.error(msg, { model });

				throw new Error(msg);
			}

			const modelDefinition = getModelDefinition(modelConstructor);

			const producedCondition = ModelPredicateCreator.createFromExisting(
				modelDefinition,
				condition!
			);

			const [savedModel] = await this.storage.runExclusive(async s => {
				await s.save(model, producedCondition, undefined, patchesTuple);

				return s.query<T>(
					modelConstructor,
					ModelPredicateCreator.createForPk(modelDefinition, model)
				);
			});

=======

			if (!this.storage) {
				throw new Error('No storage to save to');
			}

			// Immer patches for constructing a correct update mutation input
			// Allows us to only include changed fields for updates
			const patchesTuple = modelPatchesMap.get(model);

			const modelConstructor: PersistentModelConstructor<T> | undefined = model
				? <PersistentModelConstructor<T>>model.constructor
				: undefined;

			if (!isValidModelConstructor(modelConstructor)) {
				const msg = 'Object is not an instance of a valid model';
				logger.error(msg, { model });

				throw new Error(msg);
			}

			const modelDefinition = getModelDefinition(modelConstructor);
			if (!modelDefinition) {
				throw new Error('Model Definition could not be found for model');
			}

			const producedCondition = ModelPredicateCreator.createFromExisting(
				modelDefinition,
				condition!
			);

			const [savedModel] = await this.storage.runExclusive(async s => {
				await s.save(model, producedCondition, undefined, patchesTuple);

				return s.query<T>(
					modelConstructor,
					ModelPredicateCreator.createForPk(modelDefinition, model)
				);
			});

>>>>>>> 20c960d7
			return savedModel;
		}, 'datastore save');
	};

	setConflictHandler = (config: DataStoreConfig): ConflictHandler => {
		const { DataStore: configDataStore } = config;

		const conflictHandlerIsDefault: () => boolean = () =>
			this.conflictHandler === defaultConflictHandler;

		if (configDataStore && configDataStore.conflictHandler) {
			return configDataStore.conflictHandler;
		}
		if (conflictHandlerIsDefault() && config.conflictHandler) {
			return config.conflictHandler;
		}

		return this.conflictHandler || defaultConflictHandler;
	};

	setErrorHandler = (config: DataStoreConfig): ErrorHandler => {
		const { DataStore: configDataStore } = config;

		const errorHandlerIsDefault: () => boolean = () =>
			this.errorHandler === defaultErrorHandler;

		if (configDataStore && configDataStore.errorHandler) {
			return configDataStore.errorHandler;
		}
		if (errorHandlerIsDefault() && config.errorHandler) {
			return config.errorHandler;
		}

		return this.errorHandler || defaultErrorHandler;
	};

	delete: {
		<T extends PersistentModel>(
			modelConstructor: PersistentModelConstructor<T>,
			identifier: IdentifierFieldOrIdentifierObject<
				T,
				PersistentModelMetaData<T>
			>
		): Promise<T[]>;
		<T extends PersistentModel>(
			modelConstructor: PersistentModelConstructor<T>,
			condition: ProducerModelPredicate<T> | typeof PredicateAll
		): Promise<T[]>;
		<T extends PersistentModel>(
			model: T,
			condition?: ProducerModelPredicate<T>
		): Promise<T>;
	} = async <T extends PersistentModel>(
		modelOrConstructor: T | PersistentModelConstructor<T>,
		identifierOrCriteria?:
			| IdentifierFieldOrIdentifierObject<T, PersistentModelMetaData<T>>
			| ProducerModelPredicate<T>
			| typeof PredicateAll
	): Promise<T | T[]> => {
		return this.runningProcesses.add(async () => {
			await this.start();
<<<<<<< HEAD

			let condition: ModelPredicate<T>;
=======

			if (!this.storage) {
				throw new Error('No storage to delete from');
			}

			let condition: ModelPredicate<T> | undefined;
>>>>>>> 20c960d7

			if (!modelOrConstructor) {
				const msg = 'Model or Model Constructor required';
				logger.error(msg, { modelOrConstructor });

				throw new Error(msg);
			}

			if (isValidModelConstructor<T>(modelOrConstructor)) {
				const modelConstructor = modelOrConstructor;

				if (!identifierOrCriteria) {
					const msg =
						'Id to delete or criteria required. Do you want to delete all? Pass Predicates.ALL';
					logger.error(msg, { identifierOrCriteria });

					throw new Error(msg);
				}

				const modelDefinition = getModelDefinition(modelConstructor);

<<<<<<< HEAD
				if (typeof identifierOrCriteria === 'string') {
					const keyFields = extractPrimaryKeyFieldNames(modelDefinition);

					if (keyFields.length > 1) {
						const msg = errorMessages.deleteByPkWithCompositeKeyPresent;
						logger.error(msg, { keyFields });

						throw new Error(msg);
					}

					condition = ModelPredicateCreator.createForSingleField<T>(
						getModelDefinition(modelConstructor),
						keyFields[0],
						identifierOrCriteria
					);
				} else {
					if (isIdentifierObject(identifierOrCriteria, modelDefinition)) {
						condition = ModelPredicateCreator.createForPk<T>(
							modelDefinition,
							<T>identifierOrCriteria
						);
					} else {
						condition = ModelPredicateCreator.createFromExisting(
							modelDefinition,
							/**
							 * idOrCriteria is always a ProducerModelPredicate<T>, never a symbol.
							 * The symbol is used only for typing purposes. e.g. see Predicates.ALL
							 */
							identifierOrCriteria as ProducerModelPredicate<T>
						);
					}

					if (
						!condition ||
						!ModelPredicateCreator.isValidPredicate(condition)
					) {
						const msg =
							'Criteria required. Do you want to delete all? Pass Predicates.ALL';
						logger.error(msg, { condition });

						throw new Error(msg);
					}
				}

				const [deleted] = await this.storage.delete(
					modelConstructor,
					condition
				);

				return deleted;
			} else {
				const model = modelOrConstructor;
				const modelConstructor = Object.getPrototypeOf(model || {})
					.constructor as PersistentModelConstructor<T>;

				if (!isValidModelConstructor(modelConstructor)) {
					const msg = 'Object is not an instance of a valid model';
					logger.error(msg, { model });
=======
				if (!modelDefinition) {
					throw new Error(
						'Could not find model definition for modelConstructor.'
					);
				}

				if (typeof identifierOrCriteria === 'string') {
					const keyFields = extractPrimaryKeyFieldNames(modelDefinition);

					if (keyFields.length > 1) {
						const msg = errorMessages.deleteByPkWithCompositeKeyPresent;
						logger.error(msg, { keyFields });

						throw new Error(msg);
					}

					condition = ModelPredicateCreator.createForSingleField<T>(
						modelDefinition,
						keyFields[0],
						identifierOrCriteria
					);
				} else {
					if (isIdentifierObject(identifierOrCriteria, modelDefinition)) {
						condition = ModelPredicateCreator.createForPk<T>(
							modelDefinition,
							<T>identifierOrCriteria
						);
					} else {
						condition = ModelPredicateCreator.createFromExisting(
							modelDefinition,
							/**
							 * idOrCriteria is always a ProducerModelPredicate<T>, never a symbol.
							 * The symbol is used only for typing purposes. e.g. see Predicates.ALL
							 */
							identifierOrCriteria as ProducerModelPredicate<T>
						);
					}

					if (
						!condition ||
						!ModelPredicateCreator.isValidPredicate(condition)
					) {
						const msg =
							'Criteria required. Do you want to delete all? Pass Predicates.ALL';
						logger.error(msg, { condition });
>>>>>>> 20c960d7

						throw new Error(msg);
					}
				}

<<<<<<< HEAD
				const modelDefinition = getModelDefinition(modelConstructor);

				const pkPredicate = ModelPredicateCreator.createForPk<T>(
					modelDefinition,
					model
				);

=======
				const [deleted] = await this.storage.delete(
					modelConstructor,
					condition
				);

				return deleted;
			} else {
				const model = modelOrConstructor;
				const modelConstructor = Object.getPrototypeOf(model || {})
					.constructor as PersistentModelConstructor<T>;

				if (!isValidModelConstructor(modelConstructor)) {
					const msg = 'Object is not an instance of a valid model';
					logger.error(msg, { model });

					throw new Error(msg);
				}

				const modelDefinition = getModelDefinition(modelConstructor);

				if (!modelDefinition) {
					throw new Error(
						'Could not find model definition for modelConstructor.'
					);
				}

				const pkPredicate = ModelPredicateCreator.createForPk<T>(
					modelDefinition,
					model
				);

>>>>>>> 20c960d7
				if (identifierOrCriteria) {
					if (typeof identifierOrCriteria !== 'function') {
						const msg = 'Invalid criteria';
						logger.error(msg, { identifierOrCriteria });

						throw new Error(msg);
					}

					condition = (<ProducerModelPredicate<T>>identifierOrCriteria)(
						pkPredicate
					);
				} else {
					condition = pkPredicate;
				}

				const [[deleted]] = await this.storage.delete(model, condition);

				return deleted;
			}
		}, 'datastore delete');
	};

	observe: {
		(): Observable<SubscriptionMessage<PersistentModel>>;

		<T extends PersistentModel>(
			modelConstructor: PersistentModelConstructor<T>,
			identifier: string
		): Observable<SubscriptionMessage<T>>;

		<T extends PersistentModel>(
			modelConstructor: PersistentModelConstructor<T>,
<<<<<<< HEAD
			criteria?: ProducerModelPredicate<T> | typeof PredicateAll
=======
			criteria?: SingularModelPredicateExtender<T> | typeof PredicateAll
>>>>>>> 20c960d7
		): Observable<SubscriptionMessage<T>>;

		<T extends PersistentModel>(model: T): Observable<SubscriptionMessage<T>>;
	} = <T extends PersistentModel>(
		modelOrConstructor?: T | PersistentModelConstructor<T>,
		identifierOrCriteria?:
			| string
<<<<<<< HEAD
			| ProducerModelPredicate<T>
=======
			| SingularModelPredicateExtender<T>
>>>>>>> 20c960d7
			| typeof PredicateAll
	): Observable<SubscriptionMessage<T>> => {
		let executivePredicate: GroupCondition;

		const modelConstructor: PersistentModelConstructor<T> | undefined =
			modelOrConstructor && isValidModelConstructor<T>(modelOrConstructor)
				? modelOrConstructor
				: undefined;

		if (modelOrConstructor && modelConstructor === undefined) {
			const model = <T>modelOrConstructor;
			const modelConstructor =
				model && (<Object>Object.getPrototypeOf(model)).constructor;

			if (isValidModelConstructor<T>(modelConstructor)) {
				if (identifierOrCriteria) {
					logger.warn('idOrCriteria is ignored when using a model instance', {
						model,
						identifierOrCriteria,
					});
				}

				return this.observe(modelConstructor, model.id);
			} else {
				const msg =
					'The model is not an instance of a PersistentModelConstructor';
				logger.error(msg, { model });

				throw new Error(msg);
			}
		}

		// observe should not accept object literal syntax
		if (
			identifierOrCriteria &&
			modelConstructor &&
			isIdentifierObject(
				identifierOrCriteria,
<<<<<<< HEAD
				getModelDefinition(modelConstructor)
=======
				getModelDefinition(modelConstructor!)!
>>>>>>> 20c960d7
			)
		) {
			const msg = errorMessages.observeWithObjectLiteral;
			logger.error(msg, { objectLiteral: identifierOrCriteria });

			throw new Error(msg);
		}

		if (identifierOrCriteria !== undefined && modelConstructor === undefined) {
			const msg = 'Cannot provide criteria without a modelConstructor';
			logger.error(msg, identifierOrCriteria);
			throw new Error(msg);
		}

		if (modelConstructor && !isValidModelConstructor(modelConstructor)) {
			const msg = 'Constructor is not for a valid model';
			logger.error(msg, { modelConstructor });

			throw new Error(msg);
		}

<<<<<<< HEAD
		if (typeof identifierOrCriteria === 'string') {
			const modelDefinition = getModelDefinition(modelConstructor);
			const [keyField] = extractPrimaryKeyFieldNames(modelDefinition);

			predicate = ModelPredicateCreator.createForSingleField<T>(
				getModelDefinition(modelConstructor),
				keyField,
				identifierOrCriteria
			);
		} else {
			if (isPredicatesAll(identifierOrCriteria)) {
				predicate = undefined;
			} else {
				predicate =
					modelConstructor &&
					ModelPredicateCreator.createFromExisting<T>(
						getModelDefinition(modelConstructor),
						identifierOrCriteria
					);
			}
=======
		if (modelConstructor && typeof identifierOrCriteria === 'string') {
			const buildIdPredicate = seed => seed.id.eq(identifierOrCriteria);
			executivePredicate = buildIdPredicate(
				buildSeedPredicate(modelConstructor)
			).__query;
		} else if (modelConstructor && typeof identifierOrCriteria === 'function') {
			executivePredicate = (
				identifierOrCriteria as SingularModelPredicateExtender<T>
			)(buildSeedPredicate(modelConstructor) as any).__query;
>>>>>>> 20c960d7
		}

		return new Observable<SubscriptionMessage<T>>(observer => {
			let source: ZenObservable.Subscription;

			this.runningProcesses
				.add(async () => {
					await this.start();

<<<<<<< HEAD
					// Filter the events returned by Storage according to namespace,
					// append original element data, and subscribe to the observable
					handle = this.storage
						.observe(modelConstructor, predicate)
						.filter(({ model }) => namespaceResolver(model) === USER)
						.subscribe({
							next: item =>
								this.runningProcesses.isOpen &&
								this.runningProcesses.add(async () => {
									// the `element` doesn't necessarily contain all item details or
									// have related records attached consistently with that of a query()
									// result item. for consistency, we attach them here.

									let message = item;

									// as long as we're not dealing with a DELETE, we need to fetch a fresh
									// item from storage to ensure it's fully populated.
									if (item.opType !== 'DELETE') {
										const modelDefinition = getModelDefinition(item.model);
										const keyFields =
											extractPrimaryKeyFieldNames(modelDefinition);
										const primaryKeysAndValues = extractPrimaryKeysAndValues(
											item.element,
											keyFields
										);
										const freshElement = await this.query(
											item.model,
											primaryKeysAndValues
										);
										message = {
											...message,
											element: freshElement as T,
										};
									}

									observer.next(message as SubscriptionMessage<T>);
								}, 'datastore observe message handler'),
							error: err => observer.error(err),
							complete: () => observer.complete(),
						});
				}, 'datastore observe observable initialization')
				.catch(error => {
					observer.error(error);
				});

=======
					if (!this.storage) {
						throw new Error('No storage to query');
					}

					// Filter the events returned by Storage according to namespace,
					// append original element data, and subscribe to the observable
					source = this.storage
						.observe(modelConstructor)
						.filter(({ model }) => namespaceResolver(model) === USER)
						.subscribe({
							next: item =>
								this.runningProcesses.isOpen &&
								this.runningProcesses.add(async () => {
									// the `element` doesn't necessarily contain all item details or
									// have related records attached consistently with that of a query()
									// result item. for consistency, we attach them here.

									let message = item;

									// as long as we're not dealing with a DELETE, we need to fetch a fresh
									// item from storage to ensure it's fully populated.
									if (item.opType !== 'DELETE') {
										const modelDefinition = getModelDefinition(item.model);
										const keyFields =
											extractPrimaryKeyFieldNames(modelDefinition);
										const primaryKeysAndValues = extractPrimaryKeysAndValues(
											item.element,
											keyFields
										);
										const freshElement = await this.query(
											item.model,
											primaryKeysAndValues
										);
										message = {
											...message,
											element: freshElement as T,
										};
									}

									if (
										!executivePredicate ||
										(await executivePredicate.matches(message.element))
									) {
										observer.next(message as SubscriptionMessage<T>);
									}
								}, 'datastore observe message handler'),
							error: err => observer.error(err),
							complete: () => observer.complete(),
						});
				}, 'datastore observe observable initialization')
				.catch(error => {
					observer.error(error);
				});

>>>>>>> 20c960d7
			// better than no cleaner, but if the subscriber is handling the
			// complete() message async and not registering with the context,
			// this will still be problematic.
			return this.runningProcesses.addCleaner(async () => {
<<<<<<< HEAD
				if (handle) {
					handle.unsubscribe();
=======
				if (source) {
					source.unsubscribe();
>>>>>>> 20c960d7
				}
			}, 'datastore observe cleaner');
		});
	};

	observeQuery: {
		<T extends PersistentModel>(
			modelConstructor: PersistentModelConstructor<T>,
<<<<<<< HEAD
			criteria?: ProducerModelPredicate<T> | typeof PredicateAll,
=======
			criteria?: SingularModelPredicateExtender<T> | typeof PredicateAll,
>>>>>>> 20c960d7
			paginationProducer?: ObserveQueryOptions<T>
		): Observable<DataStoreSnapshot<T>>;
	} = <T extends PersistentModel>(
		model: PersistentModelConstructor<T>,
<<<<<<< HEAD
		criteria?: ProducerModelPredicate<T> | typeof PredicateAll,
=======
		criteria?: SingularModelPredicateExtender<T> | typeof PredicateAll,
>>>>>>> 20c960d7
		options?: ObserveQueryOptions<T>
	): Observable<DataStoreSnapshot<T>> => {
		return new Observable<DataStoreSnapshot<T>>(observer => {
			const items = new Map<string, T>();
			const itemsChanged = new Map<string, T>();
			let deletedItemIds: string[] = [];
			let handle: ZenObservable.Subscription;
<<<<<<< HEAD
			let predicate: ModelPredicate<T>;
=======
			let predicate: ModelPredicate<T> | undefined;
			let executivePredicate: GroupCondition | undefined;
>>>>>>> 20c960d7

			/**
			 * As the name suggests, this geneates a snapshot in the form of
			 * 	`{items: T[], isSynced: boolean}`
			 * and sends it to the observer.
			 *
			 * SIDE EFFECT: The underlying generation and emission methods may touch:
			 * `items`, `itemsChanged`, and `deletedItemIds`.
			 *
			 * Refer to `generateSnapshot` and `emitSnapshot` for more details.
			 */
			const generateAndEmitSnapshot = (): void => {
				const snapshot = generateSnapshot();
				emitSnapshot(snapshot);
			};

			// a mechanism to return data after X amount of seconds OR after the
			// "limit" (itemsChanged >= this.syncPageSize) has been reached, whichever comes first
			const limitTimerRace = new DeferredCallbackResolver({
				callback: generateAndEmitSnapshot,
				errorHandler: observer.error,
				maxInterval: 2000,
			});

			const { sort } = options || {};
			const sortOptions = sort ? { sort } : undefined;
<<<<<<< HEAD

			const modelDefinition = getModelDefinition(model);
			const keyFields = extractPrimaryKeyFieldNames(modelDefinition);

			if (isQueryOne(criteria)) {
				predicate = ModelPredicateCreator.createForSingleField<T>(
					modelDefinition,
					keyFields[0],
					criteria
				);
			} else {
				if (isPredicatesAll(criteria)) {
					// Predicates.ALL means "all records", so no predicate (undefined)
					predicate = undefined;
				} else {
					predicate = ModelPredicateCreator.createFromExisting(
						modelDefinition,
						criteria
					);
				}
			}

			const { predicates, type: predicateGroupType } =
				ModelPredicateCreator.getPredicates(predicate, false) || {};
			const hasPredicate = !!predicates;

			this.runningProcesses
				.add(async () => {
					try {
						// first, query and return any locally-available records
						(await this.query(model, criteria, sortOptions)).forEach(item => {
							let record = item;
							// TODO: fix query
							if (Array.isArray(item)) {
								record = item[0];
							}
							const itemModelDefinition = getModelDefinition(model);
							const idOrPk = getIdentifierValue(itemModelDefinition, record);
							items.set(idOrPk, record);
						});

						// Observe the model and send a stream of updates (debounced).
						// We need to post-filter results instead of passing criteria through
						// to have visibility into items that move from in-set to out-of-set.
						// We need to explicitly remove those items from the existing snapshot.
						handle = this.observe(model).subscribe(
							({ element, model, opType }) => {
								let record = element;

								// TODO: fix query
								if (Array.isArray(element)) {
									record = element[0];
								}
								const itemModelDefinition = getModelDefinition(model);
								const idOrPk = getIdentifierValue(itemModelDefinition, record);
								if (
									hasPredicate &&
									!validatePredicate(record, predicateGroupType, predicates)
								) {
									if (
										opType === 'UPDATE' &&
										(items.has(idOrPk) || itemsChanged.has(idOrPk))
									) {
										// tracking as a "deleted item" will include the item in
										// page limit calculations and ensure it is removed from the
										// final items collection, regardless of which collection(s)
										// it is currently in. (I mean, it could be in both, right!?)
										deletedItemIds.push(idOrPk);
									} else {
										// ignore updates for irrelevant/filtered items.
										return;
									}
								}

								// Flag items which have been recently deleted
								// NOTE: Merging of separate operations to the same model instance is handled upstream
								// in the `mergePage` method within src/sync/merger.ts. The final state of a model instance
								// depends on the LATEST record (for a given id).
								if (opType === 'DELETE') {
									deletedItemIds.push(idOrPk);
								} else {
									itemsChanged.set(idOrPk, record);
								}

								const isSynced =
									this.sync?.getModelSyncedStatus(model) ?? false;

								const limit =
									itemsChanged.size - deletedItemIds.length >=
									this.syncPageSize;

								if (limit || isSynced) {
									// console.log('emitting here on element received', element);
									limitTimerRace.resolve();
								}

								// kicks off every subsequent race as results sync down
								limitTimerRace.start();
							}
						);

=======

			const modelDefinition = getModelDefinition(model);
			if (!modelDefinition) {
				throw new Error('Could not find model definition.');
			}

			// = buildSeedPredicate(model).__query;

			// if (typeof identifierOrCriteria === 'string') {
			// 	const buildIdPredicate = seed => seed.id.eq(identifierOrCriteria);
			// 	executivePredicate = buildIdPredicate(buildSeedPredicate(model)).__query;
			// } else
			if (model && typeof criteria === 'function') {
				executivePredicate = (criteria as SingularModelPredicateExtender<T>)(
					buildSeedPredicate(model)
				).__query;
			} else if (isPredicatesAll(criteria)) {
				executivePredicate = undefined;
			}

			const keyFields = extractPrimaryKeyFieldNames(modelDefinition);

			/**
			 * TODO: do we need this isQueryOne() stuff? I think svidgen introduced it to replicate
			 * what observe() was doing. but, observe() can take a PK, whereas observeQuery() only
			 * accepts a predicate builder.
			 *
			 * See: https://github.com/aws-amplify/amplify-js/pull/9879/files
			 *
			 * I *think* we can safely omit this... I don't think we need to handle isQueryOne case
			 * at all..
			 *
			 */

			// if (isQueryOne(criteria)) {
			// 	predicate = ModelPredicateCreator.createForSingleField<T>(
			// 		modelDefinition,
			// 		keyFields[0],
			// 		criteria
			// 	);
			// } else {
			// 	if (isPredicatesAll(criteria)) {
			// 		// Predicates.ALL means "all records", so no predicate (undefined)
			// 		predicate = undefined;
			// 	} else {
			// 		predicate = ModelPredicateCreator.createFromExisting(
			// 			modelDefinition,
			// 			criteria
			// 		);
			// 	}
			// }

			// const { predicates, type: predicateGroupType } =
			// 	ModelPredicateCreator.getPredicates(predicate, false) || {};
			// const hasPredicate = !!predicates;

			this.runningProcesses
				.add(async () => {
					try {
						// first, query and return any locally-available records
						(await this.query(model, criteria, sortOptions)).forEach(item => {
							let record = item;
							// TODO: fix query
							if (Array.isArray(item)) {
								record = item[0];
							}
							const itemModelDefinition = getModelDefinition(model)!;
							const idOrPk = getIdentifierValue(itemModelDefinition, record);
							items.set(idOrPk, record);
						});

						// Observe the model and send a stream of updates (debounced).
						// We need to post-filter results instead of passing criteria through
						// to have visibility into items that move from in-set to out-of-set.
						// We need to explicitly remove those items from the existing snapshot.
						handle = this.observe(model).subscribe(
							({ element, model, opType }) =>
								this.runningProcesses.isOpen &&
								this.runningProcesses.add(async () => {
									let record = element;

									// TODO: fix query
									if (Array.isArray(element)) {
										record = element[0];
									}
									const itemModelDefinition = getModelDefinition(model)!;
									const idOrPk = getIdentifierValue(
										itemModelDefinition,
										record
									);

									if (
										executivePredicate &&
										!(await executivePredicate.matches(record))
									) {
										if (
											opType === 'UPDATE' &&
											(items.has(idOrPk) || itemsChanged.has(idOrPk))
										) {
											// tracking as a "deleted item" will include the item in
											// page limit calculations and ensure it is removed from the
											// final items collection, regardless of which collection(s)
											// it is currently in. (I mean, it could be in both, right!?)
											deletedItemIds.push(idOrPk);
										} else {
											// ignore updates for irrelevant/filtered items.
											return;
										}
									}

									// Flag items which have been recently deleted
									// NOTE: Merging of separate operations to the same model instance is handled upstream
									// in the `mergePage` method within src/sync/merger.ts. The final state of a model instance
									// depends on the LATEST record (for a given id).
									if (opType === 'DELETE') {
										deletedItemIds.push(idOrPk);
									} else {
										itemsChanged.set(idOrPk, record);
									}

									const isSynced =
										this.sync?.getModelSyncedStatus(model) ?? false;

									const limit =
										itemsChanged.size - deletedItemIds.length >=
										this.syncPageSize;

									if (limit || isSynced) {
										// console.log('emitting here on element received', element);
										limitTimerRace.resolve();
									}

									// kicks off every subsequent race as results sync down
									limitTimerRace.start();
								}, 'handle observeQuery observed event')
						);

>>>>>>> 20c960d7
						// returns a set of initial/locally-available results
						generateAndEmitSnapshot();
					} catch (err) {
						observer.error(err);
					}
				}, 'datastore observequery startup')
				.catch(error => {
					observer.error(error);
				});

			/**
			 * Combines the `items`, `itemsChanged`, and `deletedItemIds` collections into
			 * a snapshot in the form of `{ items: T[], isSynced: boolean}`.
			 *
			 * SIDE EFFECT: The shared `items` collection is recreated.
			 */
			const generateSnapshot = (): DataStoreSnapshot<T> => {
				const isSynced = this.sync?.getModelSyncedStatus(model) ?? false;
				const itemsArray = [
					...Array.from(items.values()),
					...Array.from(itemsChanged.values()),
				];

				if (options?.sort) {
					sortItems(itemsArray);
				}

				items.clear();
				itemsArray.forEach(item => {
					// CPK TODO: fix query
					let record = item;

					if (Array.isArray(item)) {
						record = item[0];
					}

					const itemModelDefinition = getModelDefinition(model);
					const idOrPk = getIdentifierValue(itemModelDefinition, record);
					items.set(idOrPk, record);
				});

				// remove deleted items from the final result set
				deletedItemIds.forEach(idOrPk => items.delete(idOrPk));

				return {
					items: Array.from(items.values()),
					isSynced,
				};
			};

			/**
			 * Emits the list of items to the observer.
			 *
			 * SIDE EFFECT: `itemsChanged` and `deletedItemIds` are cleared to prepare
			 * for the next snapshot.
			 *
			 * @param snapshot The generated items data to emit.
			 */
			const emitSnapshot = (snapshot: DataStoreSnapshot<T>): void => {
				// send the generated snapshot to the primary subscription.
				// NOTE: This observer's handler *could* be async ...
				observer.next(snapshot);

				// reset the changed items sets
				itemsChanged.clear();
				deletedItemIds = [];
			};

			/**
			 * Sorts an `Array` of `T` according to the sort instructions given in the
			 * original  `observeQuery()` call.
			 *
			 * @param itemsToSort A array of model type.
			 */
			const sortItems = (itemsToSort: T[]): void => {
				const modelDefinition = getModelDefinition(model);
				const pagination = this.processPagination(modelDefinition, options);

				const sortPredicates = ModelSortPredicateCreator.getPredicates(
					pagination.sort
				);

				if (sortPredicates.length) {
					const compareFn = sortCompareFunction(sortPredicates);
					itemsToSort.sort(compareFn);
				}
			};

			/**
			 * Force one last snapshot when the model is fully synced.
			 *
			 * This reduces latency for that last snapshot, which will otherwise
			 * wait for the configured timeout.
			 *
			 * @param payload The payload from the Hub event.
			 */
			const hubCallback = ({ payload }): void => {
				const { event, data } = payload;
				if (
					event === ControlMessage.SYNC_ENGINE_MODEL_SYNCED &&
					data?.model?.name === model.name
				) {
					generateAndEmitSnapshot();
					Hub.remove('datastore', hubCallback);
				}
			};
			Hub.listen('datastore', hubCallback);

			return this.runningProcesses.addCleaner(async () => {
				if (handle) {
					handle.unsubscribe();
				}
			}, 'datastore observequery cleaner');
		});
	};

	configure = (config: DataStoreConfig = {}) => {
		this.amplifyContext.Auth = this.Auth;
		this.amplifyContext.API = this.API;
		this.amplifyContext.Cache = this.Cache;

		const {
			DataStore: configDataStore,
			authModeStrategyType: configAuthModeStrategyType,
			conflictHandler: configConflictHandler,
			errorHandler: configErrorHandler,
			maxRecordsToSync: configMaxRecordsToSync,
			syncPageSize: configSyncPageSize,
			fullSyncInterval: configFullSyncInterval,
			syncExpressions: configSyncExpressions,
			authProviders: configAuthProviders,
			storageAdapter: configStorageAdapter,
			...configFromAmplify
		} = config;

		this.amplifyConfig = {
			...configFromAmplify,
			...this.amplifyConfig,
		};

		this.conflictHandler = this.setConflictHandler(config);
		this.errorHandler = this.setErrorHandler(config);

		const authModeStrategyType =
			(configDataStore && configDataStore.authModeStrategyType) ||
			configAuthModeStrategyType ||
			AuthModeStrategyType.DEFAULT;

		switch (authModeStrategyType) {
			case AuthModeStrategyType.MULTI_AUTH:
				this.authModeStrategy = multiAuthStrategy(this.amplifyContext);
				break;
			case AuthModeStrategyType.DEFAULT:
				this.authModeStrategy = defaultAuthStrategy;
				break;
			default:
				this.authModeStrategy = defaultAuthStrategy;
				break;
		}

		// store on config object, so that Sync, Subscription, and Mutation processors can have access
		this.amplifyConfig.authProviders =
			(configDataStore && configDataStore.authProviders) || configAuthProviders;

		this.syncExpressions =
			(configDataStore && configDataStore.syncExpressions) ||
			configSyncExpressions ||
			this.syncExpressions;

		this.maxRecordsToSync =
			(configDataStore && configDataStore.maxRecordsToSync) ||
			configMaxRecordsToSync ||
			this.maxRecordsToSync ||
			10000;

		// store on config object, so that Sync, Subscription, and Mutation processors can have access
		this.amplifyConfig.maxRecordsToSync = this.maxRecordsToSync;

		this.syncPageSize =
			(configDataStore && configDataStore.syncPageSize) ||
			configSyncPageSize ||
			this.syncPageSize ||
			1000;

		// store on config object, so that Sync, Subscription, and Mutation processors can have access
		this.amplifyConfig.syncPageSize = this.syncPageSize;

		this.fullSyncInterval =
			(configDataStore && configDataStore.fullSyncInterval) ||
			configFullSyncInterval ||
			this.fullSyncInterval ||
			24 * 60; // 1 day

		this.storageAdapter =
			(configDataStore && configDataStore.storageAdapter) ||
			configStorageAdapter ||
			this.storageAdapter ||
			undefined;

		this.sessionId = this.retrieveSessionId()!;
	};

	/**
	 * Clears all data from storage and removes all data, schema info, other
	 * initialization details, and then stops DataStore.
	 *
	 * That said, reinitialization is required after clearing. This can be done
	 * by explicitiliy calling `start()` or any method that implicitly starts
	 * DataStore, such as `query()`, `save()`, or `delete()`.
	 */
	async clear() {
		await this.runningProcesses.close();

		if (this.storage === undefined) {
			// connect to storage so that it can be cleared without fully starting DataStore
			this.storage = new Storage(
				schema,
				namespaceResolver,
				getModelConstructorByModelName,
				modelInstanceCreator,
				this.storageAdapter,
				this.sessionId
			);
			await this.storage.init();
		}

		if (syncSubscription && !syncSubscription.closed) {
			syncSubscription.unsubscribe();
		}

		if (this.sync) {
			await this.sync.stop();
		}

		await this.storage.clear();

		this.initialized = undefined; // Should re-initialize when start() is called.
		this.storage = undefined;
		this.sync = undefined;
		this.syncPredicates = new WeakMap<SchemaModel, ModelPredicate<any>>();

		this.runningProcesses = new BackgroundProcessManager();
	}

	/**
	 * Stops all DataStore sync activities.
	 *
	 * TODO: "Waits for graceful termination of
	 * running queries and terminates subscriptions."
	 */
	async stop(this: InstanceType<typeof DataStore>) {
		await this.runningProcesses.close();

		if (syncSubscription && !syncSubscription.closed) {
			syncSubscription.unsubscribe();
		}

		if (this.sync) {
			await this.sync.stop();
		}

		this.initialized = undefined; // Should re-initialize when start() is called.
		this.sync = undefined;

		this.runningProcesses = new BackgroundProcessManager();
	}

	/**
	 * Validates given pagination input from a query and creates a pagination
	 * argument for use against the storage layer.
	 *
	 * @param modelDefinition
	 * @param paginationProducer
	 */
	private processPagination<T extends PersistentModel>(
		modelDefinition: SchemaModel,
		paginationProducer?: ProducerPaginationInput<T>
	): PaginationInput<T> | undefined {
		let sortPredicate: SortPredicate<T> | undefined;
		const { limit, page, sort } = paginationProducer || {};

		if (limit === undefined && page === undefined && sort === undefined) {
			return undefined;
		}

		if (page !== undefined && limit === undefined) {
			throw new Error('Limit is required when requesting a page');
		}

		if (page !== undefined) {
			if (typeof page !== 'number') {
				throw new Error('Page should be a number');
			}

			if (page < 0) {
				throw new Error("Page can't be negative");
			}
		}

		if (limit !== undefined) {
			if (typeof limit !== 'number') {
				throw new Error('Limit should be a number');
			}

			if (limit < 0) {
				throw new Error("Limit can't be negative");
			}
		}

		if (sort) {
			sortPredicate = ModelSortPredicateCreator.createFromExisting(
				modelDefinition,
				sort
			);
		}

		return {
			limit,
			page,
			sort: sortPredicate,
		};
	}

	/**
	 * Examines the configured `syncExpressions` and produces a WeakMap of
	 * SchemaModel -> predicate to use during sync.
	 */
	private async processSyncExpressions(): Promise<
		WeakMap<SchemaModel, ModelPredicate<any>>
	> {
		if (!this.syncExpressions || !this.syncExpressions.length) {
			return new WeakMap<SchemaModel, ModelPredicate<any>>();
		}

		const syncPredicates = await Promise.all(
			this.syncExpressions.map(
				async (
					syncExpression: SyncExpression
				): Promise<[SchemaModel, ModelPredicate<any>]> => {
					const { modelConstructor, conditionProducer } = await syncExpression;
					const modelDefinition = getModelDefinition(modelConstructor);

					// conditionProducer is either a predicate, e.g. (c) => c.field('eq', 1)
					// OR a function/promise that returns a predicate
					const condition = await this.unwrapPromise(conditionProducer);
					if (isPredicatesAll(condition)) {
						return [modelDefinition as any, null as any];
					}

					const predicate = this.createFromCondition(
						modelDefinition as any,
						condition
					);

					return [modelDefinition as any, predicate as any];
				}
			)
		);

		return this.weakMapFromEntries(syncPredicates);
	}

	private createFromCondition(
		modelDefinition: SchemaModel,
		condition: ProducerModelPredicate<PersistentModel>
	) {
		try {
			return ModelPredicateCreator.createFromExisting(
				modelDefinition,
				condition
			);
		} catch (error) {
			logger.error('Error creating Sync Predicate');
			throw error;
		}
	}

	private async unwrapPromise<T extends PersistentModel>(
		conditionProducer
	): Promise<ProducerModelPredicate<T>> {
		try {
			const condition = await conditionProducer();
			return condition;
		} catch (error) {
			if (error instanceof TypeError) {
				return conditionProducer;
			}
			throw error;
		}
	}

	private weakMapFromEntries(
		entries: [SchemaModel, ModelPredicate<any>][]
	): WeakMap<SchemaModel, ModelPredicate<any>> {
		return entries.reduce((map, [modelDefinition, predicate]) => {
			if (map.has(modelDefinition)) {
				const { name } = modelDefinition;
				logger.warn(
					`You can only utilize one Sync Expression per model.
          Subsequent sync expressions for the ${name} model will be ignored.`
				);
				return map;
			}

			if (predicate) {
				map.set(modelDefinition, predicate);
			}

			return map;
		}, new WeakMap<SchemaModel, ModelPredicate<any>>());
	}

	/**
	 * A session ID to allow CMS to open databases against multiple apps.
	 * This session ID is only expected be set by AWS Amplify Studio.
	 */
	private retrieveSessionId(): string | undefined {
		try {
			const sessionId = sessionStorage.getItem('datastoreSessionId');

			if (sessionId) {
				const { aws_appsync_graphqlEndpoint } = this.amplifyConfig;

				const appSyncUrl = aws_appsync_graphqlEndpoint.split('/')[2];
				const [appSyncId] = appSyncUrl.split('.');

				return `${sessionId}-${appSyncId}`;
			}
		} catch {}

		return undefined;
	}
}

const instance = new DataStore();
Amplify.register(instance);

export { DataStore as DataStoreClass, initSchema, instance as DataStore };<|MERGE_RESOLUTION|>--- conflicted
+++ resolved
@@ -86,10 +86,7 @@
 	registerNonModelClass,
 	sortCompareFunction,
 	DeferredCallbackResolver,
-<<<<<<< HEAD
-=======
 	inMemoryPagination,
->>>>>>> 20c960d7
 	extractPrimaryKeyFieldNames,
 	extractPrimaryKeysAndValues,
 	isIdManaged,
@@ -97,14 +94,11 @@
 	validatePredicate,
 	mergePatches,
 } from '../util';
-<<<<<<< HEAD
-=======
 import {
 	SingularModelPredicateExtender,
 	predicateFor,
 	GroupCondition,
 } from '../predicates/next';
->>>>>>> 20c960d7
 import { getIdentifierValue } from '../sync/utils';
 
 setAutoFreeze(true);
@@ -498,11 +492,7 @@
 				} else if (
 					!isNullOrUndefined(v) &&
 					validateScalar &&
-<<<<<<< HEAD
-					!validateScalar(v)
-=======
 					!validateScalar(v as never) // TODO: why never, TS ... why ...
->>>>>>> 20c960d7
 				) {
 					throw new Error(
 						`Field ${name} should be of type ${type}, validation failed. ${v}`
@@ -1026,25 +1016,6 @@
 	API = API;
 	Cache = Cache;
 
-<<<<<<< HEAD
-	private amplifyConfig: Record<string, any> = {};
-	private authModeStrategy: AuthModeStrategy;
-	private conflictHandler: ConflictHandler;
-	private errorHandler: (error: SyncError<PersistentModel>) => void;
-	private fullSyncInterval: number;
-	private initialized?: Promise<void>;
-	private initReject: Function;
-	private initResolve: Function;
-	private maxRecordsToSync: number;
-	private storage?: Storage;
-	private sync?: SyncEngine;
-	private syncPageSize: number;
-	private syncExpressions: SyncExpression[];
-	private syncPredicates: WeakMap<SchemaModel, ModelPredicate<any>> =
-		new WeakMap<SchemaModel, ModelPredicate<any>>();
-	private sessionId: string;
-	private storageAdapter: Adapter;
-=======
 	// Non-null assertions (bang operator) have been added to most of these properties
 	// to make TS happy. These properties are all expected to be set immediately after
 	// construction.
@@ -1065,7 +1036,6 @@
 		new WeakMap<SchemaModel, ModelPredicate<any>>();
 	private sessionId?: string;
 	private storageAdapter!: Adapter;
->>>>>>> 20c960d7
 	// object that gets passed to descendent classes. Allows us to pass these down by reference
 	private amplifyContext: AmplifyContext = {
 		Auth: this.Auth,
@@ -1225,40 +1195,14 @@
 		modelConstructor: PersistentModelConstructor<T>,
 		identifierOrCriteria?:
 			| IdentifierFieldOrIdentifierObject<T, PersistentModelMetaData<T>>
-<<<<<<< HEAD
-			| ProducerModelPredicate<T>
-			| typeof PredicateAll,
-=======
 			| SingularModelPredicateExtender<T>
 			| typeof PredicateAll
 			| null,
->>>>>>> 20c960d7
 		paginationProducer?: ProducerPaginationInput<T>
 	): Promise<T | T[] | undefined> => {
 		return this.runningProcesses.add(async () => {
 			await this.start();
 
-<<<<<<< HEAD
-			//#region Input validation
-
-			if (!isValidModelConstructor(modelConstructor)) {
-				const msg = 'Constructor is not for a valid model';
-				logger.error(msg, { modelConstructor });
-
-				throw new Error(msg);
-			}
-
-			if (typeof identifierOrCriteria === 'string') {
-				if (paginationProducer !== undefined) {
-					logger.warn('Pagination is ignored when querying by id');
-				}
-			}
-
-			const modelDefinition = getModelDefinition(modelConstructor);
-			const keyFields = extractPrimaryKeyFieldNames(modelDefinition);
-
-			let predicate: ModelPredicate<T>;
-=======
 			let result: T[];
 
 			if (!this.storage) {
@@ -1291,7 +1235,6 @@
 			);
 
 			const keyFields = extractPrimaryKeyFieldNames(modelDefinition);
->>>>>>> 20c960d7
 
 			if (isQueryOne(identifierOrCriteria)) {
 				if (keyFields.length > 1) {
@@ -1301,64 +1244,11 @@
 					throw new Error(msg);
 				}
 
-<<<<<<< HEAD
-				predicate = ModelPredicateCreator.createForSingleField<T>(
-=======
 				const predicate = ModelPredicateCreator.createForSingleField<T>(
->>>>>>> 20c960d7
 					modelDefinition,
 					keyFields[0],
 					identifierOrCriteria
 				);
-<<<<<<< HEAD
-			} else {
-				// Object is being queried using object literal syntax
-				if (isIdentifierObject(<T>identifierOrCriteria, modelDefinition)) {
-					predicate = ModelPredicateCreator.createForPk<T>(
-						modelDefinition,
-						<T>identifierOrCriteria
-					);
-				} else if (isPredicatesAll(identifierOrCriteria)) {
-					// Predicates.ALL means "all records", so no predicate (undefined)
-					predicate = undefined;
-				} else {
-					predicate = ModelPredicateCreator.createFromExisting(
-						modelDefinition,
-						<any>identifierOrCriteria
-					);
-				}
-			}
-
-			const pagination = this.processPagination(
-				modelDefinition,
-				paginationProducer
-			);
-
-			//#endregion
-
-			logger.debug('params ready', {
-				modelConstructor,
-				predicate: ModelPredicateCreator.getPredicates(predicate, false),
-				pagination: {
-					...pagination,
-					sort: ModelSortPredicateCreator.getPredicates(
-						pagination && pagination.sort,
-						false
-					),
-				},
-			});
-
-			const result = await this.storage.query(
-				modelConstructor,
-				predicate,
-				pagination
-			);
-
-			const returnOne =
-				isQueryOne(identifierOrCriteria) ||
-				isIdentifierObject(identifierOrCriteria, modelDefinition);
-
-=======
 
 				result = await this.storage.query<T>(
 					modelConstructor,
@@ -1406,7 +1296,6 @@
 				isQueryOne(identifierOrCriteria) ||
 				isIdentifierObject(identifierOrCriteria, modelDefinition);
 
->>>>>>> 20c960d7
 			return returnOne ? result[0] : result;
 		}, 'datastore query');
 	};
@@ -1417,7 +1306,10 @@
 	): Promise<T> => {
 		return this.runningProcesses.add(async () => {
 			await this.start();
-<<<<<<< HEAD
+
+			if (!this.storage) {
+				throw new Error('No storage to save to');
+			}
 
 			// Immer patches for constructing a correct update mutation input
 			// Allows us to only include changed fields for updates
@@ -1435,6 +1327,9 @@
 			}
 
 			const modelDefinition = getModelDefinition(modelConstructor);
+			if (!modelDefinition) {
+				throw new Error('Model Definition could not be found for model');
+			}
 
 			const producedCondition = ModelPredicateCreator.createFromExisting(
 				modelDefinition,
@@ -1450,47 +1345,6 @@
 				);
 			});
 
-=======
-
-			if (!this.storage) {
-				throw new Error('No storage to save to');
-			}
-
-			// Immer patches for constructing a correct update mutation input
-			// Allows us to only include changed fields for updates
-			const patchesTuple = modelPatchesMap.get(model);
-
-			const modelConstructor: PersistentModelConstructor<T> | undefined = model
-				? <PersistentModelConstructor<T>>model.constructor
-				: undefined;
-
-			if (!isValidModelConstructor(modelConstructor)) {
-				const msg = 'Object is not an instance of a valid model';
-				logger.error(msg, { model });
-
-				throw new Error(msg);
-			}
-
-			const modelDefinition = getModelDefinition(modelConstructor);
-			if (!modelDefinition) {
-				throw new Error('Model Definition could not be found for model');
-			}
-
-			const producedCondition = ModelPredicateCreator.createFromExisting(
-				modelDefinition,
-				condition!
-			);
-
-			const [savedModel] = await this.storage.runExclusive(async s => {
-				await s.save(model, producedCondition, undefined, patchesTuple);
-
-				return s.query<T>(
-					modelConstructor,
-					ModelPredicateCreator.createForPk(modelDefinition, model)
-				);
-			});
-
->>>>>>> 20c960d7
 			return savedModel;
 		}, 'datastore save');
 	};
@@ -1552,17 +1406,12 @@
 	): Promise<T | T[]> => {
 		return this.runningProcesses.add(async () => {
 			await this.start();
-<<<<<<< HEAD
-
-			let condition: ModelPredicate<T>;
-=======
 
 			if (!this.storage) {
 				throw new Error('No storage to delete from');
 			}
 
 			let condition: ModelPredicate<T> | undefined;
->>>>>>> 20c960d7
 
 			if (!modelOrConstructor) {
 				const msg = 'Model or Model Constructor required';
@@ -1584,66 +1433,6 @@
 
 				const modelDefinition = getModelDefinition(modelConstructor);
 
-<<<<<<< HEAD
-				if (typeof identifierOrCriteria === 'string') {
-					const keyFields = extractPrimaryKeyFieldNames(modelDefinition);
-
-					if (keyFields.length > 1) {
-						const msg = errorMessages.deleteByPkWithCompositeKeyPresent;
-						logger.error(msg, { keyFields });
-
-						throw new Error(msg);
-					}
-
-					condition = ModelPredicateCreator.createForSingleField<T>(
-						getModelDefinition(modelConstructor),
-						keyFields[0],
-						identifierOrCriteria
-					);
-				} else {
-					if (isIdentifierObject(identifierOrCriteria, modelDefinition)) {
-						condition = ModelPredicateCreator.createForPk<T>(
-							modelDefinition,
-							<T>identifierOrCriteria
-						);
-					} else {
-						condition = ModelPredicateCreator.createFromExisting(
-							modelDefinition,
-							/**
-							 * idOrCriteria is always a ProducerModelPredicate<T>, never a symbol.
-							 * The symbol is used only for typing purposes. e.g. see Predicates.ALL
-							 */
-							identifierOrCriteria as ProducerModelPredicate<T>
-						);
-					}
-
-					if (
-						!condition ||
-						!ModelPredicateCreator.isValidPredicate(condition)
-					) {
-						const msg =
-							'Criteria required. Do you want to delete all? Pass Predicates.ALL';
-						logger.error(msg, { condition });
-
-						throw new Error(msg);
-					}
-				}
-
-				const [deleted] = await this.storage.delete(
-					modelConstructor,
-					condition
-				);
-
-				return deleted;
-			} else {
-				const model = modelOrConstructor;
-				const modelConstructor = Object.getPrototypeOf(model || {})
-					.constructor as PersistentModelConstructor<T>;
-
-				if (!isValidModelConstructor(modelConstructor)) {
-					const msg = 'Object is not an instance of a valid model';
-					logger.error(msg, { model });
-=======
 				if (!modelDefinition) {
 					throw new Error(
 						'Could not find model definition for modelConstructor.'
@@ -1689,21 +1478,11 @@
 						const msg =
 							'Criteria required. Do you want to delete all? Pass Predicates.ALL';
 						logger.error(msg, { condition });
->>>>>>> 20c960d7
 
 						throw new Error(msg);
 					}
 				}
 
-<<<<<<< HEAD
-				const modelDefinition = getModelDefinition(modelConstructor);
-
-				const pkPredicate = ModelPredicateCreator.createForPk<T>(
-					modelDefinition,
-					model
-				);
-
-=======
 				const [deleted] = await this.storage.delete(
 					modelConstructor,
 					condition
@@ -1735,7 +1514,6 @@
 					model
 				);
 
->>>>>>> 20c960d7
 				if (identifierOrCriteria) {
 					if (typeof identifierOrCriteria !== 'function') {
 						const msg = 'Invalid criteria';
@@ -1768,11 +1546,7 @@
 
 		<T extends PersistentModel>(
 			modelConstructor: PersistentModelConstructor<T>,
-<<<<<<< HEAD
-			criteria?: ProducerModelPredicate<T> | typeof PredicateAll
-=======
 			criteria?: SingularModelPredicateExtender<T> | typeof PredicateAll
->>>>>>> 20c960d7
 		): Observable<SubscriptionMessage<T>>;
 
 		<T extends PersistentModel>(model: T): Observable<SubscriptionMessage<T>>;
@@ -1780,11 +1554,7 @@
 		modelOrConstructor?: T | PersistentModelConstructor<T>,
 		identifierOrCriteria?:
 			| string
-<<<<<<< HEAD
-			| ProducerModelPredicate<T>
-=======
 			| SingularModelPredicateExtender<T>
->>>>>>> 20c960d7
 			| typeof PredicateAll
 	): Observable<SubscriptionMessage<T>> => {
 		let executivePredicate: GroupCondition;
@@ -1823,11 +1593,7 @@
 			modelConstructor &&
 			isIdentifierObject(
 				identifierOrCriteria,
-<<<<<<< HEAD
-				getModelDefinition(modelConstructor)
-=======
 				getModelDefinition(modelConstructor!)!
->>>>>>> 20c960d7
 			)
 		) {
 			const msg = errorMessages.observeWithObjectLiteral;
@@ -1849,28 +1615,6 @@
 			throw new Error(msg);
 		}
 
-<<<<<<< HEAD
-		if (typeof identifierOrCriteria === 'string') {
-			const modelDefinition = getModelDefinition(modelConstructor);
-			const [keyField] = extractPrimaryKeyFieldNames(modelDefinition);
-
-			predicate = ModelPredicateCreator.createForSingleField<T>(
-				getModelDefinition(modelConstructor),
-				keyField,
-				identifierOrCriteria
-			);
-		} else {
-			if (isPredicatesAll(identifierOrCriteria)) {
-				predicate = undefined;
-			} else {
-				predicate =
-					modelConstructor &&
-					ModelPredicateCreator.createFromExisting<T>(
-						getModelDefinition(modelConstructor),
-						identifierOrCriteria
-					);
-			}
-=======
 		if (modelConstructor && typeof identifierOrCriteria === 'string') {
 			const buildIdPredicate = seed => seed.id.eq(identifierOrCriteria);
 			executivePredicate = buildIdPredicate(
@@ -1880,7 +1624,6 @@
 			executivePredicate = (
 				identifierOrCriteria as SingularModelPredicateExtender<T>
 			)(buildSeedPredicate(modelConstructor) as any).__query;
->>>>>>> 20c960d7
 		}
 
 		return new Observable<SubscriptionMessage<T>>(observer => {
@@ -1890,11 +1633,14 @@
 				.add(async () => {
 					await this.start();
 
-<<<<<<< HEAD
+					if (!this.storage) {
+						throw new Error('No storage to query');
+					}
+
 					// Filter the events returned by Storage according to namespace,
 					// append original element data, and subscribe to the observable
-					handle = this.storage
-						.observe(modelConstructor, predicate)
+					source = this.storage
+						.observe(modelConstructor)
 						.filter(({ model }) => namespaceResolver(model) === USER)
 						.subscribe({
 							next: item =>
@@ -1926,56 +1672,6 @@
 										};
 									}
 
-									observer.next(message as SubscriptionMessage<T>);
-								}, 'datastore observe message handler'),
-							error: err => observer.error(err),
-							complete: () => observer.complete(),
-						});
-				}, 'datastore observe observable initialization')
-				.catch(error => {
-					observer.error(error);
-				});
-
-=======
-					if (!this.storage) {
-						throw new Error('No storage to query');
-					}
-
-					// Filter the events returned by Storage according to namespace,
-					// append original element data, and subscribe to the observable
-					source = this.storage
-						.observe(modelConstructor)
-						.filter(({ model }) => namespaceResolver(model) === USER)
-						.subscribe({
-							next: item =>
-								this.runningProcesses.isOpen &&
-								this.runningProcesses.add(async () => {
-									// the `element` doesn't necessarily contain all item details or
-									// have related records attached consistently with that of a query()
-									// result item. for consistency, we attach them here.
-
-									let message = item;
-
-									// as long as we're not dealing with a DELETE, we need to fetch a fresh
-									// item from storage to ensure it's fully populated.
-									if (item.opType !== 'DELETE') {
-										const modelDefinition = getModelDefinition(item.model);
-										const keyFields =
-											extractPrimaryKeyFieldNames(modelDefinition);
-										const primaryKeysAndValues = extractPrimaryKeysAndValues(
-											item.element,
-											keyFields
-										);
-										const freshElement = await this.query(
-											item.model,
-											primaryKeysAndValues
-										);
-										message = {
-											...message,
-											element: freshElement as T,
-										};
-									}
-
 									if (
 										!executivePredicate ||
 										(await executivePredicate.matches(message.element))
@@ -1991,18 +1687,12 @@
 					observer.error(error);
 				});
 
->>>>>>> 20c960d7
 			// better than no cleaner, but if the subscriber is handling the
 			// complete() message async and not registering with the context,
 			// this will still be problematic.
 			return this.runningProcesses.addCleaner(async () => {
-<<<<<<< HEAD
-				if (handle) {
-					handle.unsubscribe();
-=======
 				if (source) {
 					source.unsubscribe();
->>>>>>> 20c960d7
 				}
 			}, 'datastore observe cleaner');
 		});
@@ -2011,20 +1701,12 @@
 	observeQuery: {
 		<T extends PersistentModel>(
 			modelConstructor: PersistentModelConstructor<T>,
-<<<<<<< HEAD
-			criteria?: ProducerModelPredicate<T> | typeof PredicateAll,
-=======
 			criteria?: SingularModelPredicateExtender<T> | typeof PredicateAll,
->>>>>>> 20c960d7
 			paginationProducer?: ObserveQueryOptions<T>
 		): Observable<DataStoreSnapshot<T>>;
 	} = <T extends PersistentModel>(
 		model: PersistentModelConstructor<T>,
-<<<<<<< HEAD
-		criteria?: ProducerModelPredicate<T> | typeof PredicateAll,
-=======
 		criteria?: SingularModelPredicateExtender<T> | typeof PredicateAll,
->>>>>>> 20c960d7
 		options?: ObserveQueryOptions<T>
 	): Observable<DataStoreSnapshot<T>> => {
 		return new Observable<DataStoreSnapshot<T>>(observer => {
@@ -2032,12 +1714,8 @@
 			const itemsChanged = new Map<string, T>();
 			let deletedItemIds: string[] = [];
 			let handle: ZenObservable.Subscription;
-<<<<<<< HEAD
-			let predicate: ModelPredicate<T>;
-=======
 			let predicate: ModelPredicate<T> | undefined;
 			let executivePredicate: GroupCondition | undefined;
->>>>>>> 20c960d7
 
 			/**
 			 * As the name suggests, this geneates a snapshot in the form of
@@ -2064,109 +1742,6 @@
 
 			const { sort } = options || {};
 			const sortOptions = sort ? { sort } : undefined;
-<<<<<<< HEAD
-
-			const modelDefinition = getModelDefinition(model);
-			const keyFields = extractPrimaryKeyFieldNames(modelDefinition);
-
-			if (isQueryOne(criteria)) {
-				predicate = ModelPredicateCreator.createForSingleField<T>(
-					modelDefinition,
-					keyFields[0],
-					criteria
-				);
-			} else {
-				if (isPredicatesAll(criteria)) {
-					// Predicates.ALL means "all records", so no predicate (undefined)
-					predicate = undefined;
-				} else {
-					predicate = ModelPredicateCreator.createFromExisting(
-						modelDefinition,
-						criteria
-					);
-				}
-			}
-
-			const { predicates, type: predicateGroupType } =
-				ModelPredicateCreator.getPredicates(predicate, false) || {};
-			const hasPredicate = !!predicates;
-
-			this.runningProcesses
-				.add(async () => {
-					try {
-						// first, query and return any locally-available records
-						(await this.query(model, criteria, sortOptions)).forEach(item => {
-							let record = item;
-							// TODO: fix query
-							if (Array.isArray(item)) {
-								record = item[0];
-							}
-							const itemModelDefinition = getModelDefinition(model);
-							const idOrPk = getIdentifierValue(itemModelDefinition, record);
-							items.set(idOrPk, record);
-						});
-
-						// Observe the model and send a stream of updates (debounced).
-						// We need to post-filter results instead of passing criteria through
-						// to have visibility into items that move from in-set to out-of-set.
-						// We need to explicitly remove those items from the existing snapshot.
-						handle = this.observe(model).subscribe(
-							({ element, model, opType }) => {
-								let record = element;
-
-								// TODO: fix query
-								if (Array.isArray(element)) {
-									record = element[0];
-								}
-								const itemModelDefinition = getModelDefinition(model);
-								const idOrPk = getIdentifierValue(itemModelDefinition, record);
-								if (
-									hasPredicate &&
-									!validatePredicate(record, predicateGroupType, predicates)
-								) {
-									if (
-										opType === 'UPDATE' &&
-										(items.has(idOrPk) || itemsChanged.has(idOrPk))
-									) {
-										// tracking as a "deleted item" will include the item in
-										// page limit calculations and ensure it is removed from the
-										// final items collection, regardless of which collection(s)
-										// it is currently in. (I mean, it could be in both, right!?)
-										deletedItemIds.push(idOrPk);
-									} else {
-										// ignore updates for irrelevant/filtered items.
-										return;
-									}
-								}
-
-								// Flag items which have been recently deleted
-								// NOTE: Merging of separate operations to the same model instance is handled upstream
-								// in the `mergePage` method within src/sync/merger.ts. The final state of a model instance
-								// depends on the LATEST record (for a given id).
-								if (opType === 'DELETE') {
-									deletedItemIds.push(idOrPk);
-								} else {
-									itemsChanged.set(idOrPk, record);
-								}
-
-								const isSynced =
-									this.sync?.getModelSyncedStatus(model) ?? false;
-
-								const limit =
-									itemsChanged.size - deletedItemIds.length >=
-									this.syncPageSize;
-
-								if (limit || isSynced) {
-									// console.log('emitting here on element received', element);
-									limitTimerRace.resolve();
-								}
-
-								// kicks off every subsequent race as results sync down
-								limitTimerRace.start();
-							}
-						);
-
-=======
 
 			const modelDefinition = getModelDefinition(model);
 			if (!modelDefinition) {
@@ -2304,7 +1879,6 @@
 								}, 'handle observeQuery observed event')
 						);
 
->>>>>>> 20c960d7
 						// returns a set of initial/locally-available results
 						generateAndEmitSnapshot();
 					} catch (err) {
