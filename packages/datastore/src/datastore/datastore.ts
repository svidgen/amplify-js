--- conflicted
+++ resolved
@@ -35,11 +35,7 @@
 	GraphQLScalarType,
 	InternalSchema,
 	isGraphQLScalarType,
-<<<<<<< HEAD
-	isSchemaModel2,
-=======
 	isSchemaModelWithAttributes,
->>>>>>> 66bfe312
 	ModelFieldType,
 	ModelInit,
 	ModelInstanceMetadata,
@@ -306,14 +302,11 @@
  */
 export declare type ModelInstanceCreator = typeof modelInstanceCreator;
 
-<<<<<<< HEAD
 /**
  * Collection of instantiated models to allow storage of metadata apart from
  * the model visible to the consuming app -- in case the app doesn't have
  * metadata fields (_version, _deleted, etc.) exposed on the model itself.
  */
-=======
->>>>>>> 66bfe312
 const instancesMetadata = new WeakSet<ModelInit<unknown, unknown>>();
 
 function modelInstanceCreator<T extends PersistentModel>(
@@ -340,11 +333,10 @@
 				throw new Error(`Field ${name} is required`);
 			}
 
-<<<<<<< HEAD
-			if (isSchemaModel2(modelDefinition) && !isIdManaged(modelDefinition)) {
-=======
-			if (isSchemaModelWithAttributes(modelDefinition) && !isIdManaged(modelDefinition)) {
->>>>>>> 66bfe312
+			if (
+				isSchemaModelWithAttributes(modelDefinition) &&
+				!isIdManaged(modelDefinition)
+			) {
 				const keys = extractPrimaryKeyFieldNames(modelDefinition);
 				if (keys.includes(k) && v === '') {
 					logger.error(errorMessages.idEmptyString, { k, value: v });
@@ -997,19 +989,12 @@
 				throw new Error(msg);
 			}
 
-<<<<<<< HEAD
 			if (typeof identifierOrCriteria === 'string') {
 				if (paginationProducer !== undefined) {
 					logger.warn('Pagination is ignored when querying by id');
 				}
-=======
-		if (typeof identifierOrCriteria === 'string') {
-			if (paginationProducer !== undefined) {
-				logger.warn('Pagination is ignored when querying by id');
->>>>>>> 66bfe312
-			}
-
-<<<<<<< HEAD
+			}
+
 			const modelDefinition = getModelDefinition(modelConstructor);
 			const keyFields = extractPrimaryKeyFieldNames(modelDefinition);
 
@@ -1027,40 +1012,6 @@
 					modelDefinition,
 					keyFields[0],
 					identifierOrCriteria
-=======
-		const modelDefinition = getModelDefinition(modelConstructor);
-		const keyFields = extractPrimaryKeyFieldNames(modelDefinition);
-
-		let predicate: ModelPredicate<T>;
-
-		if (isQueryOne(identifierOrCriteria)) {
-			if (keyFields.length > 1) {
-				const msg = errorMessages.queryByPkWithCompositeKeyPresent;
-				logger.error(msg, { keyFields });
-
-				throw new Error(msg);
-			}
-
-			predicate = ModelPredicateCreator.createForSingleField<T>(
-				modelDefinition,
-				keyFields[0],
-				identifierOrCriteria
-			);
-		} else {
-			// Object is being queried using object literal syntax
-			if (isIdentifierObject(<T>identifierOrCriteria, modelDefinition)) {
-				predicate = ModelPredicateCreator.createForPk<T>(
-					modelDefinition,
-					<T>identifierOrCriteria
-				);
-			} else if (isPredicatesAll(identifierOrCriteria)) {
-				// Predicates.ALL means "all records", so no predicate (undefined)
-				predicate = undefined;
-			} else {
-				predicate = ModelPredicateCreator.createFromExisting(
-					modelDefinition,
-					<any>identifierOrCriteria
->>>>>>> 66bfe312
 				);
 			} else {
 				// Object is being queried using object literal syntax
@@ -1099,7 +1050,6 @@
 				},
 			});
 
-<<<<<<< HEAD
 			const result = await this.storage.query(
 				modelConstructor,
 				predicate,
@@ -1112,13 +1062,6 @@
 
 			return returnOne ? result[0] : result;
 		}, 'datastore query');
-=======
-		const returnOne =
-			isQueryOne(identifierOrCriteria) ||
-			isIdentifierObject(identifierOrCriteria, modelDefinition);
-
-		return returnOne ? result[0] : result;
->>>>>>> 66bfe312
 	};
 
 	save = async <T extends PersistentModel>(
@@ -1132,15 +1075,9 @@
 			// Allows us to only include changed fields for updates
 			const patchesTuple = modelPatchesMap.get(model);
 
-<<<<<<< HEAD
 			const modelConstructor: PersistentModelConstructor<T> | undefined = model
 				? <PersistentModelConstructor<T>>model.constructor
 				: undefined;
-=======
-		const modelConstructor: PersistentModelConstructor<T> | undefined = model
-			? <PersistentModelConstructor<T>>model.constructor
-			: undefined;
->>>>>>> 66bfe312
 
 			if (!isValidModelConstructor(modelConstructor)) {
 				const msg = 'Object is not an instance of a valid model';
@@ -1151,34 +1088,19 @@
 
 			const modelDefinition = getModelDefinition(modelConstructor);
 
-<<<<<<< HEAD
 			const producedCondition = ModelPredicateCreator.createFromExisting(
 				modelDefinition,
 				condition!
 			);
-=======
-		const producedCondition = ModelPredicateCreator.createFromExisting(
-			modelDefinition,
-			condition!
-		);
->>>>>>> 66bfe312
 
 			const [savedModel] = await this.storage.runExclusive(async s => {
 				await s.save(model, producedCondition, undefined, patchesTuple);
 
-<<<<<<< HEAD
 				return s.query<T>(
 					modelConstructor,
 					ModelPredicateCreator.createForPk(modelDefinition, model)
 				);
 			});
-=======
-			return s.query<T>(
-				modelConstructor,
-				ModelPredicateCreator.createForPk(modelDefinition, model)
-			);
-		});
->>>>>>> 66bfe312
 
 			return savedModel;
 		}, 'datastore save');
@@ -1239,7 +1161,6 @@
 			| ProducerModelPredicate<T>
 			| typeof PredicateAll
 	): Promise<T | T[]> => {
-<<<<<<< HEAD
 		return this.runningProcesses.add(async () => {
 			await this.start();
 
@@ -1248,68 +1169,12 @@
 			if (!modelOrConstructor) {
 				const msg = 'Model or Model Constructor required';
 				logger.error(msg, { modelOrConstructor });
-=======
-		await this.start();
-
-		let condition: ModelPredicate<T>;
-
-		if (!modelOrConstructor) {
-			const msg = 'Model or Model Constructor required';
-			logger.error(msg, { modelOrConstructor });
-
-			throw new Error(msg);
-		}
-
-		if (isValidModelConstructor<T>(modelOrConstructor)) {
-			const modelConstructor = modelOrConstructor;
-
-			if (!identifierOrCriteria) {
-				const msg =
-					'Id to delete or criteria required. Do you want to delete all? Pass Predicates.ALL';
-				logger.error(msg, { identifierOrCriteria });
->>>>>>> 66bfe312
 
 				throw new Error(msg);
 			}
 
-<<<<<<< HEAD
 			if (isValidModelConstructor<T>(modelOrConstructor)) {
 				const modelConstructor = modelOrConstructor;
-=======
-			const modelDefinition = getModelDefinition(modelConstructor);
-
-			if (typeof identifierOrCriteria === 'string') {
-				const keyFields = extractPrimaryKeyFieldNames(modelDefinition);
-
-				if (keyFields.length > 1) {
-					const msg = errorMessages.deleteByPkWithCompositeKeyPresent;
-					logger.error(msg, { keyFields });
-
-					throw new Error(msg);
-				}
-
-				condition = ModelPredicateCreator.createForSingleField<T>(
-					getModelDefinition(modelConstructor),
-					keyFields[0],
-					identifierOrCriteria
-				);
-			} else {
-				if (isIdentifierObject(identifierOrCriteria, modelDefinition)) {
-					condition = ModelPredicateCreator.createForPk<T>(
-						modelDefinition,
-						<T>identifierOrCriteria
-					);
-				} else {
-					condition = ModelPredicateCreator.createFromExisting(
-						modelDefinition,
-						/**
-						 * idOrCriteria is always a ProducerModelPredicate<T>, never a symbol.
-						 * The symbol is used only for typing purposes. e.g. see Predicates.ALL
-						 */
-						identifierOrCriteria as ProducerModelPredicate<T>
-					);
-				}
->>>>>>> 66bfe312
 
 				if (!identifierOrCriteria) {
 					const msg =
@@ -1353,7 +1218,6 @@
 						);
 					}
 
-<<<<<<< HEAD
 					if (
 						!condition ||
 						!ModelPredicateCreator.isValidPredicate(condition)
@@ -1380,36 +1244,16 @@
 				if (!isValidModelConstructor(modelConstructor)) {
 					const msg = 'Object is not an instance of a valid model';
 					logger.error(msg, { model });
-=======
-			const pkPredicate = ModelPredicateCreator.createForPk<T>(
-				modelDefinition,
-				model
-			);
-
-			if (identifierOrCriteria) {
-				if (typeof identifierOrCriteria !== 'function') {
-					const msg = 'Invalid criteria';
-					logger.error(msg, { identifierOrCriteria });
->>>>>>> 66bfe312
 
 					throw new Error(msg);
 				}
 
-<<<<<<< HEAD
 				const modelDefinition = getModelDefinition(modelConstructor);
 
 				const pkPredicate = ModelPredicateCreator.createForPk<T>(
 					modelDefinition,
 					model
 				);
-=======
-				condition = (<ProducerModelPredicate<T>>identifierOrCriteria)(
-					pkPredicate
-				);
-			} else {
-				condition = pkPredicate;
-			}
->>>>>>> 66bfe312
 
 				if (identifierOrCriteria) {
 					if (typeof identifierOrCriteria !== 'function') {
@@ -1537,7 +1381,6 @@
 		return new Observable<SubscriptionMessage<T>>(observer => {
 			let handle: ZenObservable.Subscription;
 
-<<<<<<< HEAD
 			this.runningProcesses
 				.add(async () => {
 					await this.start();
@@ -1586,49 +1429,6 @@
 				.catch(error => {
 					observer.error(error);
 				});
-=======
-			(async () => {
-				await this.start();
-
-				// Filter the events returned by Storage according to namespace,
-				// append original element data, and subscribe to the observable
-				handle = this.storage
-					.observe(modelConstructor, predicate)
-					.filter(({ model }) => namespaceResolver(model) === USER)
-					.subscribe({
-						next: async item => {
-							// the `element` doesn't necessarily contain all item details or
-							// have related records attached consistently with that of a query()
-							// result item. for consistency, we attach them here.
-
-							let message = item;
-
-							// as long as we're not dealing with a DELETE, we need to fetch a fresh
-							// item from storage to ensure it's fully populated.
-							if (item.opType !== 'DELETE') {
-								const modelDefinition = getModelDefinition(item.model);
-								const keyFields = extractPrimaryKeyFieldNames(modelDefinition);
-								const primaryKeysAndValues = extractPrimaryKeysAndValues(
-									item.element,
-									keyFields
-								);
-								const freshElement = await this.query(
-									item.model,
-									primaryKeysAndValues
-								);
-								message = {
-									...message,
-									element: freshElement as T,
-								};
-							}
-
-							observer.next(message as SubscriptionMessage<T>);
-						},
-						error: err => observer.error(err),
-						complete: () => observer.complete(),
-					});
-			})();
->>>>>>> 66bfe312
 
 			// better than no cleaner, but if the subscriber is handling the
 			// complete() message async and not registering with the context,
@@ -1710,7 +1510,6 @@
 				ModelPredicateCreator.getPredicates(predicate, false) || {};
 			const hasPredicate = !!predicates;
 
-<<<<<<< HEAD
 			this.runningProcesses
 				.add(async () => {
 					try {
@@ -1753,56 +1552,13 @@
 								// in the `mergePage` method within src/sync/merger.ts. The final state of a model instance
 								// depends on the LATEST record (for a given id).
 								if (opType === 'DELETE') {
-=======
-			(async () => {
-				try {
-					// first, query and return any locally-available records
-					(await this.query(model, criteria, sortOptions)).forEach(item => {
-						const itemModelDefinition = getModelDefinition(model);
-						const idOrPk = getIdentifierValue(itemModelDefinition, item);
-						items.set(idOrPk, item);
-					});
-
-					// Observe the model and send a stream of updates (debounced).
-					// We need to post-filter results instead of passing criteria through
-					// to have visibility into items that move from in-set to out-of-set.
-					// We need to explicitly remove those items from the existing snapshot.
-					handle = this.observe(model).subscribe(
-						({ element, model, opType }) => {
-							const itemModelDefinition = getModelDefinition(model);
-							const idOrPk = getIdentifierValue(itemModelDefinition, element);
-							if (
-								hasPredicate &&
-								!validatePredicate(element, predicateGroupType, predicates)
-							) {
-								if (
-									opType === 'UPDATE' &&
-									(items.has(idOrPk) || itemsChanged.has(idOrPk))
-								) {
-									// tracking as a "deleted item" will include the item in
-									// page limit calculations and ensure it is removed from the
-									// final items collection, regardless of which collection(s)
-									// it is currently in. (I mean, it could be in both, right!?)
->>>>>>> 66bfe312
 									deletedItemIds.push(idOrPk);
 								} else {
 									itemsChanged.set(idOrPk, element);
 								}
 
-<<<<<<< HEAD
 								const isSynced =
 									this.sync?.getModelSyncedStatus(model) ?? false;
-=======
-							// Flag items which have been recently deleted
-							// NOTE: Merging of separate operations to the same model instance is handled upstream
-							// in the `mergePage` method within src/sync/merger.ts. The final state of a model instance
-							// depends on the LATEST record (for a given id).
-							if (opType === 'DELETE') {
-								deletedItemIds.push(idOrPk);
-							} else {
-								itemsChanged.set(idOrPk, element);
-							}
->>>>>>> 66bfe312
 
 								const limit =
 									itemsChanged.size - deletedItemIds.length >=
@@ -2051,7 +1807,6 @@
 		this.sync = undefined;
 		this.syncPredicates = new WeakMap<SchemaModel, ModelPredicate<any>>();
 
-<<<<<<< HEAD
 		this.runningProcesses = new BackgroundProcessManager();
 	}
 
@@ -2063,12 +1818,6 @@
 	 */
 	async stop(this: InstanceType<typeof DataStore>) {
 		await this.runningProcesses.close();
-=======
-	stop = async function stop(this: InstanceType<typeof DataStore>) {
-		if (this.initialized !== undefined) {
-			await this.start();
-		}
->>>>>>> 66bfe312
 
 		if (syncSubscription && !syncSubscription.closed) {
 			syncSubscription.unsubscribe();
