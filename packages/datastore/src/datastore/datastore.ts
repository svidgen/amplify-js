--- conflicted
+++ resolved
@@ -550,7 +550,7 @@
 			);
 
 			const hasExistingPatches = modelPatchesMap.has(source);
-		
+
 			if (patches.length || hasExistingPatches) {
 				if (hasExistingPatches) {
 					const [existingPatches, existingSource] = modelPatchesMap.get(source);
@@ -1508,39 +1508,14 @@
 				ModelPredicateCreator.getPredicates(predicate, false) || {};
 			const hasPredicate = !!predicates;
 
-<<<<<<< HEAD
 			this.runningProcesses
 				.add(async () => {
 					try {
 						// first, query and return any locally-available records
 						(await this.query(model, criteria, sortOptions)).forEach(item => {
-							let record = item;
-=======
-			(async () => {
-				try {
-					// first, query and return any locally-available records
-					(await this.query(model, criteria, sortOptions)).forEach(item => {
-						const itemModelDefinition = getModelDefinition(model);
-						const idOrPk = getIdentifierValue(itemModelDefinition, item);
-						items.set(idOrPk, item);
-					});
-
-					// Observe the model and send a stream of updates (debounced).
-					// We need to post-filter results instead of passing criteria through
-					// to have visibility into items that move from in-set to out-of-set.
-					// We need to explicitly remove those items from the existing snapshot.
-					handle = this.observe(model).subscribe(
-						({ element, model, opType }) => {
-							let record = element;
-
->>>>>>> 4d76642c
-							// TODO: fix query
-							if (Array.isArray(item)) {
-								record = item[0];
-							}
 							const itemModelDefinition = getModelDefinition(model);
-							const idOrPk = getIdentifierValue(itemModelDefinition, record);
-							items.set(idOrPk, record);
+							const idOrPk = getIdentifierValue(itemModelDefinition, item);
+							items.set(idOrPk, item);
 						});
 
 						// Observe the model and send a stream of updates (debounced).
