--- conflicted
+++ resolved
@@ -1881,34 +1881,17 @@
 						// to have visibility into items that move from in-set to out-of-set.
 						// We need to explicitly remove those items from the existing snapshot.
 						handle = this.observe(model).subscribe(
-<<<<<<< HEAD
 							({ element, model, opType }) =>
 								this.runningProcesses.isOpen &&
 								this.runningProcesses.add(async () => {
-									let record = element;
-
-									// TODO: fix query
-									if (Array.isArray(element)) {
-										record = element[0];
-									}
 									const itemModelDefinition = getModelDefinition(model)!;
 									const idOrPk = getIdentifierValue(
 										itemModelDefinition,
-										record
+										element
 									);
-
-=======
-							({ element, model, opType }) => {
-								const itemModelDefinition = getModelDefinition(model);
-								const idOrPk = getIdentifierValue(itemModelDefinition, element);
-								if (
-									hasPredicate &&
-									!validatePredicate(element, predicateGroupType, predicates)
-								) {
->>>>>>> 85aa7d9e
 									if (
 										executivePredicate &&
-										!(await executivePredicate.matches(record))
+										!(await executivePredicate.matches(element))
 									) {
 										if (
 											opType === 'UPDATE' &&
@@ -1932,9 +1915,8 @@
 									if (opType === 'DELETE') {
 										deletedItemIds.push(idOrPk);
 									} else {
-										itemsChanged.set(idOrPk, record);
+										itemsChanged.set(idOrPk, element);
 									}
-<<<<<<< HEAD
 
 									const isSynced =
 										this.sync?.getModelSyncedStatus(model) ?? false;
@@ -1951,34 +1933,6 @@
 									// kicks off every subsequent race as results sync down
 									limitTimerRace.start();
 								}, 'handle observeQuery observed event')
-=======
-								}
-
-								// Flag items which have been recently deleted
-								// NOTE: Merging of separate operations to the same model instance is handled upstream
-								// in the `mergePage` method within src/sync/merger.ts. The final state of a model instance
-								// depends on the LATEST record (for a given id).
-								if (opType === 'DELETE') {
-									deletedItemIds.push(idOrPk);
-								} else {
-									itemsChanged.set(idOrPk, element);
-								}
-
-								const isSynced =
-									this.sync?.getModelSyncedStatus(model) ?? false;
-
-								const limit =
-									itemsChanged.size - deletedItemIds.length >=
-									this.syncPageSize;
-
-								if (limit || isSynced) {
-									limitTimerRace.resolve();
-								}
-
-								// kicks off every subsequent race as results sync down
-								limitTimerRace.start();
-							}
->>>>>>> 85aa7d9e
 						);
 
 						// returns a set of initial/locally-available results
