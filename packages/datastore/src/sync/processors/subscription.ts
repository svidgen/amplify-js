import API, { GraphQLResult, GRAPHQL_AUTH_MODE } from '@aws-amplify/api';
import { Auth } from '@aws-amplify/auth';
import Cache from '@aws-amplify/cache';
import {
	ConsoleLogger as Logger,
	Hub,
	HubCapsule,
	BackgroundProcessManager,
} from '@aws-amplify/core';
import { CONTROL_MSG as PUBSUB_CONTROL_MSG } from '@aws-amplify/pubsub';
import Observable, { ZenObservable } from 'zen-observable-ts';
import {
	InternalSchema,
	PersistentModel,
	SchemaModel,
	SchemaNamespace,
	PredicatesGroup,
	ModelPredicate,
	AuthModeStrategy,
	ErrorHandler,
	ProcessName,
	AmplifyContext,
} from '../../types';
import {
	buildSubscriptionGraphQLOperation,
	getAuthorizationRules,
	getModelAuthModes,
	getUserGroupsFromToken,
	TransformerMutationType,
	getTokenForCustomAuth,
} from '../utils';
import { ModelPredicateCreator } from '../../predicates';
import { validatePredicate, USER_AGENT_SUFFIX_DATASTORE } from '../../util';
import { getSubscriptionErrorType } from './errorMaps';

const logger = new Logger('DataStore');

export enum CONTROL_MSG {
	CONNECTED = 'CONNECTED',
}

export enum USER_CREDENTIALS {
	'none',
	'unauth',
	'auth',
}

type AuthorizationInfo = {
	authMode: GRAPHQL_AUTH_MODE;
	isOwner: boolean;
	ownerField?: string;
	ownerValue?: string;
};

class SubscriptionProcessor {
	private readonly typeQuery = new WeakMap<
		SchemaModel,
		[TransformerMutationType, string, string][]
	>();
	private buffer: [TransformerMutationType, SchemaModel, PersistentModel][] =
		[];
	private dataObserver!: ZenObservable.Observer<any>;

	private runningProcesses: BackgroundProcessManager;

	private runningProcesses: BackgroundProcessManager;

	constructor(
		private readonly schema: InternalSchema,
		private readonly syncPredicates: WeakMap<SchemaModel, ModelPredicate<any>>,
		private readonly amplifyConfig: Record<string, any> = {},
		private readonly authModeStrategy: AuthModeStrategy,
		private readonly errorHandler: ErrorHandler,
		private readonly amplifyContext: AmplifyContext = { Auth, API, Cache }
	) {}

	private buildSubscription(
		namespace: SchemaNamespace,
		model: SchemaModel,
		transformerMutationType: TransformerMutationType,
		userCredentials: USER_CREDENTIALS,
		cognitoTokenPayload: { [field: string]: any } | undefined,
		oidcTokenPayload: { [field: string]: any } | undefined,
		authMode: GRAPHQL_AUTH_MODE
	): {
		opType: TransformerMutationType;
		opName: string;
		query: string;
		authMode: GRAPHQL_AUTH_MODE;
		isOwner: boolean;
		ownerField?: string;
		ownerValue?: string;
	} {
		const { aws_appsync_authenticationType } = this.amplifyConfig;
		const { isOwner, ownerField, ownerValue } =
			this.getAuthorizationInfo(
				model,
				userCredentials,
				aws_appsync_authenticationType,
				cognitoTokenPayload,
				oidcTokenPayload,
				authMode
			) || {};

		const [opType, opName, query] = buildSubscriptionGraphQLOperation(
			namespace,
			model,
			transformerMutationType,
			isOwner,
			ownerField!
		);
		return { authMode, opType, opName, query, isOwner, ownerField, ownerValue };
	}

	private getAuthorizationInfo(
		model: SchemaModel,
		userCredentials: USER_CREDENTIALS,
		defaultAuthType: GRAPHQL_AUTH_MODE,
		cognitoTokenPayload: { [field: string]: any } = {},
		oidcTokenPayload: { [field: string]: any } = {},
		authMode: GRAPHQL_AUTH_MODE
	): AuthorizationInfo {
		const rules = getAuthorizationRules(model);

		// Return null if user doesn't have proper credentials for private API with IAM auth
		const iamPrivateAuth =
			authMode === GRAPHQL_AUTH_MODE.AWS_IAM &&
			rules.find(
				rule => rule.authStrategy === 'private' && rule.provider === 'iam'
			);

		if (iamPrivateAuth && userCredentials === USER_CREDENTIALS.unauth) {
			return null!;
		}

		// Group auth should take precedence over owner auth, so we are checking
		// if rule(s) have group authorization as well as if either the Cognito or
		// OIDC token has a groupClaim. If so, we are returning auth info before
		// any further owner-based auth checks.
		const groupAuthRules = rules.filter(
			rule =>
				rule.authStrategy === 'groups' &&
				['userPools', 'oidc'].includes(rule.provider)
		);

		const validGroup =
			(authMode === GRAPHQL_AUTH_MODE.AMAZON_COGNITO_USER_POOLS ||
				authMode === GRAPHQL_AUTH_MODE.OPENID_CONNECT) &&
			groupAuthRules.find(groupAuthRule => {
				// validate token against groupClaim
				const cognitoUserGroups = getUserGroupsFromToken(
					cognitoTokenPayload,
					groupAuthRule
				);
				const oidcUserGroups = getUserGroupsFromToken(
					oidcTokenPayload,
					groupAuthRule
				);

				return [...cognitoUserGroups, ...oidcUserGroups].find(userGroup => {
					return groupAuthRule.groups.find(group => group === userGroup);
				});
			});

		if (validGroup) {
			return {
				authMode,
				isOwner: false,
			};
		}

		// Owner auth needs additional values to be returned in order to create the subscription with
		// the correct parameters so we are getting the owner value from the Cognito token via the
		// identityClaim from the auth rule.
		const cognitoOwnerAuthRules =
			authMode === GRAPHQL_AUTH_MODE.AMAZON_COGNITO_USER_POOLS
				? rules.filter(
						rule =>
							rule.authStrategy === 'owner' && rule.provider === 'userPools'
				  )
				: [];

		let ownerAuthInfo: AuthorizationInfo;
		cognitoOwnerAuthRules.forEach(ownerAuthRule => {
			const ownerValue = cognitoTokenPayload[ownerAuthRule.identityClaim];

			if (ownerValue) {
				ownerAuthInfo = {
					authMode: GRAPHQL_AUTH_MODE.AMAZON_COGNITO_USER_POOLS,
					isOwner: ownerAuthRule.areSubscriptionsPublic ? false : true,
					ownerField: ownerAuthRule.ownerField,
					ownerValue,
				};
			}
		});

		if (ownerAuthInfo!) {
			return ownerAuthInfo!;
		}

		// Owner auth needs additional values to be returned in order to create the subscription with
		// the correct parameters so we are getting the owner value from the OIDC token via the
		// identityClaim from the auth rule.
		const oidcOwnerAuthRules =
			authMode === GRAPHQL_AUTH_MODE.OPENID_CONNECT
				? rules.filter(
						rule => rule.authStrategy === 'owner' && rule.provider === 'oidc'
				  )
				: [];

		oidcOwnerAuthRules.forEach(ownerAuthRule => {
			const ownerValue = oidcTokenPayload[ownerAuthRule.identityClaim];

			if (ownerValue) {
				ownerAuthInfo = {
					authMode: GRAPHQL_AUTH_MODE.OPENID_CONNECT,
					isOwner: ownerAuthRule.areSubscriptionsPublic ? false : true,
					ownerField: ownerAuthRule.ownerField,
					ownerValue,
				};
			}
		});

		if (ownerAuthInfo!) {
			return ownerAuthInfo!;
		}

		// Fallback: return authMode or default auth type
		return {
			authMode: authMode || defaultAuthType,
			isOwner: false,
		};
	}

	private hubQueryCompletionListener(completed: Function, capsule: HubCapsule) {
		const {
			payload: { event },
		} = capsule;

		if (event === PUBSUB_CONTROL_MSG.SUBSCRIPTION_ACK) {
			completed();
		}
	}

	start(): [
		Observable<CONTROL_MSG>,
		Observable<[TransformerMutationType, SchemaModel, PersistentModel]>
	] {
<<<<<<< HEAD
		if (this.runningProcesses) {
			throw new Error(
				[
					'Subscription processor is already started!',
					'It must be stopped before it can be restarted.',
					'Please report this error in a GitHub issue.',
					'https://github.com/aws-amplify/amplify-js/issues',
				].join('\n')
			);
		}

		this.runningProcesses = new BackgroundProcessManager();
=======
		this.runningProcesses =
			this.runningProcesses || new BackgroundProcessManager();
>>>>>>> 0db4077b

		const ctlObservable = new Observable<CONTROL_MSG>(observer => {
			const promises: Promise<void>[] = [];

			// Creating subs for each model/operation combo so they can be unsubscribed
			// independently, since the auth retry behavior is asynchronous.
			let subscriptions: {
				[modelName: string]: {
					[TransformerMutationType.CREATE]: ZenObservable.Subscription[];
					[TransformerMutationType.UPDATE]: ZenObservable.Subscription[];
					[TransformerMutationType.DELETE]: ZenObservable.Subscription[];
				};
			} = {};
			let cognitoTokenPayload: { [field: string]: any },
				oidcTokenPayload: { [field: string]: any };
			let userCredentials = USER_CREDENTIALS.none;
			this.runningProcesses.add(async () => {
				try {
					// retrieving current AWS Credentials
					const credentials =
						await this.amplifyContext.Auth.currentCredentials();
					userCredentials = credentials.authenticated
						? USER_CREDENTIALS.auth
						: USER_CREDENTIALS.unauth;
				} catch (err) {
					// best effort to get AWS credentials
				}

				try {
					// retrieving current token info from Cognito UserPools
					const session = await this.amplifyContext.Auth.currentSession();
					cognitoTokenPayload = session.getIdToken().decodePayload();
				} catch (err) {
					// best effort to get jwt from Cognito
				}

				try {
					// Checking for the Cognito region in config to see if Auth is configured
					// before attempting to get federated token. We're using the Cognito region
					// because it will be there regardless of user/identity pool being present.
					const { aws_cognito_region, Auth: AuthConfig } = this.amplifyConfig;
					if (!aws_cognito_region || (AuthConfig && !AuthConfig.region)) {
						throw 'Auth is not configured';
					}

					let token;
					// backwards compatibility
					const federatedInfo = await this.amplifyContext.Cache.getItem(
						'federatedInfo'
					);
					if (federatedInfo) {
						token = federatedInfo.token;
					} else {
						const currentUser =
							await this.amplifyContext.Auth.currentAuthenticatedUser();
						if (currentUser) {
							token = currentUser.token;
						}
					}

					if (token) {
						const payload = token.split('.')[1];
						oidcTokenPayload = JSON.parse(
							Buffer.from(payload, 'base64').toString('utf8')
						);
					}
				} catch (err) {
					logger.debug('error getting OIDC JWT', err);
					// best effort to get oidc jwt
				}

				Object.values(this.schema.namespaces).forEach(namespace => {
					Object.values(namespace.models)
						.filter(({ syncable }) => syncable)
						.forEach(modelDefinition =>
							this.runningProcesses.add(async () => {
								const modelAuthModes = await getModelAuthModes({
									authModeStrategy: this.authModeStrategy,
									defaultAuthMode:
										this.amplifyConfig.aws_appsync_authenticationType,
									modelName: modelDefinition.name,
									schema: this.schema,
								});

								// subscriptions are created only based on the READ auth mode(s)
								const readAuthModes = modelAuthModes.READ;

								subscriptions = {
									...subscriptions,
									[modelDefinition.name]: {
										[TransformerMutationType.CREATE]: [],
										[TransformerMutationType.UPDATE]: [],
										[TransformerMutationType.DELETE]: [],
									},
								};

								const operations = [
									TransformerMutationType.CREATE,
									TransformerMutationType.UPDATE,
									TransformerMutationType.DELETE,
								];

								const operationAuthModeAttempts = {
									[TransformerMutationType.CREATE]: 0,
									[TransformerMutationType.UPDATE]: 0,
									[TransformerMutationType.DELETE]: 0,
								};

								// Retry failed subscriptions with next auth mode (if available)
								const authModeRetry = async operation => {
									const {
										opType: transformerMutationType,
										opName,
										query,
										isOwner,
										ownerField,
										ownerValue,
										authMode,
									} = this.buildSubscription(
										namespace,
										modelDefinition,
										operation,
										userCredentials,
										cognitoTokenPayload,
										oidcTokenPayload,
										readAuthModes[operationAuthModeAttempts[operation]]
									);

									const authToken = await getTokenForCustomAuth(
										authMode,
										this.amplifyConfig
									);

									const variables = {};

									if (isOwner) {
										if (!ownerValue) {
											observer.error(
												'Owner field required, sign in is needed in order to perform this operation'
											);
											return;
										}

<<<<<<< HEAD
										variables[ownerField!] = ownerValue;
=======
										variables[ownerField] = ownerValue;
>>>>>>> 0db4077b
									}

									logger.debug(
										`Attempting ${operation} subscription with authMode: ${
											readAuthModes[operationAuthModeAttempts[operation]]
										}`
									);

									const userAgentSuffix = USER_AGENT_SUFFIX_DATASTORE;

									const queryObservable = <
										Observable<{
											value: GraphQLResult<Record<string, PersistentModel>>;
										}>
									>(<unknown>this.amplifyContext.API.graphql({ query, variables, ...{ authMode }, authToken, userAgentSuffix }));

									let subscriptionReadyCallback: () => void;

									// TODO: consider onTerminate.then(() => API.cancel(...))

									subscriptions[modelDefinition.name][
										transformerMutationType
									].push(
										queryObservable
											.map(({ value }) => {
												return value;
											})
											.subscribe({
												next: ({ data, errors }) => {
													if (Array.isArray(errors) && errors.length > 0) {
														const messages = (<
															{
																message: string;
															}[]
														>errors).map(({ message }) => message);

														logger.warn(
															`Skipping incoming subscription. Messages: ${messages.join(
																'\n'
															)}`
														);

														this.drainBuffer();
														return;
													}

													const predicatesGroup =
														ModelPredicateCreator.getPredicates(
<<<<<<< HEAD
															this.syncPredicates.get(modelDefinition)!,
															false
														);

													// @ts-ignore
=======
															this.syncPredicates.get(modelDefinition),
															false
														);

>>>>>>> 0db4077b
													const { [opName]: record } = data;

													// checking incoming subscription against syncPredicate.
													// once AppSync implements filters on subscriptions, we'll be
													// able to set these when establishing the subscription instead.
													// Until then, we'll need to filter inbound
													if (
														this.passesPredicateValidation(
															record,
<<<<<<< HEAD
															predicatesGroup!
=======
															predicatesGroup
>>>>>>> 0db4077b
														)
													) {
														this.pushToBuffer(
															transformerMutationType,
															modelDefinition,
															record
														);
													}
													this.drainBuffer();
												},
												error: async subscriptionError => {
													const {
														error: { errors: [{ message = '' } = {}] } = {
															errors: [],
														},
													} = subscriptionError;

													if (
														message.includes(
															PUBSUB_CONTROL_MSG.REALTIME_SUBSCRIPTION_INIT_ERROR
														) ||
														message.includes(
															PUBSUB_CONTROL_MSG.CONNECTION_FAILED
														)
													) {
														// Unsubscribe and clear subscription array for model/operation
														subscriptions[modelDefinition.name][
															transformerMutationType
														].forEach(subscription =>
															subscription.unsubscribe()
														);
														subscriptions[modelDefinition.name][
															transformerMutationType
														] = [];

														operationAuthModeAttempts[operation]++;
														if (
															operationAuthModeAttempts[operation] >=
															readAuthModes.length
														) {
															// last auth mode retry. Continue with error
															logger.debug(
																`${operation} subscription failed with authMode: ${
																	readAuthModes[
																		operationAuthModeAttempts[operation] - 1
																	]
																}`
															);
														} else {
															// retry with different auth mode. Do not trigger
															// observer error or error handler
															logger.debug(
																`${operation} subscription failed with authMode: ${
																	readAuthModes[
																		operationAuthModeAttempts[operation] - 1
																	]
																}. Retrying with authMode: ${
																	readAuthModes[
																		operationAuthModeAttempts[operation]
																	]
																}`
															);
															authModeRetry(operation);
															return;
														}
													}
													logger.warn('subscriptionError', message);

													try {
														await this.errorHandler({
															recoverySuggestion:
																'Ensure app code is up to date, auth directives exist and are correct on each model, and that server-side data has not been invalidated by a schema change. If the problem persists, search for or create an issue: https://github.com/aws-amplify/amplify-js/issues',
<<<<<<< HEAD
															localModel: null!,
=======
															localModel: null,
>>>>>>> 0db4077b
															message,
															model: modelDefinition.name,
															operation,
															errorType:
																getSubscriptionErrorType(subscriptionError),
															process: ProcessName.subscribe,
<<<<<<< HEAD
															remoteModel: null!,
=======
															remoteModel: null,
>>>>>>> 0db4077b
															cause: subscriptionError,
														});
													} catch (e) {
														logger.error(
															'Subscription error handler failed with:',
															e
														);
													}

													if (typeof subscriptionReadyCallback === 'function') {
														subscriptionReadyCallback();
													}

													if (
														message.includes('"errorType":"Unauthorized"') ||
														message.includes('"errorType":"OperationDisabled"')
													) {
														return;
													}
													observer.error(message);
												},
											})
									);

									promises.push(
										(async () => {
											let boundFunction: any;

											await new Promise(res => {
												subscriptionReadyCallback = res;
												boundFunction = this.hubQueryCompletionListener.bind(
													this,
													res
												);
												Hub.listen('api', boundFunction);
											});
											Hub.remove('api', boundFunction);
										})()
									);
								};

								operations.forEach(op => authModeRetry(op));
							})
						);
				});

				this.runningProcesses.add(() =>
					Promise.all(promises).then(() => observer.next(CONTROL_MSG.CONNECTED))
				);
			}, 'subscription processor new subscriber');

			return this.runningProcesses.addCleaner(async () => {
				Object.keys(subscriptions).forEach(modelName => {
					subscriptions[modelName][TransformerMutationType.CREATE].forEach(
						subscription => subscription.unsubscribe()
					);
					subscriptions[modelName][TransformerMutationType.UPDATE].forEach(
						subscription => subscription.unsubscribe()
					);
					subscriptions[modelName][TransformerMutationType.DELETE].forEach(
						subscription => subscription.unsubscribe()
					);
				});
			});
		});

		const dataObservable = new Observable<
			[TransformerMutationType, SchemaModel, PersistentModel]
		>(observer => {
			this.dataObserver = observer;
			this.drainBuffer();

			return this.runningProcesses.addCleaner(async () => {
<<<<<<< HEAD
				this.dataObserver = null!;
=======
				this.dataObserver = null;
>>>>>>> 0db4077b
			});
		});

		return [ctlObservable, dataObservable];
	}

	public async stop() {
		this.runningProcesses && (await this.runningProcesses.close());
	}

	private passesPredicateValidation(
		record: PersistentModel,
		predicatesGroup: PredicatesGroup<any>
	): boolean {
		if (!predicatesGroup) {
			return true;
		}

		const { predicates, type } = predicatesGroup;

		return validatePredicate(record, type, predicates);
	}

	private pushToBuffer(
		transformerMutationType: TransformerMutationType,
		modelDefinition: SchemaModel,
		data: PersistentModel
	) {
		this.buffer.push([transformerMutationType, modelDefinition, data]);
	}

	private drainBuffer() {
		if (this.dataObserver) {
			this.buffer.forEach(data => this.dataObserver.next!(data));
			this.buffer = [];
		}
	}
}

export { SubscriptionProcessor };<|MERGE_RESOLUTION|>--- conflicted
+++ resolved
@@ -63,8 +63,6 @@
 
 	private runningProcesses: BackgroundProcessManager;
 
-	private runningProcesses: BackgroundProcessManager;
-
 	constructor(
 		private readonly schema: InternalSchema,
 		private readonly syncPredicates: WeakMap<SchemaModel, ModelPredicate<any>>,
@@ -246,23 +244,8 @@
 		Observable<CONTROL_MSG>,
 		Observable<[TransformerMutationType, SchemaModel, PersistentModel]>
 	] {
-<<<<<<< HEAD
-		if (this.runningProcesses) {
-			throw new Error(
-				[
-					'Subscription processor is already started!',
-					'It must be stopped before it can be restarted.',
-					'Please report this error in a GitHub issue.',
-					'https://github.com/aws-amplify/amplify-js/issues',
-				].join('\n')
-			);
-		}
-
-		this.runningProcesses = new BackgroundProcessManager();
-=======
 		this.runningProcesses =
 			this.runningProcesses || new BackgroundProcessManager();
->>>>>>> 0db4077b
 
 		const ctlObservable = new Observable<CONTROL_MSG>(observer => {
 			const promises: Promise<void>[] = [];
@@ -406,11 +389,7 @@
 											return;
 										}
 
-<<<<<<< HEAD
 										variables[ownerField!] = ownerValue;
-=======
-										variables[ownerField] = ownerValue;
->>>>>>> 0db4077b
 									}
 
 									logger.debug(
@@ -459,18 +438,11 @@
 
 													const predicatesGroup =
 														ModelPredicateCreator.getPredicates(
-<<<<<<< HEAD
 															this.syncPredicates.get(modelDefinition)!,
 															false
 														);
 
 													// @ts-ignore
-=======
-															this.syncPredicates.get(modelDefinition),
-															false
-														);
-
->>>>>>> 0db4077b
 													const { [opName]: record } = data;
 
 													// checking incoming subscription against syncPredicate.
@@ -480,11 +452,7 @@
 													if (
 														this.passesPredicateValidation(
 															record,
-<<<<<<< HEAD
 															predicatesGroup!
-=======
-															predicatesGroup
->>>>>>> 0db4077b
 														)
 													) {
 														this.pushToBuffer(
@@ -557,22 +525,14 @@
 														await this.errorHandler({
 															recoverySuggestion:
 																'Ensure app code is up to date, auth directives exist and are correct on each model, and that server-side data has not been invalidated by a schema change. If the problem persists, search for or create an issue: https://github.com/aws-amplify/amplify-js/issues',
-<<<<<<< HEAD
 															localModel: null!,
-=======
-															localModel: null,
->>>>>>> 0db4077b
 															message,
 															model: modelDefinition.name,
 															operation,
 															errorType:
 																getSubscriptionErrorType(subscriptionError),
 															process: ProcessName.subscribe,
-<<<<<<< HEAD
 															remoteModel: null!,
-=======
-															remoteModel: null,
->>>>>>> 0db4077b
 															cause: subscriptionError,
 														});
 													} catch (e) {
@@ -646,11 +606,7 @@
 			this.drainBuffer();
 
 			return this.runningProcesses.addCleaner(async () => {
-<<<<<<< HEAD
 				this.dataObserver = null!;
-=======
-				this.dataObserver = null;
->>>>>>> 0db4077b
 			});
 		});
 
