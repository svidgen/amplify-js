--- conflicted
+++ resolved
@@ -29,10 +29,6 @@
 	AmplifyContext,
 } from '../../types';
 import {
-<<<<<<< HEAD
-=======
-	exhaustiveCheck,
->>>>>>> 488118e2
 	extractTargetNamesFromSrc,
 	USER,
 	USER_AGENT_SUFFIX_DATASTORE,
@@ -171,16 +167,10 @@
 					const modelConstructor = this.userClasses[
 						model
 					] as PersistentModelConstructor<MutationEvent>;
-<<<<<<< HEAD
 					let result: GraphQLResult<Record<string, PersistentModel>> =
 						undefined!;
 					let opName: string = undefined!;
 					let modelDefinition: SchemaModel = undefined!;
-=======
-					let result: GraphQLResult<Record<string, PersistentModel>>;
-					let opName: string;
-					let modelDefinition: SchemaModel;
->>>>>>> 488118e2
 
 					try {
 						const modelAuthModes = await getModelAuthModes({
@@ -205,11 +195,7 @@
 									operation,
 									data,
 									condition,
-<<<<<<< HEAD
 									modelConstructor as any,
-=======
-									modelConstructor,
->>>>>>> 488118e2
 									this.MutationEvent,
 									head,
 									operationAuthModes[authModeAttempts],
@@ -260,11 +246,7 @@
 						continue;
 					}
 
-<<<<<<< HEAD
 					const record = result.data![opName!];
-=======
-					const record = result.data[opName];
->>>>>>> 488118e2
 					let hasMore = false;
 
 					await this.storage.runExclusive(async storage => {
@@ -274,11 +256,7 @@
 						hasMore = (await this.outbox.peek(storage)) !== undefined;
 					});
 
-<<<<<<< HEAD
 					this.observer.next!({
-=======
-					this.observer.next({
->>>>>>> 488118e2
 						operation,
 						modelDefinition,
 						model: record,
@@ -346,13 +324,8 @@
 							await this.amplifyContext.API.graphql(tryWith)
 						);
 
-<<<<<<< HEAD
 						// Use `as any` because TypeScript doesn't seem to like passing tuples
 						// through generic params.
-=======
-						// `as any` because TypeScript doesn't seem to like passing tuples
-						// through generic params???
->>>>>>> 488118e2
 						return [result, opName, modelDefinition] as any;
 					} catch (err) {
 						if (err.errors && err.errors.length > 0) {
