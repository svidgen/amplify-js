import {
	browserOrNode,
	ConsoleLogger as Logger,
	BackgroundProcessManager,
} from '@aws-amplify/core';
import { CONTROL_MSG as PUBSUB_CONTROL_MSG } from '@aws-amplify/pubsub';
import Observable, { ZenObservable } from 'zen-observable-ts';
import { ModelInstanceCreator } from '../datastore/datastore';
import { ModelPredicateCreator } from '../predicates';
import { ExclusiveStorage as Storage } from '../storage/storage';
import {
	ConflictHandler,
	ControlMessageType,
	ErrorHandler,
	InternalSchema,
	ModelInit,
	ModelInstanceMetadata,
	MutableModel,
	NamespaceResolver,
	OpType,
	PersistentModel,
	PersistentModelConstructor,
	SchemaModel,
	SchemaNamespace,
	TypeConstructorMap,
	ModelPredicate,
	AuthModeStrategy,
	ManagedIdentifier,
	OptionallyManagedIdentifier,
	__modelMeta__,
	AmplifyContext,
} from '../types';
import { exhaustiveCheck, getNow, SYNC, USER } from '../util';
import DataStoreConnectivity from './datastoreConnectivity';
import { ModelMerger } from './merger';
import { MutationEventOutbox } from './outbox';
import { MutationProcessor } from './processors/mutation';
import { CONTROL_MSG, SubscriptionProcessor } from './processors/subscription';
import { SyncProcessor } from './processors/sync';
import {
	createMutationInstanceFromModelOperation,
	getIdentifierValue,
	predicateToGraphQLCondition,
	TransformerMutationType,
} from './utils';

const { isNode } = browserOrNode();
const logger = new Logger('DataStore');

const ownSymbol = Symbol('sync');

type StartParams = {
	fullSyncInterval: number;
};

export declare class MutationEvent {
	readonly [__modelMeta__]: {
		identifier: OptionallyManagedIdentifier<MutationEvent, 'id'>;
	};
	public readonly id: string;
	public readonly model: string;
	public readonly operation: TransformerMutationType;
	public readonly modelId: string;
	public readonly condition: string;
	public readonly data: string;
	constructor(init: ModelInit<MutationEvent>);
	static copyOf(
		src: MutationEvent,
		mutator: (draft: MutableModel<MutationEvent>) => void | MutationEvent
	): MutationEvent;
}

export declare class ModelMetadata {
	readonly [__modelMeta__]: {
		identifier: ManagedIdentifier<ModelMetadata, 'id'>;
	};
	public readonly id: string;
	public readonly namespace: string;
	public readonly model: string;
	public readonly fullSyncInterval: number;
	public readonly lastSync?: number;
	public readonly lastFullSync?: number;
	public readonly lastSyncPredicate?: null | string;
	constructor(init: ModelInit<ModelMetadata>);
	static copyOf(
		src: ModelMetadata,
		mutator: (draft: MutableModel<ModelMetadata>) => void | ModelMetadata
	): ModelMetadata;
}

export enum ControlMessage {
	SYNC_ENGINE_STORAGE_SUBSCRIBED = 'storageSubscribed',
	SYNC_ENGINE_SUBSCRIPTIONS_ESTABLISHED = 'subscriptionsEstablished',
	SYNC_ENGINE_SYNC_QUERIES_STARTED = 'syncQueriesStarted',
	SYNC_ENGINE_SYNC_QUERIES_READY = 'syncQueriesReady',
	SYNC_ENGINE_MODEL_SYNCED = 'modelSynced',
	SYNC_ENGINE_OUTBOX_MUTATION_ENQUEUED = 'outboxMutationEnqueued',
	SYNC_ENGINE_OUTBOX_MUTATION_PROCESSED = 'outboxMutationProcessed',
	SYNC_ENGINE_OUTBOX_STATUS = 'outboxStatus',
	SYNC_ENGINE_NETWORK_STATUS = 'networkStatus',
	SYNC_ENGINE_READY = 'ready',
}

export class SyncEngine {
	private online = false;

	private readonly syncQueriesProcessor: SyncProcessor;
	private readonly subscriptionsProcessor: SubscriptionProcessor;
	private readonly mutationsProcessor: MutationProcessor;
	private readonly modelMerger: ModelMerger;
	private readonly outbox: MutationEventOutbox;
	private readonly datastoreConnectivity: DataStoreConnectivity;
	private readonly modelSyncedStatus: WeakMap<
		PersistentModelConstructor<any>,
		boolean
	> = new WeakMap();

	private runningProcesses: BackgroundProcessManager;

	public getModelSyncedStatus(
		modelConstructor: PersistentModelConstructor<any>
	): boolean {
		return this.modelSyncedStatus.get(modelConstructor);
	}

	constructor(
		private readonly schema: InternalSchema,
		private readonly namespaceResolver: NamespaceResolver,
		private readonly modelClasses: TypeConstructorMap,
		private readonly userModelClasses: TypeConstructorMap,
		private readonly storage: Storage,
		private readonly modelInstanceCreator: ModelInstanceCreator,
		conflictHandler: ConflictHandler,
		errorHandler: ErrorHandler,
		private readonly syncPredicates: WeakMap<SchemaModel, ModelPredicate<any>>,
		private readonly amplifyConfig: Record<string, any> = {},
		private readonly authModeStrategy: AuthModeStrategy,
		private readonly amplifyContext: AmplifyContext
	) {
		this.runningProcesses = new BackgroundProcessManager();

		const MutationEvent = this.modelClasses[
			'MutationEvent'
		] as PersistentModelConstructor<MutationEvent>;

		this.outbox = new MutationEventOutbox(
			this.schema,
			MutationEvent,
			modelInstanceCreator,
			ownSymbol
		);

		this.modelMerger = new ModelMerger(this.outbox, ownSymbol);

		this.syncQueriesProcessor = new SyncProcessor(
			this.schema,
			this.syncPredicates,
			this.amplifyConfig,
			this.authModeStrategy,
			errorHandler,
			this.amplifyContext
		);

		this.subscriptionsProcessor = new SubscriptionProcessor(
			this.schema,
			this.syncPredicates,
			this.amplifyConfig,
			this.authModeStrategy,
			errorHandler,
			this.amplifyContext
		);

		this.mutationsProcessor = new MutationProcessor(
			this.schema,
			this.storage,
			this.userModelClasses,
			this.outbox,
			this.modelInstanceCreator,
			MutationEvent,
			this.amplifyConfig,
			this.authModeStrategy,
			errorHandler,
			conflictHandler,
			this.amplifyContext
		);

		this.datastoreConnectivity = new DataStoreConnectivity();
	}

	start(params: StartParams) {
		return new Observable<ControlMessageType<ControlMessage>>(observer => {
			logger.log('starting sync engine...');

			let subscriptions: ZenObservable.Subscription[] = [];

			this.runningProcesses.add(async () => {
				try {
					await this.setupModels(params);
				} catch (err) {
					observer.error(err);
					return;
				}

				// this is awaited at the bottom. so, we don't need to register
				// this explicitly with the context. it's already contained.
				const startPromise = new Promise(doneStarting => {
					this.datastoreConnectivity.status().subscribe(async ({ online }) =>
						this.runningProcesses.add(async () => {
							// From offline to online
							if (online && !this.online) {
								this.online = online;

								observer.next({
									type: ControlMessage.SYNC_ENGINE_NETWORK_STATUS,
									data: {
										active: this.online,
									},
								});

								let ctlSubsObservable: Observable<CONTROL_MSG>;
								let dataSubsObservable: Observable<
									[TransformerMutationType, SchemaModel, PersistentModel]
								>;

								// NOTE: need a way to override this conditional for testing.
								if (isNode) {
									logger.warn(
										'Realtime disabled when in a server-side environment'
									);
								} else {
									//#region GraphQL Subscriptions
									[
										// const ctlObservable: Observable<CONTROL_MSG>
										ctlSubsObservable,
										// const dataObservable: Observable<[TransformerMutationType, SchemaModel, Readonly<{
										// id: string;
										// } & Record<string, any>>]>
										dataSubsObservable,
									] = this.subscriptionsProcessor.start();

									try {
										await new Promise((resolve, reject) => {
											const ctlSubsSubscription = ctlSubsObservable.subscribe({
												next: msg => {
													if (msg === CONTROL_MSG.CONNECTED) {
														resolve();
													}
												},
												error: err => {
													reject(err);
													const handleDisconnect = this.disconnectionHandler();
													handleDisconnect(err);
												},
											});

											subscriptions.push(ctlSubsSubscription);
										});
									} catch (err) {
										observer.error(err);
										return;
									}

									logger.log('Realtime ready');

									observer.next({
										type: ControlMessage.SYNC_ENGINE_SUBSCRIPTIONS_ESTABLISHED,
									});

									//#endregion
								}

								//#region Base & Sync queries
								try {
									await new Promise((resolve, reject) => {
										const syncQuerySubscription =
											this.syncQueriesObservable().subscribe({
												next: message => {
													const { type } = message;

													if (
														type ===
														ControlMessage.SYNC_ENGINE_SYNC_QUERIES_READY
													) {
														resolve();
													}

													observer.next(message);
												},
												complete: () => {
													resolve();
												},
												error: error => {
													reject(error);
												},
											});

										if (syncQuerySubscription) {
											subscriptions.push(syncQuerySubscription);
										}
									});
								} catch (error) {
									observer.error(error);
									return;
								}
								//#endregion

								//#region process mutations (outbox)
								subscriptions.push(
									this.mutationsProcessor
										.start()
										.subscribe(({ modelDefinition, model: item, hasMore }) =>
											this.runningProcesses.add(async () => {
												const modelConstructor = this.userModelClasses[
													modelDefinition.name
												] as PersistentModelConstructor<any>;

												const model = this.modelInstanceCreator(
													modelConstructor,
													item
												);

												await this.storage.runExclusive(storage =>
													this.modelMerger.merge(
														storage,
														model,
														modelDefinition
													)
												);

												observer.next({
													type: ControlMessage.SYNC_ENGINE_OUTBOX_MUTATION_PROCESSED,
													data: {
														model: modelConstructor,
														element: model,
													},
												});

												observer.next({
													type: ControlMessage.SYNC_ENGINE_OUTBOX_STATUS,
													data: {
														isEmpty: !hasMore,
													},
												});
											}, 'mutation processor event')
										)
								);
								//#endregion

								//#region Merge subscriptions buffer
								// TODO: extract to function
								if (!isNode) {
									subscriptions.push(
										dataSubsObservable.subscribe(
											([_transformerMutationType, modelDefinition, item]) =>
												this.runningProcesses.add(async () => {
													const modelConstructor = this.userModelClasses[
														modelDefinition.name
													] as PersistentModelConstructor<any>;

													const model = this.modelInstanceCreator(
														modelConstructor,
														item
													);

													await this.storage.runExclusive(storage =>
														this.modelMerger.merge(
															storage,
															model,
															modelDefinition
														)
													);
												}, 'subscription dataSubsObservable event')
										)
									);
								}
								//#endregion
							} else if (!online) {
								this.online = online;

								observer.next({
									type: ControlMessage.SYNC_ENGINE_NETWORK_STATUS,
									data: {
										active: this.online,
									},
								});
<<<<<<< HEAD

								subscriptions.forEach(sub => sub.unsubscribe());
								subscriptions = [];
=======
							} catch (error) {
								observer.error(error);
								return;
							}
							//#endregion

							//#region process mutations
							subscriptions.push(
								this.mutationsProcessor
									.start()
									.subscribe(({ modelDefinition, model: item, hasMore }) => {
										const modelConstructor = this.userModelClasses[
											modelDefinition.name
										] as PersistentModelConstructor<any>;

										const model = this.modelInstanceCreator(
											modelConstructor,
											item
										);

										this.storage.runExclusive(storage =>
											this.modelMerger.merge(storage, model, modelDefinition)
										);

										observer.next({
											type: ControlMessage.SYNC_ENGINE_OUTBOX_MUTATION_PROCESSED,
											data: {
												model: modelConstructor,
												element: model,
											},
										});

										observer.next({
											type: ControlMessage.SYNC_ENGINE_OUTBOX_STATUS,
											data: {
												isEmpty: !hasMore,
											},
										});
									})
							);
							//#endregion

							//#region Merge subscriptions buffer
							// TODO: extract to function
							if (!isNode) {
								subscriptions.push(
									dataSubsObservable.subscribe(
										([_transformerMutationType, modelDefinition, item]) => {
											const modelConstructor = this.userModelClasses[
												modelDefinition.name
											] as PersistentModelConstructor<any>;

											const model = this.modelInstanceCreator(
												modelConstructor,
												item
											);

											this.storage.runExclusive(storage =>
												this.modelMerger.merge(storage, model, modelDefinition)
											);
										}
									)
								);
>>>>>>> 66bfe312
							}

							doneStarting();
						}, 'datastore connectivity event')
					);
				});

				this.storage
					.observe(null, null, ownSymbol)
					.filter(({ model }) => {
						const modelDefinition = this.getModelDefinition(model);
						return modelDefinition.syncable === true;
					})
					.subscribe({
<<<<<<< HEAD
						next: ({ opType, model, element, condition }) =>
							this.runningProcesses.add(async () => {
								const namespace =
									this.schema.namespaces[this.namespaceResolver(model)];
								const MutationEventConstructor = this.modelClasses[
									'MutationEvent'
								] as PersistentModelConstructor<MutationEvent>;
								const modelDefinition = this.getModelDefinition(model);
								const graphQLCondition = predicateToGraphQLCondition(
									condition,
									modelDefinition
								);
								const mutationEvent = createMutationInstanceFromModelOperation(
									namespace.relationships,
									this.getModelDefinition(model),
									opType,
=======
						next: async ({ opType, model, element, condition }) => {
							const namespace =
								this.schema.namespaces[this.namespaceResolver(model)];
							const MutationEventConstructor = this.modelClasses[
								'MutationEvent'
							] as PersistentModelConstructor<MutationEvent>;
							const modelDefinition = this.getModelDefinition(model);
							const graphQLCondition = predicateToGraphQLCondition(
								condition,
								modelDefinition
							);
							const mutationEvent = createMutationInstanceFromModelOperation(
								namespace.relationships,
								this.getModelDefinition(model),
								opType,
								model,
								element,
								graphQLCondition,
								MutationEventConstructor,
								this.modelInstanceCreator
							);

							await this.outbox.enqueue(this.storage, mutationEvent);

							observer.next({
								type: ControlMessage.SYNC_ENGINE_OUTBOX_MUTATION_ENQUEUED,
								data: {
>>>>>>> 66bfe312
									model,
									element,
									graphQLCondition,
									MutationEventConstructor,
									this.modelInstanceCreator
								);

								await this.outbox.enqueue(this.storage, mutationEvent);

								observer.next({
									type: ControlMessage.SYNC_ENGINE_OUTBOX_MUTATION_ENQUEUED,
									data: {
										model,
										element,
									},
								});

								observer.next({
									type: ControlMessage.SYNC_ENGINE_OUTBOX_STATUS,
									data: {
										isEmpty: false,
									},
								});

								await startPromise;

								if (this.online) {
									try {
										this.mutationsProcessor.resume();
									} catch (error) {
										logger.error('mutationProcessor.resume error', error);
										throw error;
									}
								}
							}, 'storage event'),
					});

				observer.next({
					type: ControlMessage.SYNC_ENGINE_STORAGE_SUBSCRIBED,
				});

				const hasMutationsInOutbox =
					(await this.outbox.peek(this.storage)) === undefined;
				observer.next({
					type: ControlMessage.SYNC_ENGINE_OUTBOX_STATUS,
					data: {
						isEmpty: hasMutationsInOutbox,
					},
				});

				await startPromise;

				observer.next({
					type: ControlMessage.SYNC_ENGINE_READY,
				});
			}, 'sync start');

			return this.runningProcesses.addCleaner(async () => {
				subscriptions.forEach(sub => sub.unsubscribe());
			}, 'sync start cleaner');
		});
	}

	private async getModelsMetadataWithNextFullSync(
		currentTimeStamp: number
	): Promise<Map<SchemaModel, [string, number]>> {
		const modelLastSync: Map<SchemaModel, [string, number]> = new Map(
			(
				await this.runningProcesses.add(
					() => this.getModelsMetadata(),
					'sync/index getModelsMetadataWithNextFullSync'
				)
			).map(
				({
					namespace,
					model,
					lastSync,
					lastFullSync,
					fullSyncInterval,
					lastSyncPredicate,
				}) => {
					const nextFullSync = lastFullSync + fullSyncInterval;
					const syncFrom =
						!lastFullSync || nextFullSync < currentTimeStamp
							? 0 // perform full sync if expired
							: lastSync; // perform delta sync

					return [
						this.schema.namespaces[namespace].models[model],
						[namespace, syncFrom],
					];
				}
			)
		);

		return modelLastSync;
	}

	private syncQueriesObservable(): Observable<
		ControlMessageType<ControlMessage>
	> {
		if (!this.online) {
			return Observable.of<ControlMessageType<ControlMessage>>();
		}

		return new Observable<ControlMessageType<ControlMessage>>(observer => {
			let syncQueriesSubscription: ZenObservable.Subscription;

			this.runningProcesses.add(async () => {
				let terminated = false;

				while (!observer.closed && !terminated) {
					const count: WeakMap<
						PersistentModelConstructor<any>,
						{
							new: number;
							updated: number;
							deleted: number;
						}
					> = new WeakMap();

					const modelLastSync = await this.getModelsMetadataWithNextFullSync(
						Date.now()
					);
					const paginatingModels = new Set(modelLastSync.keys());

					let newestFullSyncStartedAt: number;
					let theInterval: number;

					let start: number;
					let duration: number;
					let newestStartedAt: number;
					await new Promise(resolve => {
						syncQueriesSubscription = this.syncQueriesProcessor
							.start(modelLastSync)
							.subscribe({
								next: ({
									namespace,
									modelDefinition,
									items,
									done,
									startedAt,
									isFullSync,
								}) =>
									this.runningProcesses.add(async () => {
										const modelConstructor = this.userModelClasses[
											modelDefinition.name
										] as PersistentModelConstructor<any>;

										if (!count.has(modelConstructor)) {
											count.set(modelConstructor, {
												new: 0,
												updated: 0,
												deleted: 0,
											});

<<<<<<< HEAD
											start = getNow();
											newestStartedAt =
												newestStartedAt === undefined
													? startedAt
													: Math.max(newestStartedAt, startedAt);
										}
=======
									/**
									 * If there are mutations in the outbox for a given id, those need to be
									 * merged individually. Otherwise, we can merge them in batches.
									 */
									await this.storage.runExclusive(async storage => {
										const idsInOutbox = await this.outbox.getModelIds(storage);

										const oneByOne: ModelInstanceMetadata[] = [];
										const page = items.filter(item => {
											const itemId = getIdentifierValue(modelDefinition, item);

											if (!idsInOutbox.has(itemId)) {
												return true;
											}
>>>>>>> 66bfe312

										/**
										 * If there are mutations in the outbox for a given id, those need to be
										 * merged individually. Otherwise, we can merge them in batches.
										 */
										await this.storage.runExclusive(async storage => {
											const idsInOutbox = await this.outbox.getModelIds(
												storage
											);

											const oneByOne: ModelInstanceMetadata[] = [];
											const page = items.filter(item => {
												const itemId = getIdentifierValue(
													modelDefinition,
													item
												);

<<<<<<< HEAD
												if (!idsInOutbox.has(itemId)) {
													return true;
												}
=======
										for (const item of oneByOne) {
											const opType = await this.modelMerger.merge(
												storage,
												item,
												modelDefinition
											);
>>>>>>> 66bfe312

												oneByOne.push(item);
												return false;
											});

											const opTypeCount: [any, OpType][] = [];

<<<<<<< HEAD
											for (const item of oneByOne) {
												const opType = await this.modelMerger.merge(
													storage,
													item,
													modelDefinition
												);

												if (opType !== undefined) {
													opTypeCount.push([item, opType]);
												}
=======
										opTypeCount.push(
											...(await this.modelMerger.mergePage(
												storage,
												modelConstructor,
												page,
												modelDefinition
											))
										);

										const counts = count.get(modelConstructor);

										opTypeCount.forEach(([, opType]) => {
											switch (opType) {
												case OpType.INSERT:
													counts.new++;
													break;
												case OpType.UPDATE:
													counts.updated++;
													break;
												case OpType.DELETE:
													counts.deleted++;
													break;
												default:
													exhaustiveCheck(opType);
>>>>>>> 66bfe312
											}

<<<<<<< HEAD
											opTypeCount.push(
												...(await this.modelMerger.mergePage(
													storage,
													modelConstructor,
													page,
													modelDefinition
												))
											);
=======
									if (done) {
										const { name: modelName } = modelDefinition;

										//#region update last sync for type
										let modelMetadata = await this.getModelMetadata(
											namespace,
											modelName
										);

										const { lastFullSync, fullSyncInterval } = modelMetadata;

										theInterval = fullSyncInterval;

										newestFullSyncStartedAt =
											newestFullSyncStartedAt === undefined
												? lastFullSync
												: Math.max(
														newestFullSyncStartedAt,
														isFullSync ? startedAt : lastFullSync
												  );

										modelMetadata = (
											this.modelClasses
												.ModelMetadata as PersistentModelConstructor<ModelMetadata>
										).copyOf(modelMetadata, draft => {
											draft.lastSync = startedAt;
											draft.lastFullSync = isFullSync
												? startedAt
												: modelMetadata.lastFullSync;
										});
>>>>>>> 66bfe312

											const counts = count.get(modelConstructor);

											opTypeCount.forEach(([, opType]) => {
												switch (opType) {
													case OpType.INSERT:
														counts.new++;
														break;
													case OpType.UPDATE:
														counts.updated++;
														break;
													case OpType.DELETE:
														counts.deleted++;
														break;
													default:
														exhaustiveCheck(opType);
												}
											});
										});

										if (done) {
											const { name: modelName } = modelDefinition;

											//#region update last sync for type
											let modelMetadata = await this.getModelMetadata(
												namespace,
												modelName
											);

											const { lastFullSync, fullSyncInterval } = modelMetadata;

											theInterval = fullSyncInterval;

											newestFullSyncStartedAt =
												newestFullSyncStartedAt === undefined
													? lastFullSync
													: Math.max(
															newestFullSyncStartedAt,
															isFullSync ? startedAt : lastFullSync
													  );

											modelMetadata = (
												this.modelClasses
													.ModelMetadata as PersistentModelConstructor<ModelMetadata>
											).copyOf(modelMetadata, draft => {
												draft.lastSync = startedAt;
												draft.lastFullSync = isFullSync
													? startedAt
													: modelMetadata.lastFullSync;
											});

											await this.storage.save(
												modelMetadata,
												undefined,
												ownSymbol
											);
											//#endregion

											const counts = count.get(modelConstructor);

											this.modelSyncedStatus.set(modelConstructor, true);

											observer.next({
												type: ControlMessage.SYNC_ENGINE_MODEL_SYNCED,
												data: {
													model: modelConstructor,
													isFullSync,
													isDeltaSync: !isFullSync,
													counts,
												},
											});

											paginatingModels.delete(modelDefinition);

											if (paginatingModels.size === 0) {
												duration = getNow() - start;
												resolve();
												observer.next({
													type: ControlMessage.SYNC_ENGINE_SYNC_QUERIES_READY,
												});
												syncQueriesSubscription.unsubscribe();
											}
										}
									}, 'syncQueriesObservable syncQueriesSubscription event'),
								error: error => {
									observer.error(error);
								},
							});

						observer.next({
							type: ControlMessage.SYNC_ENGINE_SYNC_QUERIES_STARTED,
							data: {
								models: Array.from(paginatingModels).map(({ name }) => name),
							},
						});
					});

					const msNextFullSync =
						newestFullSyncStartedAt +
						theInterval -
						(newestStartedAt + duration);

					logger.debug(
						`Next fullSync in ${msNextFullSync / 1000} seconds. (${new Date(
							Date.now() + msNextFullSync
						)})`
					);

					// TODO: create `BackgroundProcessManager.sleep()` ... but, need to put
					// a lot of thought into what that contract looks like to
					//  support possible use-cases:
					//
					//  1. non-cancelable
					//  2. cancelable, unsleep on exit()
					//  3. cancelable, throw Error on exit()
					//  4. cancelable, callback first on exit()?
					//  5. ... etc. ? ...
					//
					// TLDR; this is a lot of complexity here for a sleep(),
					// but, it's not clear to me yet how to support an
					// extensible, centralized cancelable `sleep()` elegantly.
					await this.runningProcesses.add(async onTerminate => {
						let sleepTimer;
						let unsleep;

						const sleep = new Promise(_unsleep => {
							unsleep = _unsleep;
							sleepTimer = setTimeout(unsleep, msNextFullSync);
						});

						onTerminate.then(() => {
							terminated = true;
							unsleep();
						});

						return sleep;
					}, 'syncQueriesObservable sleep');
				}
			}, 'syncQueriesObservable main');

			return this.runningProcesses.addCleaner(async () => {
				logger.debug('cleaning syncQueriesObservable');

				if (syncQueriesSubscription) {
					syncQueriesSubscription.unsubscribe();
				}
			}, 'syncQueriesObservable cleaner');
		});
	}

	private disconnectionHandler(): (msg: string) => void {
		return (msg: string) => {
			// This implementation is tied to AWSAppSyncRealTimeProvider 'Connection closed', 'Timeout disconnect' msg
			if (
				PUBSUB_CONTROL_MSG.CONNECTION_CLOSED === msg ||
				PUBSUB_CONTROL_MSG.TIMEOUT_DISCONNECT === msg
			) {
				this.datastoreConnectivity.socketDisconnected();
			}
		};
	}

	public unsubscribeConnectivity() {
		this.datastoreConnectivity.unsubscribe();
	}

	/**
	 * Stops all subscription activities and resolves when all activies report
	 * that they're disconnected, done retrying, etc..
	 */
	public async stop() {
		logger.debug('stopping sync engine');

		/**
		 * Gracefully disconnecting subscribers first just prevents *more* work
		 * from entering the pipelines.
		 */
		this.unsubscribeConnectivity();

		/**
		 * aggressively shut down any lingering background processes.
		 * some of this might be semi-redundant with unsubscribing. however,
		 * unsubscribing doesn't allow us to wait for settling.
		 * (Whereas `stop()` does.)
		 */

		await this.mutationsProcessor.stop();
		await this.subscriptionsProcessor.stop();
		await this.datastoreConnectivity.stop();
		await this.syncQueriesProcessor.stop();

		/**
		 * TODO: *consider* refactoring shutdowns ^ into this context as child
		 * job contexts, as cleaner methods (added with `addCleaner()`), or by
		 * passing this context through to child processes.
		 */
		await this.runningProcesses.close();

		/**
		 * Not 100% sure this is necessary. In most cases, we would expect the
		 * sync engine to be replaced with a new instance after stopping.
		 *
		 * TODO: Remove this and see if everything still works.
		 */
		this.runningProcesses = new BackgroundProcessManager();

		logger.debug('sync engine stopped and ready to restart');
	}

	private async setupModels(params: StartParams) {
		const { fullSyncInterval } = params;
		const ModelMetadataConstructor = this.modelClasses
			.ModelMetadata as PersistentModelConstructor<ModelMetadata>;

		const models: [string, SchemaModel][] = [];
		let savedModel;

		Object.values(this.schema.namespaces).forEach(namespace => {
			Object.values(namespace.models)
				.filter(({ syncable }) => syncable)
				.forEach(model => {
					models.push([namespace.name, model]);
					if (namespace.name === USER) {
						const modelConstructor = this.userModelClasses[
							model.name
						] as PersistentModelConstructor<any>;
						this.modelSyncedStatus.set(modelConstructor, false);
					}
				});
		});

		const promises = models.map(async ([namespace, model]) => {
			const modelMetadata = await this.getModelMetadata(namespace, model.name);
			const syncPredicate = ModelPredicateCreator.getPredicates(
				this.syncPredicates.get(model),
				false
			);
			const lastSyncPredicate = syncPredicate
				? JSON.stringify(syncPredicate)
				: null;

			if (modelMetadata === undefined) {
				[[savedModel]] = await this.storage.save(
					this.modelInstanceCreator(ModelMetadataConstructor, {
						model: model.name,
						namespace,
						lastSync: null,
						fullSyncInterval,
						lastFullSync: null,
						lastSyncPredicate,
					}),
					undefined,
					ownSymbol
				);
			} else {
				const prevSyncPredicate = modelMetadata.lastSyncPredicate
					? modelMetadata.lastSyncPredicate
					: null;
				const syncPredicateUpdated = prevSyncPredicate !== lastSyncPredicate;

				[[savedModel]] = await this.storage.save(
					ModelMetadataConstructor.copyOf(modelMetadata, draft => {
						draft.fullSyncInterval = fullSyncInterval;
						// perform a base sync if the syncPredicate changed in between calls to DataStore.start
						// ensures that the local store contains all the data specified by the syncExpression
						if (syncPredicateUpdated) {
							draft.lastSync = null;
							draft.lastFullSync = null;
							draft.lastSyncPredicate = lastSyncPredicate;
						}
					})
				);
			}

			return savedModel;
		});

		const result: Record<string, ModelMetadata> = {};
		for (const modelMetadata of await Promise.all(promises)) {
			const { model: modelName } = modelMetadata;

			result[modelName] = modelMetadata;
		}

		return result;
	}

	private async getModelsMetadata(): Promise<ModelMetadata[]> {
		const ModelMetadata = this.modelClasses
			.ModelMetadata as PersistentModelConstructor<ModelMetadata>;

		const modelsMetadata = await this.storage.query(ModelMetadata);

		return modelsMetadata;
	}

	private async getModelMetadata(
		namespace: string,
		model: string
	): Promise<ModelMetadata> {
		const ModelMetadata = this.modelClasses
			.ModelMetadata as PersistentModelConstructor<ModelMetadata>;

		const predicate = ModelPredicateCreator.createFromExisting<ModelMetadata>(
			this.schema.namespaces[SYNC].models[ModelMetadata.name],
			c => c.namespace('eq', namespace).model('eq', model)
		);

		const [modelMetadata] = await this.storage.query(ModelMetadata, predicate, {
			page: 0,
			limit: 1,
		});

		return modelMetadata;
	}

	private getModelDefinition(
		modelConstructor: PersistentModelConstructor<any>
	): SchemaModel {
		const namespaceName = this.namespaceResolver(modelConstructor);

		const modelDefinition =
			this.schema.namespaces[namespaceName].models[modelConstructor.name];

		return modelDefinition;
	}

	static getNamespace() {
		const namespace: SchemaNamespace = {
			name: SYNC,
			relationships: {},
			enums: {
				OperationType: {
					name: 'OperationType',
					values: ['CREATE', 'UPDATE', 'DELETE'],
				},
			},
			nonModels: {},
			models: {
				MutationEvent: {
					name: 'MutationEvent',
					pluralName: 'MutationEvents',
					syncable: false,
					fields: {
						id: {
							name: 'id',
							type: 'ID',
							isRequired: true,
							isArray: false,
						},
						model: {
							name: 'model',
							type: 'String',
							isRequired: true,
							isArray: false,
						},
						data: {
							name: 'data',
							type: 'String',
							isRequired: true,
							isArray: false,
						},
						modelId: {
							name: 'modelId',
							type: 'String',
							isRequired: true,
							isArray: false,
						},
						operation: {
							name: 'operation',
							type: {
								enum: 'Operationtype',
							},
							isArray: false,
							isRequired: true,
						},
						condition: {
							name: 'condition',
							type: 'String',
							isArray: false,
							isRequired: true,
						},
					},
				},
				ModelMetadata: {
					name: 'ModelMetadata',
					pluralName: 'ModelsMetadata',
					syncable: false,
					fields: {
						id: {
							name: 'id',
							type: 'ID',
							isRequired: true,
							isArray: false,
						},
						namespace: {
							name: 'namespace',
							type: 'String',
							isRequired: true,
							isArray: false,
						},
						model: {
							name: 'model',
							type: 'String',
							isRequired: true,
							isArray: false,
						},
						lastSync: {
							name: 'lastSync',
							type: 'Int',
							isRequired: false,
							isArray: false,
						},
						lastFullSync: {
							name: 'lastFullSync',
							type: 'Int',
							isRequired: false,
							isArray: false,
						},
						fullSyncInterval: {
							name: 'fullSyncInterval',
							type: 'Int',
							isRequired: true,
							isArray: false,
						},
						lastSyncPredicate: {
							name: 'lastSyncPredicate',
							type: 'String',
							isRequired: false,
							isArray: false,
						},
					},
				},
			},
		};
		return namespace;
	}
}<|MERGE_RESOLUTION|>--- conflicted
+++ resolved
@@ -383,75 +383,9 @@
 										active: this.online,
 									},
 								});
-<<<<<<< HEAD
 
 								subscriptions.forEach(sub => sub.unsubscribe());
 								subscriptions = [];
-=======
-							} catch (error) {
-								observer.error(error);
-								return;
-							}
-							//#endregion
-
-							//#region process mutations
-							subscriptions.push(
-								this.mutationsProcessor
-									.start()
-									.subscribe(({ modelDefinition, model: item, hasMore }) => {
-										const modelConstructor = this.userModelClasses[
-											modelDefinition.name
-										] as PersistentModelConstructor<any>;
-
-										const model = this.modelInstanceCreator(
-											modelConstructor,
-											item
-										);
-
-										this.storage.runExclusive(storage =>
-											this.modelMerger.merge(storage, model, modelDefinition)
-										);
-
-										observer.next({
-											type: ControlMessage.SYNC_ENGINE_OUTBOX_MUTATION_PROCESSED,
-											data: {
-												model: modelConstructor,
-												element: model,
-											},
-										});
-
-										observer.next({
-											type: ControlMessage.SYNC_ENGINE_OUTBOX_STATUS,
-											data: {
-												isEmpty: !hasMore,
-											},
-										});
-									})
-							);
-							//#endregion
-
-							//#region Merge subscriptions buffer
-							// TODO: extract to function
-							if (!isNode) {
-								subscriptions.push(
-									dataSubsObservable.subscribe(
-										([_transformerMutationType, modelDefinition, item]) => {
-											const modelConstructor = this.userModelClasses[
-												modelDefinition.name
-											] as PersistentModelConstructor<any>;
-
-											const model = this.modelInstanceCreator(
-												modelConstructor,
-												item
-											);
-
-											this.storage.runExclusive(storage =>
-												this.modelMerger.merge(storage, model, modelDefinition)
-											);
-										}
-									)
-								);
->>>>>>> 66bfe312
 							}
 
 							doneStarting();
@@ -466,8 +400,7 @@
 						return modelDefinition.syncable === true;
 					})
 					.subscribe({
-<<<<<<< HEAD
-						next: ({ opType, model, element, condition }) =>
+						next: async ({ opType, model, element, condition }) =>
 							this.runningProcesses.add(async () => {
 								const namespace =
 									this.schema.namespaces[this.namespaceResolver(model)];
@@ -483,35 +416,6 @@
 									namespace.relationships,
 									this.getModelDefinition(model),
 									opType,
-=======
-						next: async ({ opType, model, element, condition }) => {
-							const namespace =
-								this.schema.namespaces[this.namespaceResolver(model)];
-							const MutationEventConstructor = this.modelClasses[
-								'MutationEvent'
-							] as PersistentModelConstructor<MutationEvent>;
-							const modelDefinition = this.getModelDefinition(model);
-							const graphQLCondition = predicateToGraphQLCondition(
-								condition,
-								modelDefinition
-							);
-							const mutationEvent = createMutationInstanceFromModelOperation(
-								namespace.relationships,
-								this.getModelDefinition(model),
-								opType,
-								model,
-								element,
-								graphQLCondition,
-								MutationEventConstructor,
-								this.modelInstanceCreator
-							);
-
-							await this.outbox.enqueue(this.storage, mutationEvent);
-
-							observer.next({
-								type: ControlMessage.SYNC_ENGINE_OUTBOX_MUTATION_ENQUEUED,
-								data: {
->>>>>>> 66bfe312
 									model,
 									element,
 									graphQLCondition,
@@ -539,12 +443,7 @@
 								await startPromise;
 
 								if (this.online) {
-									try {
-										this.mutationsProcessor.resume();
-									} catch (error) {
-										logger.error('mutationProcessor.resume error', error);
-										throw error;
-									}
+									this.mutationsProcessor.resume();
 								}
 							}, 'storage event'),
 					});
@@ -668,29 +567,12 @@
 												deleted: 0,
 											});
 
-<<<<<<< HEAD
 											start = getNow();
 											newestStartedAt =
 												newestStartedAt === undefined
 													? startedAt
 													: Math.max(newestStartedAt, startedAt);
 										}
-=======
-									/**
-									 * If there are mutations in the outbox for a given id, those need to be
-									 * merged individually. Otherwise, we can merge them in batches.
-									 */
-									await this.storage.runExclusive(async storage => {
-										const idsInOutbox = await this.outbox.getModelIds(storage);
-
-										const oneByOne: ModelInstanceMetadata[] = [];
-										const page = items.filter(item => {
-											const itemId = getIdentifierValue(modelDefinition, item);
-
-											if (!idsInOutbox.has(itemId)) {
-												return true;
-											}
->>>>>>> 66bfe312
 
 										/**
 										 * If there are mutations in the outbox for a given id, those need to be
@@ -708,18 +590,9 @@
 													item
 												);
 
-<<<<<<< HEAD
 												if (!idsInOutbox.has(itemId)) {
 													return true;
 												}
-=======
-										for (const item of oneByOne) {
-											const opType = await this.modelMerger.merge(
-												storage,
-												item,
-												modelDefinition
-											);
->>>>>>> 66bfe312
 
 												oneByOne.push(item);
 												return false;
@@ -727,7 +600,6 @@
 
 											const opTypeCount: [any, OpType][] = [];
 
-<<<<<<< HEAD
 											for (const item of oneByOne) {
 												const opType = await this.modelMerger.merge(
 													storage,
@@ -738,35 +610,8 @@
 												if (opType !== undefined) {
 													opTypeCount.push([item, opType]);
 												}
-=======
-										opTypeCount.push(
-											...(await this.modelMerger.mergePage(
-												storage,
-												modelConstructor,
-												page,
-												modelDefinition
-											))
-										);
-
-										const counts = count.get(modelConstructor);
-
-										opTypeCount.forEach(([, opType]) => {
-											switch (opType) {
-												case OpType.INSERT:
-													counts.new++;
-													break;
-												case OpType.UPDATE:
-													counts.updated++;
-													break;
-												case OpType.DELETE:
-													counts.deleted++;
-													break;
-												default:
-													exhaustiveCheck(opType);
->>>>>>> 66bfe312
 											}
 
-<<<<<<< HEAD
 											opTypeCount.push(
 												...(await this.modelMerger.mergePage(
 													storage,
@@ -775,38 +620,6 @@
 													modelDefinition
 												))
 											);
-=======
-									if (done) {
-										const { name: modelName } = modelDefinition;
-
-										//#region update last sync for type
-										let modelMetadata = await this.getModelMetadata(
-											namespace,
-											modelName
-										);
-
-										const { lastFullSync, fullSyncInterval } = modelMetadata;
-
-										theInterval = fullSyncInterval;
-
-										newestFullSyncStartedAt =
-											newestFullSyncStartedAt === undefined
-												? lastFullSync
-												: Math.max(
-														newestFullSyncStartedAt,
-														isFullSync ? startedAt : lastFullSync
-												  );
-
-										modelMetadata = (
-											this.modelClasses
-												.ModelMetadata as PersistentModelConstructor<ModelMetadata>
-										).copyOf(modelMetadata, draft => {
-											draft.lastSync = startedAt;
-											draft.lastFullSync = isFullSync
-												? startedAt
-												: modelMetadata.lastFullSync;
-										});
->>>>>>> 66bfe312
 
 											const counts = count.get(modelConstructor);
 
