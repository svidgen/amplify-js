--- conflicted
+++ resolved
@@ -116,17 +116,6 @@
 				})
 			);
 
-<<<<<<< HEAD
-	jest.doMock('../src/storage/storage', () => {
-		const mock = jest.fn().mockImplementation(() => ({
-			init: jest.fn(),
-			runExclusive: jest.fn(),
-			query: jest.fn(() => []),
-			save: jest.fn(() => []),
-			observe: jest.fn(() => Observable.of()),
-			logDebugInfo: jest.fn(() => Observable.of()),
-		}));
-=======
 			const sub = DataStore.observe(Model).subscribe(
 				({ element, opType, model }) => {
 					expectType<PersistentModelConstructor<Model>>(model);
@@ -139,7 +128,6 @@
 					done();
 				}
 			);
->>>>>>> fe691fd4
 
 			// decoy
 			await DataStore.save(
@@ -401,6 +389,7 @@
 				query: jest.fn(() => []),
 				save: jest.fn(() => []),
 				observe: jest.fn(() => Observable.of()),
+				logDebugInfo: jest.fn(() => Observable.of()),
 			}));
 
 			(<any>mock).getNamespace = () => ({ models: {} });
