import 'fake-indexeddb/auto';
import {
	DataStore as DataStoreType,
	initSchema as initSchemaType,
} from '../src/datastore/datastore';
import { PersistentModelConstructor } from '../src/types';
import {
	Model,
	Post,
	Comment,
	PostComposite,
	PostCustomPK as PostCustomPKType,
	PostCustomPKSort as PostCustomPKSortType,
	PostCustomPKComposite as PostCustomPKCompositeType,
	testSchema,
} from './helpers';

function getDataStore() {
	const {
		initSchema,
		DataStore,
	}: {
		initSchema: typeof initSchemaType;
		DataStore: typeof DataStoreType;
	} = require('../src/datastore/datastore');

	const classes = initSchema(testSchema());
	const {
		Model,
		Post,
		Comment,
		PostComposite,
		PostCustomPK,
		PostCustomPKSort,
		PostCustomPKComposite,
	} = classes as {
		Model: PersistentModelConstructor<Model>;
		Post: PersistentModelConstructor<Post>;
		Comment: PersistentModelConstructor<Comment>;
		PostComposite: PersistentModelConstructor<PostComposite>;
		PostCustomPK: PersistentModelConstructor<PostCustomPKType>;
		PostCustomPKSort: PersistentModelConstructor<PostCustomPKSortType>;
		PostCustomPKComposite: PersistentModelConstructor<PostCustomPKCompositeType>;
	};

	return {
		DataStore,
		Model,
		Post,
		Comment,
		PostComposite,
		PostCustomPK,
		PostCustomPKSort,
		PostCustomPKComposite,
	};
}

/**
 * Strip out schemaVersion save call that DS performs when starting.
 * Allows us to run any of the tests in isolation (i.e., .only on any test will work)
 *
 * @returns A flattened array of mock function calls
 */
function processZenPushCalls(zenNext): Array<any> {
	const {
		mock: { calls },
	} = zenNext;

	if (!Array.isArray(calls)) {
		return [];
	}

	if (calls.length) {
		const [[first]] = calls;

		if (first?.element?.key === 'schemaVersion') {
			return calls.slice(1).flat();
		}
	}

	return calls.flat();
}

describe('Storage tests', () => {
	describe('Update', () => {
		describe('Only include changed fields', () => {
			let zenNext;

			beforeEach(() => {
				zenNext = jest.fn();

				jest.doMock('zen-push', () => {
					class zenPush {
						constructor() {}
						next = zenNext;
					}

					return zenPush;
				});
			});

			afterEach(() => {
				jest.resetModules();
				jest.resetAllMocks();
			});

			test('scalar', async () => {
				const { DataStore, Model } = getDataStore();
				const dateCreated = new Date().toISOString();

				const model = await DataStore.save(
					new Model({
						field1: 'Some value',
						dateCreated,
					})
				);

				await DataStore.save(
					Model.copyOf(model, draft => {
						draft.field1 = 'edited';
					})
				);

				const [modelSave, modelUpdate] = processZenPushCalls(zenNext);

				// Save should include
				expect(modelSave.element.dateCreated).toEqual(dateCreated);

				// Update mutation should only include updated fields
				// => dateCreated should be undefined
				expect(modelUpdate.element.dateCreated).toBeUndefined();
				expect(modelUpdate.element.field1).toEqual('edited');
			});

			test('scalar - unchanged', async () => {
				const { DataStore, Model } = getDataStore();
				const dateCreated = new Date().toISOString();

				const model = await DataStore.save(
					new Model({
						field1: 'Some value',
						dateCreated,
					})
				);

				await DataStore.save(
					Model.copyOf(model, draft => {
						draft.field1 = 'Some value';
					})
				);

				const [_modelSave, modelUpdate] = processZenPushCalls(zenNext);

				expect(modelUpdate).toBeUndefined();

				expect(true).toBeTruthy();
			});

			test('update by nulling previous value', async () => {
				const { DataStore, Model } = getDataStore();

				const model = await DataStore.save(
					new Model({
						field1: 'Some value',
						optionalField1: 'Some optional value',
						dateCreated: new Date().toISOString(),
					})
				);

				await DataStore.save(
					Model.copyOf(model, draft => {
						draft.optionalField1 = null;
					})
				);

				const [_modelSave, modelUpdate] = processZenPushCalls(zenNext);

				expect(modelUpdate.element.optionalField1).toBeNull();
			});

			test('updating value with undefined gets saved as null', async () => {
				const { DataStore, Model } = getDataStore();
				const model = await DataStore.save(
					new Model({
						field1: 'Some value',
						optionalField1: 'Some optional value',
						dateCreated: new Date().toISOString(),
					})
				);

				await DataStore.save(
					Model.copyOf(model, draft => {
						draft.optionalField1 = undefined;
					})
				);

				const [_modelSave, modelUpdate] = processZenPushCalls(zenNext);

				expect(modelUpdate.element.optionalField1).toBeNull();
			});

			test('list (destructured)', async () => {
				const { DataStore, Model } = getDataStore();

				const model = await DataStore.save(
					new Model({
						field1: 'Some value',
						dateCreated: new Date().toISOString(),
						emails: ['john@doe.com', 'jane@doe.com'],
					})
				);

				await DataStore.save(
					Model.copyOf(model, draft => {
						draft.emails = [...draft.emails, 'joe@doe.com'];
					})
				);

				const [_modelSave, modelUpdate] = processZenPushCalls(zenNext);

				const expectedValueEmails = [
					'john@doe.com',
					'jane@doe.com',
					'joe@doe.com',
				];

				expect(modelUpdate.element.dateCreated).toBeUndefined();
				expect(modelUpdate.element.field1).toBeUndefined();
				expect(modelUpdate.element.emails).toMatchObject(expectedValueEmails);
			});

			test('list (push)', async () => {
				const { DataStore, Model } = getDataStore();

				const model = await DataStore.save(
					new Model({
						field1: 'Some value',
						dateCreated: new Date().toISOString(),
						emails: ['john@doe.com', 'jane@doe.com'],
					})
				);

				await DataStore.save(
					Model.copyOf(model, draft => {
						draft.emails.push('joe@doe.com');
					})
				);

				const [_modelSave, modelUpdate] = processZenPushCalls(zenNext);

				const expectedValueEmails = [
					'john@doe.com',
					'jane@doe.com',
					'joe@doe.com',
				];

				expect(modelUpdate.element.dateCreated).toBeUndefined();
				expect(modelUpdate.element.field1).toBeUndefined();
				expect(modelUpdate.element.emails).toMatchObject(expectedValueEmails);
			});

			test('update with changed field and list unchanged', async () => {
				const { DataStore, Model } = getDataStore();

				const model = await DataStore.save(
					new Model({
						field1: 'Some value',
						dateCreated: new Date().toISOString(),
						emails: ['john@doe.com', 'jane@doe.com'],
					})
				);

				await DataStore.save(
					Model.copyOf(model, draft => {
						draft.field1 = 'Updated value';
						// same as above. should not be included in mutation input
						draft.emails = ['john@doe.com', 'jane@doe.com'];
					})
				);

				const [_modelSave, modelUpdate] = processZenPushCalls(zenNext);

				expect(modelUpdate.element.dateCreated).toBeUndefined();
				expect(modelUpdate.element.field1).toEqual('Updated value');
				expect(modelUpdate.element.emails).toBeUndefined();
			});

<<<<<<< HEAD
			// this is failing on `main` as well, but it times out before it gets
			// to the assertion (until I added expect.assertions)
			// TODO:check with Dane on expected behavior, as it is likely affected by the
			// mergePatches work
			test.skip('update with list unchanged', async () => {
				// expect.assertions(1);
				const classes = initSchema(testSchema());

				const { Model } = classes as {
					Model: PersistentModelConstructor<Model>;
				};
=======
			test('update with list unchanged', async () => {
				expect.assertions(1);
				const { DataStore, Model } = getDataStore();
>>>>>>> e11360a3

				const model = await DataStore.save(
					new Model({
						field1: 'Some value',
						dateCreated: new Date().toISOString(),
						emails: ['john@doe.com', 'jane@doe.com'],
					})
				);

				await DataStore.save(
					Model.copyOf(model, draft => {
						// same as above. should not result in mutation event
						draft.emails = ['john@doe.com', 'jane@doe.com'];
					})
				);

				const [_modelSave, modelUpdate] = processZenPushCalls(zenNext);

				expect(modelUpdate).toBeUndefined();
			});

			test('update by nulling list', async () => {
				const { DataStore, Model } = getDataStore();

				const model = await DataStore.save(
					new Model({
						field1: 'Some value',
						dateCreated: new Date().toISOString(),
						emails: ['john@doe.com', 'jane@doe.com'],
					})
				);

				await DataStore.save(
					Model.copyOf(model, draft => {
						draft.emails = null;
					})
				);

				const [_modelSave, modelUpdate] = processZenPushCalls(zenNext);

				expect(modelUpdate.element.emails).toBeNull();
			});

			test('custom type (destructured)', async () => {
				const { DataStore, Model } = getDataStore();

				const model = await DataStore.save(
					new Model({
						field1: 'Some value',
						dateCreated: new Date().toISOString(),
						metadata: {
							author: 'some author',
							rewards: [],
							penNames: [],
						},
					})
				);

				await DataStore.save(
					Model.copyOf(model, draft => {
						draft.metadata = {
							...draft.metadata,
							penNames: ['bob'],
						};
					})
				);

				const [_modelSave, modelUpdate] = processZenPushCalls(zenNext);

				const expectedValueMetadata = {
					author: 'some author',
					rewards: [],
					penNames: ['bob'],
				};

				expect(modelUpdate.element.dateCreated).toBeUndefined();
				expect(modelUpdate.element.field1).toBeUndefined();
				expect(modelUpdate.element.metadata).toMatchObject(
					expectedValueMetadata
				);
			});

			test('custom type (accessor)', async () => {
				const { DataStore, Model } = getDataStore();

				const model = await DataStore.save(
					new Model({
						field1: 'Some value',
						dateCreated: new Date().toISOString(),
						metadata: {
							author: 'some author',
							rewards: [],
							penNames: [],
						},
					})
				);

				await DataStore.save(
					Model.copyOf(model, draft => {
						draft.metadata.penNames = ['bob'];
					})
				);

				const [_modelSave, modelUpdate] = processZenPushCalls(zenNext);

				const expectedValueMetadata = {
					author: 'some author',
					rewards: [],
					penNames: ['bob'],
				};

				expect(modelUpdate.element.dateCreated).toBeUndefined();
				expect(modelUpdate.element.field1).toBeUndefined();
				expect(modelUpdate.element.metadata).toMatchObject(
					expectedValueMetadata
				);
			});

			test('custom type unchanged', async () => {
				const { DataStore, Model } = getDataStore();

				const model = await DataStore.save(
					new Model({
						field1: 'Some value',
						dateCreated: new Date().toISOString(),
						metadata: {
							author: 'some author',
							rewards: [],
							penNames: [],
						},
					})
				);

				await DataStore.save(
					Model.copyOf(model, draft => {
						draft.field1 = 'Updated value';
						draft.metadata = {
							author: 'some author',
							rewards: [],
							penNames: [],
						};
					})
				);

				const [_modelSave, modelUpdate] = processZenPushCalls(zenNext);

				expect(modelUpdate.element.dateCreated).toBeUndefined();
				expect(modelUpdate.element.field1).toEqual('Updated value');
				expect(modelUpdate.element.metadata).toBeUndefined();
			});

			test('relation', async () => {
				const { DataStore, Post, Comment } = getDataStore();

				const post = await DataStore.save(
					new Post({
						title: 'New Post',
					})
				);

				const comment = await DataStore.save(
					new Comment({
						content: 'Hello world',
						post,
					})
				);

				const anotherPost = await DataStore.save(
					new Post({
						title: 'Another Post',
					})
				);

				await DataStore.save(
					Comment.copyOf(comment, updated => {
						updated.post = anotherPost;
					})
				);

				const [_postSave, commentSave, _anotherPostSave, commentUpdate] =
					processZenPushCalls(zenNext);

				expect(commentSave.element.postId).toEqual(post.id);
				expect(commentUpdate.element.postId).toEqual(anotherPost.id);
			});

			test('composite key', async () => {
				// model has a GSI with a composite key defined:
				// @key(name: "titleSort", fields: ["title", "created", "sort"])

				// updating any of the fields that comprise the sort portion of the composite key [1..n]
				// should include all of the other fields in that key

				// updating the hash key [0] should NOT include the other fields in that key

				const { DataStore, PostComposite } = getDataStore();

				const createdTimestamp = String(Date.now());

				const post = await DataStore.save(
					new PostComposite({
						title: 'New Post',
						description: 'Desc',
						created: createdTimestamp,
						sort: 100,
					})
				);

				// `sort` is part of the key's composite sort key.
				// `created` should also be included in the mutation input
				const updated1 = await DataStore.save(
					PostComposite.copyOf(post, updated => {
						updated.sort = 101;
					})
				);

				// `title` is the HK, so `sort` and `created` should NOT be included in the input
				const updated2 = await DataStore.save(
					PostComposite.copyOf(updated1, updated => {
						updated.title = 'Updated Title';
					})
				);

				// `description` does not belong to a key. No other fields should be included
				await DataStore.save(
					PostComposite.copyOf(updated2, updated => {
						updated.description = 'Updated Desc';
					})
				);

				const [_postSave, postUpdate1, postUpdate2, postUpdate3] =
					processZenPushCalls(zenNext);

				expect(postUpdate1.element.title).toBeUndefined();
				expect(postUpdate1.element.created).toEqual(createdTimestamp);
				expect(postUpdate1.element.sort).toEqual(101);
				expect(postUpdate1.element.description).toBeUndefined();

				expect(postUpdate2.element.title).toEqual('Updated Title');
				expect(postUpdate2.element.created).toBeUndefined();
				expect(postUpdate2.element.sort).toBeUndefined();
				expect(postUpdate2.element.description).toBeUndefined();

				expect(postUpdate3.element.title).toBeUndefined();
				expect(postUpdate3.element.created).toBeUndefined();
				expect(postUpdate3.element.sort).toBeUndefined();
				expect(postUpdate3.element.description).toEqual('Updated Desc');
			});

			test('custom pk', async () => {
				// model has a custom pk defined via @key(fields: ["postId"])
				// the PK should always be included in the mutation input
				const { DataStore, PostCustomPK } = getDataStore();

				const post = await DataStore.save(
					new PostCustomPK({
						postId: '100',
						title: 'New Post',
						description: 'Desc',
						dateCreated: new Date().toISOString(),
					})
				);

				await DataStore.save(
					PostCustomPK.copyOf(post, updated => {
						updated.title = 'Updated';
					})
				);

				const [_postSave, postUpdate] = processZenPushCalls(zenNext);

				expect(postUpdate.element.postId).toEqual('100');
				expect(postUpdate.element.title).toEqual('Updated');
				expect(postUpdate.element.description).toBeUndefined();
			});

			test('custom pk - with sort', async () => {
				// model has a custom pk (hk + sort key) defined via @key(fields: ["id", "postId"])
				// all of the fields in the PK should always be included in the mutation input
				const { DataStore, PostCustomPKSort } = getDataStore();

				const post = await DataStore.save(
					new PostCustomPKSort({
						id: 'abcdef',
						postId: '100',
						title: 'New Post',
					})
				);

				await DataStore.save(
					PostCustomPKSort.copyOf(post, updated => {
						updated.title = 'Updated';
					})
				);

				const [_postSave, postUpdate] = processZenPushCalls(zenNext);

				expect(postUpdate.element.id).toEqual('abcdef');
				expect(postUpdate.element.postId).toEqual('100');
				expect(postUpdate.element.title).toEqual('Updated');
				expect(postUpdate.element.description).toBeUndefined();
			});

			test('custom pk - with composite', async () => {
				// model has a custom pk (hk + composite key) defined via @key(fields: ["id", "postId", "sort"])
				// all of the fields in the PK should always be included in the mutation input
				const { DataStore, PostCustomPKComposite } = getDataStore();

				const post = await DataStore.save(
					new PostCustomPKComposite({
						id: 'abcdef',
						postId: '100',
						title: 'New Post',
						description: 'Desc',
						sort: 1,
					})
				);

				await DataStore.save(
					PostCustomPKComposite.copyOf(post, updated => {
						updated.title = 'Updated';
					})
				);

				const [_postSave, postUpdate] = processZenPushCalls(zenNext);

				expect(postUpdate.element.id).toEqual('abcdef');
				expect(postUpdate.element.postId).toEqual('100');
				expect(postUpdate.element.sort).toEqual(1);
				expect(postUpdate.element.title).toEqual('Updated');
				expect(postUpdate.element.description).toBeUndefined();
			});
		});
	});
});<|MERGE_RESOLUTION|>--- conflicted
+++ resolved
@@ -285,23 +285,9 @@
 				expect(modelUpdate.element.emails).toBeUndefined();
 			});
 
-<<<<<<< HEAD
-			// this is failing on `main` as well, but it times out before it gets
-			// to the assertion (until I added expect.assertions)
-			// TODO:check with Dane on expected behavior, as it is likely affected by the
-			// mergePatches work
-			test.skip('update with list unchanged', async () => {
-				// expect.assertions(1);
-				const classes = initSchema(testSchema());
-
-				const { Model } = classes as {
-					Model: PersistentModelConstructor<Model>;
-				};
-=======
 			test('update with list unchanged', async () => {
 				expect.assertions(1);
 				const { DataStore, Model } = getDataStore();
->>>>>>> e11360a3
 
 				const model = await DataStore.save(
 					new Model({
