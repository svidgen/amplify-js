<<<<<<< HEAD
import { ModelInit, MutableModel, Schema, InternalSchema } from '../src/types';
import { AsyncCollection } from '../src/datastore/datastore';
=======
import {
	ModelInit,
	MutableModel,
	Schema,
	InternalSchema,
	CompositeIdentifier,
	CustomIdentifier,
	__modelMeta__,
	SchemaModel,
	PersistentModelConstructor,
} from '../src/types';
>>>>>>> job-contexts

import {
	initSchema as _initSchema,
	DataStore as DataStoreInstance,
} from '../src/datastore/datastore';

type initSchemaType = typeof _initSchema;
type DataStoreType = typeof DataStoreInstance;

/**
 * Convenience function to wait for a number of ms.
 *
 * Intended as a cheap way to wait for async operations to settle.
 *
 * @param ms number of ms to pause for
 */
export async function pause(ms) {
	return new Promise(resolve => setTimeout(resolve, ms));
}

/**
 * Case insensitive regex that matches GUID's and UUID's.
 * It does NOT permit whitespace on either end of the string. The caller must `trim()` first as-needed.
 */
export const UUID_REGEX =
	/^[0-9a-f]{8}-[0-9a-f]{4}-[0-9a-f]{4}-[0-9a-f]{4}-[0-9a-f]{12}$/i;

/**
 * Tests a mutation for expected values. If values are present on the mutation
 * that are not expected, throws an error. Expected values can be listed as a
 * literal value, a regular expression, or a function (v => bool).
 *
 * `id` is automatically tested and expected to be a UUID unless an alternative
 *  matcher is provided.
 *
 * @param mutation A mutation record to check
 * @param values An object for specific values to test. Format of key: value | regex | v => bool
 */
export function expectMutation(mutation, values) {
	const data = JSON.parse(mutation.data);
	const matchers = {
		id: UUID_REGEX,
		...values,
	};
	const errors = [
		...errorsFrom(data, matchers),
		...extraFieldsFrom(data, matchers).map(f => `Unexpected field: ${f}`),
	];
	if (errors.length > 0) {
		throw new Error(
			`Bad mutation: ${JSON.stringify(data, null, 2)}\n${errors.join('\n')}`
		);
	}
}

/**
 * Checks an object for adherence to expected values from a set of matchers.
 * Returns a list of erroneous key-value pairs.
 * @param data the object to validate.
 * @param matchers the matcher functions/values/regexes to test the object with
 */
export function errorsFrom(data, matchers) {
	return Object.entries(matchers).reduce((errors, [property, matcher]) => {
		const value = data[property];
		if (
			!(
				(typeof matcher === 'function' && matcher(value)) ||
				(matcher instanceof RegExp && matcher.test(value)) ||
				(typeof matcher === 'object' &&
					JSON.stringify(value) === JSON.stringify(matcher)) ||
				value === matcher
			)
		) {
			errors.push(
				`Property '${property}' value "${value}" does not match "${matcher}"`
			);
		}
		return errors;
	}, []);
}

/**
 * Checks to see if a given object contains any extra, unexpected properties.
 * If any are present, it returns the list of unexpectd fields.
 *
 * @param data the object that MIGHT contain extra fields.
 * @param template the authorative template object.
 */
export function extraFieldsFrom(data, template) {
	const fields = Object.keys(data);
	const expectedFields = new Set(Object.keys(template));
	return fields.filter(name => !expectedFields.has(name));
}

/**
 * Left-pads or truncates a string to a desired width.
 *
 * The defaults of `{ width: 2, fillter: '0' }` are intended for padding date
 * and time components, but could also be used for log line fields.
 *
 * For example:
 *
 * ```
 * padLeft("123", 4, '0') === '0123'
 * padLeft("123", 2, '0') === '23'
 * ```
 *
 * @param str String to pad.
 * @param width Width the final string will be.
 * @param filler The string to pad with.
 * @returns A left-padded or truncated string.
 */
export function padLeft(str, width: number = 2, filler = '0') {
	const pad = [...new Array(width)].map(entry => filler).join('');
	const buffer = pad + String(str);
	return buffer.substring(buffer.length - width, buffer.length);
}

/**
 * Right-pads or truncates a string to a desired width.
 *
 * Intended for padding fields in log lines.
 *
 * For example:
 *
 * ```
 * padRight("abcd", 3, ' ') === 'abc'
 * padRight("ab",   3, ' ') === 'ab '
 * ```
 *
 * @param str String to pad.
 * @param width Width the final string will be.
 * @param filler The string to pad with.
 * @returns A right-padded or truncated string.
 */
export function padRight(str, width: number, filler = ' ') {
	const pad = [...new Array(width)].map(entry => filler).join('');
	const buffer = String(str) + pad;
	return buffer.substring(0, width);
}

/**
 * Time format to use in debug logging for consistency and readability.
 *
 * Format:
 *
 * ```
 * HH:MM:SS.μμμ
 * ```
 *
 * Examples:
 *
 * ```
 * 12:34:45.678
 * 01:02:03.004
 * ```
 */
export function logDate() {
	const d = new Date();
	return [
		padLeft(d.getHours()),
		':',
		padLeft(d.getMinutes()),
		':',
		padLeft(d.getSeconds()),
		'.',
		padLeft(d.getMilliseconds(), 3),
	].join('');
}

/**
 * Private.
 *
 * Interval used by `warpTime`. Lives in this scope so that `unwarpTime` can
 * find it during cleanup.
 */
let warpTimeTick;

/**
 * Injects fake `setInterval`, `setTimeout`, and other time-related functions
 * to allow us to make "time" happen faster during testing. Time will happen
 * faster according to a given `multiplier`.
 *
 * Time warping is accomplished with a combination of jest's `useFakeTimers`
 * and invoking `jest.advanceTimersByTime()` using a *real* interval created
 * prior to injecting the fakes.
 *
 * Once time warping is on, you can advance time in your tests *beyond* what
 * time warping already does by calling any of jest's time manipulation
 * functions: https://archive.jestjs.io/docs/en/24.x/timer-mocks
 *
 * **IMPORTANT:** Remember to return back to normal at the end of your test
 * by calling `unwarpTime()`, Doctor.
 *
 * > *Tinkering with time can weaken the very fabric of the universe.*
 *
 * Be careful.
 *
 * @param multiplier How much faster than regular time should we run?
 */
export function warpTime(multiplier = 20) {
	warpTimeTick = setInterval(() => {
		jest.advanceTimersByTime(25 * multiplier);
	}, 25);
	jest.useFakeTimers();
}

/**
 * Stops warping time and returns time-related functions to their builtin
 * implementations.
 */
export function unwarpTime() {
	jest.useRealTimers();
	clearInterval(warpTimeTick);
}

/**
 * Tricks DataStore into performing sync operation by:
 *
 * 1. setting a fake AppSync endpoint (localhost)
 * 1. starting DataStore
 * 1. telling the mutations processor that it's "ready"
 * 1. setting model sync'd status to `false` across the board.
 *
 * Remember to `unconfigureSync()` after the tests are done.
 *
 * ```
 * beforeEach(async () => {
 *  ({ DataStore } = getDataStore());
 * 	await configureSync(DataStore);
 * });
 *
 * afterEach(async () => {
 * 	await unconfigureSync(DataStore);
 * });
 * ```
 *
 * @param DataStore The DataStore instance to operate against.
 * @param isReady Whether to pretend DataStore mutatinos processor is
 * ready, where readiness tells DataStore to attempt to push mutations
 * at the AppSync endpoint.
 */
export async function configureSync(DataStore, isReady = () => false) {
	(DataStore as any).amplifyConfig.aws_appsync_graphqlEndpoint =
		'https://0.0.0.0/does/not/exist/graphql';

	// WARNING: When DataStore starts, it immediately start the sync
	// engine, which won't have our isReady mock in place yet. This
	// should trigger a *single*
	await DataStore.start();

	const syncEngine = (DataStore as any).sync;

	// my jest spy-fu wasn't up to snuff here. but, this succesfully
	// prevents the mutation process from clearing the mutation queue, which
	// allows us to observe the state of mutations.
	(syncEngine as any).mutationsProcessor.isReady = isReady;
	DataStore.sync.getModelSyncedStatus = (model: any) => false;
}

/**
 * Removes the appsync endpoint, so that if the instance is restarted, it will
 * not try to talk to AppSync or spin up the sync engine.
 *
 * @param DataStore The DataStore instance to operate against.
 */
export async function unconfigureSync(DataStore) {
	(DataStore as any).amplifyConfig.aws_appsync_graphqlEndpoint = undefined;
}

/**
 * Configures sync and instructs DataStore to operate as though all models
 * are synced from AppSync.
 */
export async function pretendModelsAreSynced(DataStore: any) {
	await configureSync(DataStore);
	DataStore.sync.getModelSyncedStatus = (model: any) => true;
}

/**
 * Executes a given test script at warp speed against a fresh DataStore
 * instance `cycle` times, clearing between cycles.
 *
 * The intended use is for tests that intentionally try to leak background
 * work between test contexts, as was possible prior the introduction of
 * `BackgroundProcessManager`'s and clean `stop()` methods on DataStore
 * and its processors.
 *
 * @see warpTime
 *
 * @param script A test script to execute.
 * @param cycles The number of cyclcles to run.
 * @param focusedLogging Whether to timestamp and filter all error, warn, and
 * debug logging and include additional logging around each test cycle.
 */
export async function expectIsolation(
	script: (ctx: {
		DataStore: any;
		Post: PersistentModelConstructor<Post>;
		cycle: number;
	}) => Promise<any>,
	cycles = 5,
	focusedLogging = false
) {
	try {
		warpTime();

		if (focusedLogging) {
			(console as any)._warn = console.warn;
			console.warn = (...args) => {
				if (!args[0].match(/ensure credentials|User is unauthorized/)) {
					(console as any)._warn(logDate(), ...args);
				}
			};

			(console as any)._error = console.error;
			console.error = (...args) => {
				if (!args[0].match(/AuthError/)) {
					(console as any)._error(logDate(), ...args);
				}
			};

			(console as any)._debug = console.debug;
			console.debug = (...args) => {
				(console as any)._debug(logDate(), ...args);
			};
		}

		const log = line => {
			if (focusedLogging) {
				console.debug(line);
			}
		};

		log(`STARTING:      "${expect.getState().currentTestName}"`);

		for (let cycle = 1; cycle <= cycles; cycle++) {
			// basic initialization
			const { DataStore, Post } = getDataStore();

			// act
			try {
				log(
					`start cycle:   "${expect.getState().currentTestName}" cycle ${cycle}`
				);
				await script({ DataStore, Post, cycle });
				log(
					`end cycle:     "${expect.getState().currentTestName}" cycle ${cycle}`
				);
			} finally {
				// clean up
				log(
					`before clear: "${expect.getState().currentTestName}" cycle ${cycle}`
				);
				await DataStore.clear();
				log(
					`after clear:  "${expect.getState().currentTestName}" cycle ${cycle}`
				);
			}

			// expect no errors
			// TODO: upgrade jest and assert no pending timers!
		}
		log(`ENDING:        "${expect.getState().currentTestName}"`);
	} finally {
		if (focusedLogging) {
			console.warn = (console as any)._warn;
			console.error = (console as any)._error;
			console.debug = (console as any)._debug;
		}
		unwarpTime();
	}
}

/**
 * Re-requries DataStore, initializes the test schema.
 *
 * @returns The DataStore instance and models from `testSchema`.
 */
export function getDataStore() {
	const {
		initSchema,
		DataStore,
	}: {
		initSchema: initSchemaType;
		DataStore: DataStoreType;
	} = require('../src/datastore/datastore');

	const classes = initSchema(testSchema());
	const {
		Post,
		Comment,
		User,
		Profile,
		PostComposite,
		PostCustomPK,
		PostCustomPKSort,
		PostCustomPKComposite,
	} = classes as {
		Post: PersistentModelConstructor<Post>;
		Comment: PersistentModelConstructor<Comment>;
		User: PersistentModelConstructor<User>;
		Profile: PersistentModelConstructor<Profile>;
		PostComposite: PersistentModelConstructor<PostComposite>;
		PostCustomPK: PersistentModelConstructor<PostCustomPK>;
		PostCustomPKSort: PersistentModelConstructor<PostCustomPKSort>;
		PostCustomPKComposite: PersistentModelConstructor<PostCustomPKComposite>;
	};

	return {
		DataStore,
		Post,
		Comment,
		User,
		Profile,
		PostComposite,
		PostCustomPK,
		PostCustomPKSort,
		PostCustomPKComposite,
	};
}

// #region schemas

import {
	initSchema as _initSchema,
	DataStore as DataStoreInstance,
} from '../src/datastore/datastore';

type initSchemaType = typeof _initSchema;
type DataStoreType = typeof DataStoreInstance;

/**
 * Convenience function to wait for a number of ms.
 *
 * Intended as a cheap way to wait for async operations to settle.
 *
 * @param ms number of ms to pause for
 */
export async function pause(ms) {
	return new Promise(resolve => setTimeout(resolve, ms));
}

/**
 * Case insensitive regex that matches GUID's and UUID's.
 * It does NOT permit whitespace on either end of the string. The caller must `trim()` first as-needed.
 */
export const UUID_REGEX =
	/^[0-9a-f]{8}-[0-9a-f]{4}-[0-9a-f]{4}-[0-9a-f]{4}-[0-9a-f]{12}$/i;

/**
 * Tests a mutation for expected values. If values are present on the mutation
 * that are not expected, throws an error. Expected values can be listed as a
 * literal value, a regular expression, or a function (v => bool).
 *
 * `id` is automatically tested and expected to be a UUID unless an alternative
 *  matcher is provided.
 *
 * @param mutation A mutation record to check
 * @param values An object for specific values to test. Format of key: value | regex | v => bool
 */
export function expectMutation(mutation, values) {
	const data = JSON.parse(mutation.data);
	const matchers = {
		id: UUID_REGEX,
		...values,
	};
	const errors = [
		...errorsFrom(data, matchers),
		...extraFieldsFrom(data, matchers).map(f => `Unexpected field: ${f}`),
	];
	if (errors.length > 0) {
		throw new Error(
			`Bad mutation: ${JSON.stringify(data, null, 2)}\n${errors.join('\n')}`
		);
	}
}

/**
 * Checks an object for adherence to expected values from a set of matchers.
 * Returns a list of erroneous key-value pairs.
 * @param data the object to validate.
 * @param matchers the matcher functions/values/regexes to test the object with
 */
export function errorsFrom(data, matchers) {
	return Object.entries(matchers).reduce((errors, [property, matcher]) => {
		const value = data[property];
		if (
			!(
				(typeof matcher === 'function' && matcher(value)) ||
				(matcher instanceof RegExp && matcher.test(value)) ||
				(typeof matcher === 'object' &&
					JSON.stringify(value) === JSON.stringify(matcher)) ||
				value === matcher
			)
		) {
			errors.push(
				`Property '${property}' value "${value}" does not match "${matcher}"`
			);
		}
		return errors;
	}, []);
}

/**
 * Checks to see if a given object contains any extra, unexpected properties.
 * If any are present, it returns the list of unexpectd fields.
 *
 * @param data the object that MIGHT contain extra fields.
 * @param template the authorative template object.
 */
export function extraFieldsFrom(data, template) {
	const fields = Object.keys(data);
	const expectedFields = new Set(Object.keys(template));
	return fields.filter(name => !expectedFields.has(name));
}

/**
 * Left-pads or truncates a string to a desired width.
 *
 * The defaults of `{ width: 2, fillter: '0' }` are intended for padding date
 * and time components, but could also be used for log line fields.
 *
 * For example:
 *
 * ```
 * padLeft("123", 4, '0') === '0123'
 * padLeft("123", 2, '0') === '23'
 * ```
 *
 * @param str String to pad.
 * @param width Width the final string will be.
 * @param filler The string to pad with.
 * @returns A left-padded or truncated string.
 */
export function padLeft(str, width: number = 2, filler = '0') {
	const pad = [...new Array(width)].map(entry => filler).join('');
	const buffer = pad + String(str);
	return buffer.substring(buffer.length - width, buffer.length);
}

/**
 * Right-pads or truncates a string to a desired width.
 *
 * Intended for padding fields in log lines.
 *
 * For example:
 *
 * ```
 * padRight("abcd", 3, ' ') === 'abc'
 * padRight("ab",   3, ' ') === 'ab '
 * ```
 *
 * @param str String to pad.
 * @param width Width the final string will be.
 * @param filler The string to pad with.
 * @returns A right-padded or truncated string.
 */
export function padRight(str, width: number, filler = ' ') {
	const pad = [...new Array(width)].map(entry => filler).join('');
	const buffer = String(str) + pad;
	return buffer.substring(0, width);
}

/**
 * Time format to use in debug logging for consistency and readability.
 *
 * Format:
 *
 * ```
 * HH:MM:SS.μμμ
 * ```
 *
 * Examples:
 *
 * ```
 * 12:34:45.678
 * 01:02:03.004
 * ```
 */
export function logDate() {
	const d = new Date();
	return [
		padLeft(d.getHours()),
		':',
		padLeft(d.getMinutes()),
		':',
		padLeft(d.getSeconds()),
		'.',
		padLeft(d.getMilliseconds(), 3),
	].join('');
}

/**
 * Private.
 *
 * Interval used by `warpTime`. Lives in this scope so that `unwarpTime` can
 * find it during cleanup.
 */
let warpTimeTick;

/**
 * Injects fake `setInterval`, `setTimeout`, and other time-related functions
 * to allow us to make "time" happen faster during testing. Time will happen
 * faster according to a given `multiplier`.
 *
 * Time warping is accomplished with a combination of jest's `useFakeTimers`
 * and invoking `jest.advanceTimersByTime()` using a *real* interval created
 * prior to injecting the fakes.
 *
 * Once time warping is on, you can advance time in your tests *beyond* what
 * time warping already does by calling any of jest's time manipulation
 * functions: https://archive.jestjs.io/docs/en/24.x/timer-mocks
 *
 * **IMPORTANT:** Remember to return back to normal at the end of your test
 * by calling `unwarpTime()`, Doctor.
 *
 * > *Tinkering with time can weaken the very fabric of the universe.*
 *
 * Be careful.
 *
 * @param multiplier How much faster than regular time should we run?
 */
export function warpTime(multiplier = 20) {
	warpTimeTick = setInterval(() => {
		jest.advanceTimersByTime(25 * multiplier);
	}, 25);
	jest.useFakeTimers();
}

/**
 * Stops warping time and returns time-related functions to their builtin
 * implementations.
 */
export function unwarpTime() {
	jest.useRealTimers();
	clearInterval(warpTimeTick);
}

/**
 * Tricks DataStore into performing sync operation by:
 *
 * 1. setting a fake AppSync endpoint (localhost)
 * 1. starting DataStore
 * 1. telling the mutations processor that it's "ready"
 * 1. setting model sync'd status to `false` across the board.
 *
 * Remember to `unconfigureSync()` after the tests are done.
 *
 * ```
 * beforeEach(async () => {
 *  ({ DataStore } = getDataStore());
 * 	await configureSync(DataStore);
 * });
 *
 * afterEach(async () => {
 * 	await unconfigureSync(DataStore);
 * });
 * ```
 *
 * @param DataStore The DataStore instance to operate against.
 * @param isReady Whether to pretend DataStore mutatinos processor is
 * ready, where readiness tells DataStore to attempt to push mutations
 * at the AppSync endpoint.
 */
export async function configureSync(DataStore, isReady = () => false) {
	(DataStore as any).amplifyConfig.aws_appsync_graphqlEndpoint =
		'https://0.0.0.0/does/not/exist/graphql';

	// WARNING: When DataStore starts, it immediately start the sync
	// engine, which won't have our isReady mock in place yet. This
	// should trigger a *single*
	await DataStore.start();

	const syncEngine = (DataStore as any).sync;

	// my jest spy-fu wasn't up to snuff here. but, this succesfully
	// prevents the mutation process from clearing the mutation queue, which
	// allows us to observe the state of mutations.
	(syncEngine as any).mutationsProcessor.isReady = isReady;
	DataStore.sync.getModelSyncedStatus = (model: any) => false;
}

/**
 * Removes the appsync endpoint, so that if the instance is restarted, it will
 * not try to talk to AppSync or spin up the sync engine.
 *
 * @param DataStore The DataStore instance to operate against.
 */
export async function unconfigureSync(DataStore) {
	(DataStore as any).amplifyConfig.aws_appsync_graphqlEndpoint = undefined;
}

/**
 * Configures sync and instructs DataStore to operate as though all models
 * are synced from AppSync.
 */
export async function pretendModelsAreSynced(DataStore: any) {
	await configureSync(DataStore);
	DataStore.sync.getModelSyncedStatus = (model: any) => true;
}

/**
 * Executes a given test script at warp speed against a fresh DataStore
 * instance `cycle` times, clearing between cycles.
 *
 * The intended use is for tests that intentionally try to leak background
 * work between test contexts, as was possible prior the introduction of
 * `BackgroundProcessManager`'s and clean `stop()` methods on DataStore
 * and its processors.
 *
 * @see warpTime
 *
 * @param script A test script to execute.
 * @param cycles The number of cyclcles to run.
 * @param focusedLogging Whether to timestamp and filter all error, warn, and
 * debug logging and include additional logging around each test cycle.
 */
export async function expectIsolation(
	script: (ctx: {
		DataStore: any;
		Post: PersistentModelConstructor<Post>;
		cycle: number;
	}) => Promise<any>,
	cycles = 5,
	focusedLogging = false
) {
	try {
		warpTime();

		if (focusedLogging) {
			(console as any)._warn = console.warn;
			console.warn = (...args) => {
				if (!args[0].match(/ensure credentials|User is unauthorized/)) {
					(console as any)._warn(logDate(), ...args);
				}
			};

			(console as any)._error = console.error;
			console.error = (...args) => {
				if (!args[0].match(/AuthError/)) {
					(console as any)._error(logDate(), ...args);
				}
			};

			(console as any)._debug = console.debug;
			console.debug = (...args) => {
				(console as any)._debug(logDate(), ...args);
			};
		}

		const log = line => {
			if (focusedLogging) {
				console.debug(line);
			}
		};

		log(`STARTING:      "${expect.getState().currentTestName}"`);

		for (let cycle = 1; cycle <= cycles; cycle++) {
			// basic initialization
			const { DataStore, Post } = getDataStore();

			// act
			try {
				log(
					`start cycle:   "${expect.getState().currentTestName}" cycle ${cycle}`
				);
				await script({ DataStore, Post, cycle });
				log(
					`end cycle:     "${expect.getState().currentTestName}" cycle ${cycle}`
				);
			} finally {
				// clean up
				log(
					`before clear: "${expect.getState().currentTestName}" cycle ${cycle}`
				);
				await DataStore.clear();
				log(
					`after clear:  "${expect.getState().currentTestName}" cycle ${cycle}`
				);
			}

			// expect no errors
			// TODO: upgrade jest and assert no pending timers!
		}
		log(`ENDING:        "${expect.getState().currentTestName}"`);
	} finally {
		if (focusedLogging) {
			console.warn = (console as any)._warn;
			console.error = (console as any)._error;
			console.debug = (console as any)._debug;
		}
		unwarpTime();
	}
}

/**
 * Re-requries DataStore, initializes the test schema.
 *
 * @returns The DataStore instance and models from `testSchema`.
 */
export function getDataStore() {
	const {
		initSchema,
		DataStore,
	}: {
		initSchema: initSchemaType;
		DataStore: DataStoreType;
	} = require('../src/datastore/datastore');

	const classes = initSchema(testSchema());
	const {
		Post,
		Comment,
		User,
		Profile,
		PostComposite,
		PostCustomPK,
		PostCustomPKSort,
		PostCustomPKComposite,
	} = classes as {
		Post: PersistentModelConstructor<Post>;
		Comment: PersistentModelConstructor<Comment>;
		User: PersistentModelConstructor<User>;
		Profile: PersistentModelConstructor<Profile>;
		PostComposite: PersistentModelConstructor<PostComposite>;
		PostCustomPK: PersistentModelConstructor<PostCustomPK>;
		PostCustomPKSort: PersistentModelConstructor<PostCustomPKSort>;
		PostCustomPKComposite: PersistentModelConstructor<PostCustomPKComposite>;
	};

	return {
		DataStore,
		Post,
		Comment,
		User,
		Profile,
		PostComposite,
		PostCustomPK,
		PostCustomPKSort,
		PostCustomPKComposite,
	};
}

// #region schemas

export declare class Model {
	public readonly id: string;
	public readonly field1: string;
	public readonly optionalField1?: string;
	public readonly dateCreated: string;
	public readonly emails?: string[];
	public readonly ips?: (string | null)[];
	public readonly metadata?: Metadata;
	public readonly createdAt?: string;
	public readonly updatedAt?: string;

	constructor(init: ModelInit<Model>);

	static copyOf(
		src: Model,
		mutator: (draft: MutableModel<Model>) => void | Model
	): Model;
}
export declare class Metadata {
	readonly author: string;
	readonly tags?: string[];
	readonly rewards: string[];
	readonly penNames: string[];
	readonly nominations?: string[];
	readonly misc?: (string | null)[];
	constructor(init: Metadata);
}

export declare class Post {
	public readonly id: string;
	public readonly title: string;
<<<<<<< HEAD
=======
	public readonly comments: AsyncCollection<Comment>;
>>>>>>> 20c960d7

	constructor(init: ModelInit<Post>);

	static copyOf(
		src: Post,
		mutator: (draft: MutableModel<Post>) => void | Post
	): Post;
}

export declare class Comment {
	public readonly id: string;
	public readonly content: string;
<<<<<<< HEAD
	public readonly post: Post;
=======
	public readonly post: Promise<Post>;
>>>>>>> 20c960d7

	constructor(init: ModelInit<Comment>);

	static copyOf(
		src: Comment,
		mutator: (draft: MutableModel<Comment>) => void | Comment
	): Comment;
}

export declare class User {
	public readonly id: string;
	public readonly name: string;
	public readonly profile?: Profile;
	public readonly profileID?: string;

	constructor(init: ModelInit<User>);

	static copyOf(
		src: User,
		mutator: (draft: MutableModel<User>) => void | User
	): User;
}
export declare class Profile {
	public readonly id: string;
	public readonly firstName: string;
	public readonly lastName: string;

	constructor(init: ModelInit<Profile>);

	static copyOf(
		src: Profile,
		mutator: (draft: MutableModel<Profile>) => void | Profile
	): Profile;
}

export declare class PostComposite {
	public readonly id: string;
	public readonly title: string;
	public readonly description: string;
	public readonly created: string;
	public readonly sort: number;

	constructor(init: ModelInit<PostComposite>);

	static copyOf(
		src: PostComposite,
		mutator: (draft: MutableModel<PostComposite>) => void | PostComposite
	): PostComposite;
}

export declare class PostCustomPK {
	readonly [__modelMeta__]: {
		identifier: CustomIdentifier<PostCustomPK, 'postId'>;
	};
	public readonly postId: string;
	public readonly title: string;
	public readonly description?: string;
	public readonly dateCreated: string;
	public readonly optionalField1?: string;
	public readonly emails?: string[];
	public readonly createdAt?: string;
	public readonly updatedAt?: string;

	constructor(init: ModelInit<PostCustomPK>);

	static copyOf(
		src: PostCustomPK,
		mutator: (draft: MutableModel<PostCustomPK>) => void | PostCustomPK
	): PostCustomPK;
}

export declare class PostCustomPKSort {
	readonly [__modelMeta__]: {
		identifier: CompositeIdentifier<PostCustomPKSort, ['id', 'postId']>;
	};
	public readonly id: number | string;
	public readonly postId: string;
	public readonly title: string;
	public readonly description?: string;

	constructor(init: ModelInit<PostCustomPKSort>);

	static copyOf(
		src: PostCustomPKSort,
		mutator: (draft: MutableModel<PostCustomPKSort>) => void | PostCustomPKSort
	): PostCustomPKSort;
}

export declare class PostCustomPKComposite {
	readonly [__modelMeta__]: {
		identifier: CompositeIdentifier<PostCustomPKComposite, ['id', 'postId']>;
	};
	public readonly id: string;
	public readonly postId: string;
	public readonly title: string;
	public readonly description?: string;
	public readonly sort: number;

	constructor(init: ModelInit<PostCustomPKComposite>);

	static copyOf(
		src: PostCustomPKComposite,
		mutator: (
			draft: MutableModel<PostCustomPKComposite>
		) => void | PostCustomPKComposite
	): PostCustomPKComposite;
}

export function testSchema(): Schema {
	return {
		enums: {},
		models: {
			Model: {
				name: 'Model',
				pluralName: 'Models',
				syncable: true,
				fields: {
					id: {
						name: 'id',
						isArray: false,
						type: 'ID',
						isRequired: true,
					},
					field1: {
						name: 'field1',
						isArray: false,
						type: 'String',
						isRequired: true,
					},
					optionalField1: {
						name: 'optionalField1',
						isArray: false,
						type: 'String',
						isRequired: false,
					},
					dateCreated: {
						name: 'dateCreated',
						isArray: false,
						type: 'AWSDateTime',
						isRequired: true,
						attributes: [],
					},
					emails: {
						name: 'emails',
						isArray: true,
						type: 'AWSEmail',
						isRequired: true,
						attributes: [],
						isArrayNullable: true,
					},
					ips: {
						name: 'ips',
						isArray: true,
						type: 'AWSIPAddress',
						isRequired: false,
						attributes: [],
						isArrayNullable: true,
					},
					metadata: {
						name: 'metadata',
						isArray: false,
						type: {
							nonModel: 'Metadata',
						},
						isRequired: false,
						attributes: [],
					},
					createdAt: {
						name: 'createdAt',
						isArray: false,
						type: 'AWSDateTime',
						isRequired: false,
						attributes: [],
						isReadOnly: true,
					},
					updatedAt: {
						name: 'updatedAt',
						isArray: false,
						type: 'AWSDateTime',
						isRequired: false,
						attributes: [],
						isReadOnly: true,
					},
				},
			},
			Post: {
				name: 'Post',
				fields: {
					id: {
						name: 'id',
						isArray: false,
						type: 'ID',
						isRequired: true,
						attributes: [],
					},
					title: {
						name: 'title',
						isArray: false,
						type: 'String',
						isRequired: true,
						attributes: [],
					},
					comments: {
						name: 'comments',
						isArray: true,
						type: {
							model: 'Comment',
						},
						isRequired: true,
						attributes: [],
						isArrayNullable: true,
						association: {
							connectionType: 'HAS_MANY',
							associatedWith: 'post',
						},
					},
				},
				syncable: true,
				pluralName: 'Posts',
				attributes: [
					{
						type: 'model',
						properties: {},
					},
				],
			},
			Comment: {
				name: 'Comment',
				fields: {
					id: {
						name: 'id',
						isArray: false,
						type: 'ID',
						isRequired: true,
						attributes: [],
					},
					content: {
						name: 'content',
						isArray: false,
						type: 'String',
						isRequired: true,
						attributes: [],
					},
					post: {
						name: 'post',
						isArray: false,
						type: {
							model: 'Post',
						},
						isRequired: false,
						attributes: [],
						association: {
							connectionType: 'BELONGS_TO',
							targetName: 'postId',
						},
					},
				},
				syncable: true,
				pluralName: 'Comments',
				attributes: [
					{
						type: 'model',
						properties: {},
					},
					{
						type: 'key',
						properties: {
							name: 'byPost',
							fields: ['postId'],
						},
					},
				],
			},
			LocalModel: {
				name: 'LocalModel',
				pluralName: 'LocalModels',
				syncable: false,
				fields: {
					id: {
						name: 'id',
						isArray: false,
						type: 'ID',
						isRequired: true,
					},
					field1: {
						name: 'field1',
						isArray: false,
						type: 'String',
						isRequired: true,
					},
				},
			},
			User: {
				name: 'User',
				fields: {
					id: {
						name: 'id',
						isArray: false,
						type: 'ID',
						isRequired: true,
						attributes: [],
					},
					name: {
						name: 'name',
						isArray: false,
						type: 'String',
						isRequired: false,
						attributes: [],
					},
					profileID: {
						name: 'profileID',
						isArray: false,
						type: 'ID',
						isRequired: true,
						attributes: [],
					},
					profile: {
						name: 'profile',
						isArray: false,
						type: {
							model: 'Profile',
						},
						isRequired: false,
						attributes: [],
						association: {
							connectionType: 'HAS_ONE',
							associatedWith: 'id',
							targetName: 'profileID',
						},
					},
				},
				syncable: true,
				pluralName: 'Users',
				attributes: [
					{
						type: 'model',
						properties: {},
					},
				],
			},
			Profile: {
				name: 'Profile',
				fields: {
					id: {
						name: 'id',
						isArray: false,
						type: 'ID',
						isRequired: true,
						attributes: [],
					},
					firstName: {
						name: 'firstName',
						isArray: false,
						type: 'String',
						isRequired: true,
						attributes: [],
					},
					lastName: {
						name: 'lastName',
						isArray: false,
						type: 'String',
						isRequired: true,
						attributes: [],
					},
				},
				syncable: true,
				pluralName: 'Profiles',
				attributes: [
					{
						type: 'model',
						properties: {},
					},
				],
			},
			PostComposite: {
				name: 'PostComposite',
				fields: {
					id: {
						name: 'id',
						isArray: false,
						type: 'ID',
						isRequired: true,
						attributes: [],
					},
					title: {
						name: 'title',
						isArray: false,
						type: 'String',
						isRequired: true,
						attributes: [],
					},
					description: {
						name: 'description',
						isArray: false,
						type: 'String',
						isRequired: false,
						attributes: [],
					},
					created: {
						name: 'created',
						isArray: false,
						type: 'String',
						isRequired: false,
						attributes: [],
					},
					sort: {
						name: 'sort',
						isArray: false,
						type: 'Int',
						isRequired: false,
						attributes: [],
					},
				},
				syncable: true,
				pluralName: 'PostComposites',
				attributes: [
					{
						type: 'model',
						properties: {},
					},
					{
						type: 'key',
						properties: {
							name: 'titleCreatedSort',
							fields: ['title', 'created', 'sort'],
						},
					},
				],
			},
			PostCustomPK: {
				name: 'PostCustomPK',
				fields: {
					postId: {
						name: 'postId',
						isArray: false,
						type: 'String',
						isRequired: true,
						attributes: [],
					},
					title: {
						name: 'title',
						isArray: false,
						type: 'String',
						isRequired: true,
						attributes: [],
					},
					description: {
						name: 'description',
						isArray: false,
						type: 'String',
						isRequired: false,
						attributes: [],
					},
					emails: {
						name: 'emails',
						isArray: true,
						type: 'AWSEmail',
						isRequired: true,
						attributes: [],
						isArrayNullable: true,
					},
					createdAt: {
						name: 'createdAt',
						isArray: false,
						type: 'AWSDateTime',
						isRequired: false,
						attributes: [],
						isReadOnly: true,
					},
					updatedAt: {
						name: 'updatedAt',
						isArray: false,
						type: 'AWSDateTime',
						isRequired: false,
						attributes: [],
						isReadOnly: true,
					},
					dateCreated: {
						name: 'dateCreated',
						isArray: false,
						type: 'AWSDateTime',
						isRequired: true,
						attributes: [],
					},
				},
				syncable: true,
				pluralName: 'PostCustomPKS',
				attributes: [
					{
						type: 'model',
						properties: {},
					},
					{
						type: 'key',
						properties: {
							fields: ['postId'],
						},
					},
				],
			},
			PostCustomPKSort: {
				name: 'PostCustomPKSort',
				fields: {
					id: {
						name: 'id',
						isArray: false,
						type: 'ID',
						isRequired: true,
						attributes: [],
					},
					postId: {
						name: 'postId',
						isArray: false,
						type: 'String',
						isRequired: true,
						attributes: [],
					},
					title: {
						name: 'title',
						isArray: false,
						type: 'String',
						isRequired: true,
						attributes: [],
					},
					description: {
						name: 'description',
						isArray: false,
						type: 'String',
						isRequired: false,
						attributes: [],
					},
				},
				syncable: true,
				pluralName: 'PostCustomPKSorts',
				attributes: [
					{
						type: 'model',
						properties: {},
					},
					{
						type: 'key',
						properties: {
							fields: ['id', 'postId'],
						},
					},
				],
			},
			PostCustomPKComposite: {
				name: 'PostCustomPKComposite',
				fields: {
					id: {
						name: 'id',
						isArray: false,
						type: 'ID',
						isRequired: true,
						attributes: [],
					},
					postId: {
						name: 'postId',
						isArray: false,
						type: 'String',
						isRequired: true,
						attributes: [],
					},
					title: {
						name: 'title',
						isArray: false,
						type: 'String',
						isRequired: true,
						attributes: [],
					},
					description: {
						name: 'description',
						isArray: false,
						type: 'String',
						isRequired: false,
						attributes: [],
					},
					sort: {
						name: 'sort',
						isArray: false,
						type: 'Int',
						isRequired: true,
						attributes: [],
					},
				},
				syncable: true,
				pluralName: 'PostCustomPKComposites',
				attributes: [
					{
						type: 'model',
						properties: {},
					},
					{
						type: 'key',
						properties: {
							fields: ['id', 'postId', 'sort'],
						},
					},
				],
			},
		},
		nonModels: {
			Metadata: {
				name: 'Metadata',
				fields: {
					author: {
						name: 'author',
						isArray: false,
						type: 'String',
						isRequired: true,
						attributes: [],
					},
					tags: {
						name: 'tags',
						isArray: true,
						type: 'String',
						isRequired: false,
						isArrayNullable: true,
						attributes: [],
					},
					rewards: {
						name: 'rewards',
						isArray: true,
						type: 'String',
						isRequired: true,
						attributes: [],
					},
					penNames: {
						name: 'penNames',
						isArray: true,
						type: 'String',
						isRequired: true,
						isArrayNullable: true,
						attributes: [],
					},
					nominations: {
						name: 'nominations',
						isArray: true,
						type: 'String',
						isRequired: false,
						attributes: [],
					},
					misc: {
						name: 'misc',
						isArray: true,
						type: 'String',
						isRequired: false,
						isArrayNullable: true,
						attributes: [],
					},
				},
			},
		},
		version: '1',
	};
}

export function internalTestSchema(): InternalSchema {
	return {
		namespaces: {
			datastore: {
				name: 'datastore',
				relationships: {
					Setting: {
						indexes: [],
						relationTypes: [],
					},
				},
				enums: {},
				nonModels: {},
				models: {
					Setting: {
						name: 'Setting',
						pluralName: 'Settings',
						syncable: false,
						fields: {
							id: {
								name: 'id',
								type: 'ID',
								isRequired: true,
								isArray: false,
							},
							key: {
								name: 'key',
								type: 'String',
								isRequired: true,
								isArray: false,
							},
							value: {
								name: 'value',
								type: 'String',
								isRequired: true,
								isArray: false,
							},
						},
					},
				},
			},
			user: {
				name: 'user',
				enums: {},
				models: {
					Model: {
						name: 'Model',
						pluralName: 'Models',
						syncable: true,
						fields: {
							id: {
								name: 'id',
								isArray: false,
								type: 'ID',
								isRequired: true,
							},
							field1: {
								name: 'field1',
								isArray: false,
								type: 'String',
								isRequired: true,
							},
							optionalField1: {
								name: 'optionalField1',
								isArray: false,
								type: 'String',
								isRequired: false,
							},
							dateCreated: {
								name: 'dateCreated',
								isArray: false,
								type: 'AWSDateTime',
								isRequired: true,
								attributes: [],
							},
							emails: {
								name: 'emails',
								isArray: true,
								type: 'AWSEmail',
								isRequired: true,
								attributes: [],
								isArrayNullable: true,
							},
							ips: {
								name: 'ips',
								isArray: true,
								type: 'AWSIPAddress',
								isRequired: false,
								attributes: [],
								isArrayNullable: true,
							},
							metadata: {
								name: 'metadata',
								isArray: false,
								type: {
									nonModel: 'Metadata',
								},
								isRequired: false,
								attributes: [],
							},
						},
					},
					LocalModel: {
						name: 'LocalModel',
						pluralName: 'LocalModels',
						syncable: false,
						fields: {
							id: {
								name: 'id',
								isArray: false,
								type: 'ID',
								isRequired: true,
							},
							field1: {
								name: 'field1',
								isArray: false,
								type: 'String',
								isRequired: true,
							},
						},
					},
				},
				nonModels: {
					Metadata: {
						name: 'Metadata',
						fields: {
							author: {
								name: 'author',
								isArray: false,
								type: 'String',
								isRequired: true,
								attributes: [],
							},
							tags: {
								name: 'tags',
								isArray: true,
								type: 'String',
								isRequired: false,
								isArrayNullable: true,
								attributes: [],
							},
							rewards: {
								name: 'rewards',
								isArray: true,
								type: 'String',
								isRequired: true,
								attributes: [],
							},
							penNames: {
								name: 'penNames',
								isArray: true,
								type: 'String',
								isRequired: true,
								isArrayNullable: true,
								attributes: [],
							},
							nominations: {
								name: 'nominations',
								isArray: true,
								type: 'String',
								isRequired: false,
								attributes: [],
							},
							misc: {
								name: 'misc',
								isArray: true,
								type: 'String',
								isRequired: false,
								isArrayNullable: true,
								attributes: [],
							},
						},
					},
				},
				relationships: {
					Model: {
						indexes: [],
						relationTypes: [],
					},
					LocalModel: {
						indexes: [],
						relationTypes: [],
					},
				},
			},
			sync: {
				name: 'sync',
				relationships: {
					MutationEvent: {
						indexes: [],
						relationTypes: [],
					},
					ModelMetadata: {
						indexes: [],
						relationTypes: [],
					},
				},
				enums: {
					OperationType: {
						name: 'OperationType',
						values: ['CREATE', 'UPDATE', 'DELETE'],
					},
				},
				nonModels: {},
				models: {
					MutationEvent: {
						name: 'MutationEvent',
						pluralName: 'MutationEvents',
						syncable: false,
						fields: {
							id: {
								name: 'id',
								type: 'ID',
								isRequired: true,
								isArray: false,
							},
							model: {
								name: 'model',
								type: 'String',
								isRequired: true,
								isArray: false,
							},
							data: {
								name: 'data',
								type: 'String',
								isRequired: true,
								isArray: false,
							},
							modelId: {
								name: 'modelId',
								type: 'String',
								isRequired: true,
								isArray: false,
							},
							operation: {
								name: 'operation',
								type: {
									enum: 'Operationtype',
								},
								isArray: false,
								isRequired: true,
							},
							condition: {
								name: 'condition',
								type: 'String',
								isArray: false,
								isRequired: true,
							},
						},
					},
					ModelMetadata: {
						name: 'ModelMetadata',
						pluralName: 'ModelsMetadata',
						syncable: false,
						fields: {
							id: {
								name: 'id',
								type: 'ID',
								isRequired: true,
								isArray: false,
							},
							namespace: {
								name: 'namespace',
								type: 'String',
								isRequired: true,
								isArray: false,
							},
							model: {
								name: 'model',
								type: 'String',
								isRequired: true,
								isArray: false,
							},
							lastSync: {
								name: 'lastSync',
								type: 'Int',
								isRequired: false,
								isArray: false,
							},
							lastFullSync: {
								name: 'lastFullSync',
								type: 'Int',
								isRequired: false,
								isArray: false,
							},
							fullSyncInterval: {
								name: 'fullSyncInterval',
								type: 'Int',
								isRequired: true,
								isArray: false,
							},
						},
					},
				},
			},
		},
		version: '1',
	};
}

export function smallTestSchema(): Schema {
	const schema = testSchema();
	return {
		...schema,
		models: {
			Model: schema.models.Model,
		},
	};
}

// #endregion schemas<|MERGE_RESOLUTION|>--- conflicted
+++ resolved
@@ -1,7 +1,3 @@
-<<<<<<< HEAD
-import { ModelInit, MutableModel, Schema, InternalSchema } from '../src/types';
-import { AsyncCollection } from '../src/datastore/datastore';
-=======
 import {
 	ModelInit,
 	MutableModel,
@@ -13,7 +9,6 @@
 	SchemaModel,
 	PersistentModelConstructor,
 } from '../src/types';
->>>>>>> job-contexts
 
 import {
 	initSchema as _initSchema,
@@ -892,10 +887,7 @@
 export declare class Post {
 	public readonly id: string;
 	public readonly title: string;
-<<<<<<< HEAD
-=======
 	public readonly comments: AsyncCollection<Comment>;
->>>>>>> 20c960d7
 
 	constructor(init: ModelInit<Post>);
 
@@ -908,11 +900,7 @@
 export declare class Comment {
 	public readonly id: string;
 	public readonly content: string;
-<<<<<<< HEAD
-	public readonly post: Post;
-=======
 	public readonly post: Promise<Post>;
->>>>>>> 20c960d7
 
 	constructor(init: ModelInit<Comment>);
 
