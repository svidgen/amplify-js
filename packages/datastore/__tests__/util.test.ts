import { enablePatches, produce, Patch } from 'immer';
import {
	extractKeyIfExists,
	extractPrimaryKeyFieldNames,
	isAWSDate,
	isAWSDateTime,
	isAWSEmail,
	isAWSTime,
	isAWSTimestamp,
	isAWSJSON,
	isAWSURL,
	isAWSPhone,
	isAWSIPAddress,
	validatePredicateField,
	valuesEqual,
	processCompositeKeys,
	mergePatches,
	extractPrimaryKeyValues,
	isIdManaged,
	isIdOptionallyManaged,
	indexNameFromKeys,
	keysEqual,
} from '../src/util';

import { testSchema } from './helpers';

describe('datastore util', () => {
	test('validatePredicateField', () => {
		expect(validatePredicateField(undefined, 'contains', 'test')).toEqual(
			false
		);
		expect(validatePredicateField(null, 'contains', 'test')).toEqual(false);
		expect(validatePredicateField('some test', 'contains', 'test')).toEqual(
			true
		);

		expect(validatePredicateField(undefined, 'beginsWith', 'test')).toEqual(
			false
		);
		expect(validatePredicateField(null, 'beginsWith', 'test')).toEqual(false);
		expect(validatePredicateField('some test', 'beginsWith', 'test')).toEqual(
			false
		);
		expect(validatePredicateField('testing', 'beginsWith', 'test')).toEqual(
			true
		);

		expect(validatePredicateField(undefined, 'notContains', 'test')).toEqual(
			true
		);
		expect(validatePredicateField(null, 'notContains', 'test')).toEqual(true);
		expect(validatePredicateField('abcdef', 'notContains', 'test')).toEqual(
			true
		);
		expect(validatePredicateField('test', 'notContains', 'test')).toEqual(
			false
		);
		expect(validatePredicateField('testing', 'notContains', 'test')).toEqual(
			false
		);
	});

	test('valuesEqual', () => {
		expect(valuesEqual({}, {})).toEqual(true);
		expect(valuesEqual([], [])).toEqual(true);
		expect(valuesEqual([], {})).toEqual(false);
		expect(valuesEqual([1, 2, 3], [1, 2, 3])).toEqual(true);
		expect(valuesEqual([1, 2, 3], [1, 2, 3, 4])).toEqual(false);
		expect(valuesEqual({ a: 1 }, { a: 1 })).toEqual(true);
		expect(valuesEqual({ a: 1 }, { a: 2 })).toEqual(false);
		expect(
			valuesEqual({ a: [{ b: 2 }, { c: 3 }] }, { a: [{ b: 2 }, { c: 3 }] })
		).toEqual(true);
		expect(
			valuesEqual({ a: [{ b: 2 }, { c: 3 }] }, { a: [{ b: 2 }, { c: 4 }] })
		).toEqual(false);
		expect(valuesEqual(new Set([1, 2, 3]), new Set([1, 2, 3]))).toEqual(true);
		expect(valuesEqual(new Set([1, 2, 3]), new Set([1, 2, 3, 4]))).toEqual(
			false
		);

		const map1 = new Map();
		map1.set('a', 1);

		const map2 = new Map();
		map2.set('a', 1);

		expect(valuesEqual(map1, map2)).toEqual(true);
		map2.set('b', 2);
		expect(valuesEqual(map1, map2)).toEqual(false);

		// nullish - treat null and undefined as equal in Objects and Maps
		expect(valuesEqual({ a: 1, b: null }, { a: 1 }, true)).toEqual(true);
		expect(valuesEqual({ a: 1 }, { a: 1, b: null }, true)).toEqual(true);
		expect(valuesEqual({ a: 1 }, { a: 1, b: 2 }, true)).toEqual(false);
		expect(
			valuesEqual({ a: 1, b: null }, { a: 1, b: undefined }, true)
		).toEqual(true);
		expect(valuesEqual({ a: 1, b: false }, { a: 1 }, true)).toEqual(false);

		const map3 = new Map();
		map3.set('a', null);
		const map4 = new Map();

		expect(valuesEqual(map3, map4, true)).toEqual(true);

		const map5 = new Map();
		map5.set('a', false);
		const map6 = new Map();

		expect(valuesEqual(map5, map6, true)).toEqual(false);

		// array nullish explicit undefined
		expect(valuesEqual([null], [undefined], true)).toEqual(true);
		expect(valuesEqual([undefined], [null], true)).toEqual(true);
		expect(valuesEqual(new Set([null]), new Set([undefined]), true)).toEqual(
			true
		);

		// empty list [] should not equal [null]
		expect(valuesEqual([null], [], true)).toEqual(false);
		expect(valuesEqual(new Set([null]), new Set([]), true)).toEqual(false);

		expect(valuesEqual([null], [], false)).toEqual(false);
		expect(valuesEqual([null], [undefined], false)).toEqual(false);
		expect(valuesEqual(new Set([null]), new Set([]), false)).toEqual(false);
		expect(valuesEqual(new Set([null]), new Set([undefined]), false)).toEqual(
			false
		);

		// primitive types
		expect(valuesEqual(null, undefined)).toEqual(false);
		expect(valuesEqual(null, undefined, true)).toEqual(true);
		expect(valuesEqual(undefined, null, true)).toEqual(true);

		expect(valuesEqual(undefined, undefined)).toEqual(true);
		expect(valuesEqual(undefined, undefined, true)).toEqual(true);

		expect(valuesEqual(null, null)).toEqual(true);
		expect(valuesEqual(null, null, true)).toEqual(true);

		expect(valuesEqual('string', 'string')).toEqual(true);
		expect(valuesEqual('string', 'string2')).toEqual(false);
		expect(valuesEqual('string', 'string', true)).toEqual(true);

		expect(valuesEqual(123, 123)).toEqual(true);
		expect(valuesEqual(123, 1234)).toEqual(false);
		expect(valuesEqual(123, 123, true)).toEqual(true);

		expect(valuesEqual(true, true)).toEqual(true);
		expect(valuesEqual(true, false)).toEqual(false);
		expect(valuesEqual(true, true, true)).toEqual(true);
	});

	test('processCompositeKeys', () => {
		let attributes = [
			{
				type: 'model',
				properties: {},
			},
			{
				type: 'key',
				properties: {
					name: '1',
					fields: ['hk', 'a'],
				},
			},
		];

		let expected: Set<string>[] = [];

		expect(processCompositeKeys(attributes)).toEqual(expected);

		attributes = [
			{
				type: 'model',
				properties: {},
			},
		];

		expected = [];

		expect(processCompositeKeys(attributes)).toEqual(expected);

		attributes = [
			{
				type: 'model',
				properties: {},
			},
			{
				type: 'key',
				properties: {
					name: '1',
					fields: ['hk', 'a', 'b'],
				},
			},
			{
				type: 'key',
				properties: {
					name: '2',
					fields: ['hk', 'a', 'b'],
				},
			},
		];

		expected = [new Set(['a', 'b'])];

		expect(processCompositeKeys(attributes)).toEqual(expected);

		attributes = [
			{
				type: 'key',
				properties: {
					name: '1',
					fields: ['hk', 'a', 'b', 'c'],
				},
			},
			{
				type: 'key',
				properties: {
					name: '2',
					fields: ['hk', 'a', 'b', 'd'],
				},
			},
		];

		expected = [new Set(['a', 'b', 'c', 'd'])];

		expect(processCompositeKeys(attributes)).toEqual(expected);

		attributes = [
			{
				type: 'key',
				properties: {
					name: '1',
					fields: ['hk', 'a', 'b', 'c'],
				},
			},
			{
				type: 'key',
				properties: {
					name: '2',
					fields: ['hk', 'a', 'b', 'd'],
				},
			},
			{
				type: 'key',
				properties: {
					name: '3',
					fields: ['hk', 'x', 'y', 'z'],
				},
			},
		];

		expected = [new Set(['a', 'b', 'c', 'd']), new Set(['x', 'y', 'z'])];

		expect(processCompositeKeys(attributes)).toEqual(expected);

		attributes = [
			{
				type: 'key',
				properties: {
					name: '1',
					fields: ['hk', 'a', 'b', 'c'],
				},
			},
			{
				type: 'key',
				properties: {
					name: '2',
					fields: ['hk', 'a', 'b', 'd'],
				},
			},
			{
				type: 'key',
				properties: {
					name: '3',
					fields: ['hk', 'x', 'y', 'z'],
				},
			},
			{
				type: 'key',
				properties: {
					name: '4',
					fields: ['hk', 'a', 'x'],
				},
			},
		];

		expected = [new Set(['a', 'b', 'c', 'd', 'x', 'y', 'z'])];

		expect(processCompositeKeys(attributes)).toEqual(expected);

		attributes = [
			{
				type: 'key',
				properties: {
					name: '1',
					fields: ['hk', 'a', 'b', 'c'],
				},
			},
			{
				type: 'key',
				properties: {
					name: '2',
					fields: ['hk', 'a', 'b', 'd'],
				},
			},
			{
				type: 'key',
				properties: {
					name: '3',
					fields: ['hk', 'x', 'y', 'z'],
				},
			},
			{
				type: 'key',
				properties: {
					name: '4',
					fields: ['hk', '1', '2', '3'],
				},
			},
			{
				type: 'key',
				properties: {
					name: '5',
					fields: ['hk', 'a', 'x'],
				},
			},
			{
				type: 'key',
				properties: {
					name: '6',
					fields: ['hk', 'l', 'm', 'n'],
				},
			},
			{
				type: 'key',
				properties: {
					name: '7',
					fields: ['hk', '8', '9', '10'],
				},
			},
			{
				type: 'key',
				properties: {
					name: '8',
					fields: ['hk', 'a', 'y'],
				},
			},
			{
				type: 'key',
				properties: {
					name: '9',
					fields: ['hk', 'h', 'j', 'k'],
				},
			},
			{
				type: 'key',
				properties: {
					name: '10',
					fields: ['hk', '9', '3'],
				},
			},
			{
				type: 'key',
				properties: {
					name: '11',
					fields: ['hk', 'h', 'r', 'q'],
				},
			},
		];

		expected = [
			new Set(['a', 'b', 'c', 'd', 'x', 'y', 'z']),
			new Set(['1', '2', '3', '9', '8', '10']),
			new Set(['l', 'm', 'n']),
			new Set(['h', 'j', 'k', 'r', 'q']),
		];

		expect(processCompositeKeys(attributes)).toEqual(expected);
	});

	test('isAWSDate', () => {
		const valid = [
			'2020-01-01',
			'1979-01-01Z',
			'2021-01-01+05:30',
			'2021-01-01-05:30:12',
		];
		const invalid = [
			'',
			'2021-01-1',
			'201-01-50',
			'2021-01-112',
			'2021-01-01+5:30',
			'2021-01-01+05:3',
			'2021-01-01+05:3.',
			'2021-01-01-05:30:12Z',
			// '2021-99-99',
			// '2021-01-21+99:02'
		];
		valid.forEach(test => {
			expect(isAWSDate(test)).toBe(true);
		});
		invalid.forEach(test => {
			expect(isAWSDate(test)).toBe(false);
		});
	});

	test('isAWSTime', () => {
		const valid = [
			'12:30',
			'12:30Z',
			'12:30:24Z',
			'12:30:24.1Z',
			'12:30:24.12Z',
			'12:30:24.123Z',
			'12:30:24.1234Z',
			'12:30:24-07:00',
			'12:30:24.500+05:30',
			'12:30:24.500+05:30:00',
		];
		const invalid = [
			'',
			'1:30',
			'12:30.Z',
			'120:30:242Z',
			'12:30:242Z',
			'12:30:24-07:00Z',
			'12:30:24.500+05:3',
			'12:30.500+05:30',
			'12:30:.500Z',
			'12:30:24.500+5:30:00',
		];
		valid.forEach(test => {
			expect(isAWSTime(test)).toBe(true);
		});
		invalid.forEach(test => {
			expect(isAWSTime(test)).toBe(false);
		});
	});

	test('isAWSDateTime', () => {
		const valid = [
			'2021-01-11T12:30',
			'2021-01-11T12:30Z',
			'2021-01-11T12:30:24Z',
			'2021-01-11T12:30:24.5Z',
			'2021-01-11T12:30:24.50Z',
			'2021-01-11T12:30:24.500Z',
			'2021-01-11T12:30:24.5000Z',
			'2021-02-09T06:19:04.49Z',
			'2021-01-11T12:30:24-07:00',
			'2021-01-11T12:30:24.500+05:30',
			'2021-01-11T12:30:24.500+05:30:00',
		];
		const invalid = [
			'',
			'2021-01-11T1:30',
			'2021-01-11T12:30.Z',
			'2021-01-11T120:30:242Z',
			'2021-01-11T12:30:242Z',
			'2021-01-11T12:30:24-07:00Z',
			'2021-01-11T12:30:24.500+05:3',
			'2021-01-11T12:30.500+05:30',
			'2021-01-11T12:30:.500Z',
			'2021-01-11T12:30:24.500+5:30:00',
			'2021-1-11T12:30Z',
			'2021-01-11T1:30Z',
			'2021-01-11T1:3',
			'20211-01-11T12:30:.500Z',
		];
		valid.forEach(test => {
			expect(isAWSDateTime(test)).toBe(true);
		});
		invalid.forEach(test => {
			expect(isAWSDateTime(test)).toBe(false);
		});
	});

	test('isAWSTimestamp', () => {
		const valid = [0, 123, 123456, 123456789];
		const invalid = [-1, -123, -123456, -1234567];
		valid.forEach(test => {
			expect(isAWSTimestamp(test)).toBe(true);
		});
		invalid.forEach(test => {
			expect(isAWSTimestamp(test)).toBe(false);
		});
	});

	test('isAWSEmail', () => {
		const valid = ['a@b', 'a@b.c', 'john@doe.com'];
		const invalid = [
			'',
			'@',
			'a',
			'a@',
			'a@@',
			'@a',
			'@@',
			'a @b.c',
			'a@ b.c',
			'a@b. c',
		];
		valid.forEach(test => {
			expect(isAWSEmail(test)).toBe(true);
		});
		invalid.forEach(test => {
			expect(isAWSEmail(test)).toBe(false);
		});
	});

	test('isAWSJSON', () => {
		const valid = [
			'{"upvotes": 10}',
			'{}',
			'[1,2,3]',
			'[]',
			'"AWSJSON example string"',
			'1',
			'0',
			'-1',
			'true',
			'false',
		];
		const invalid = [
			'',
			'#',
			'2020-01-01',
			'{a: 1}',
			'{‘a’: 1}',
			'Unquoted string',
		];
		valid.forEach(test => {
			expect(isAWSJSON(test)).toBe(true);
		});
		invalid.forEach(test => {
			expect(isAWSJSON(test)).toBe(false);
		});
	});

	test('isAWSURL', () => {
		const valid = ['http://localhost/', 'schema://anything', 'smb://a/b/c?d=e'];
		const invalid = ['', '//', '//example', 'example'];
		valid.forEach(test => {
			expect(isAWSURL(test)).toBe(true);
		});
		invalid.forEach(test => {
			expect(isAWSURL(test)).toBe(false);
		});
	});

	test('isAWSPhone', () => {
		const valid = [
			'+10000000000',
			'+100 00 00',
			'000 00000',
			'123-456-7890',
			'+44123456789',
		];
		const invalid = ['', '+', '+-', 'a', 'bad-number'];
		valid.forEach(test => {
			expect(isAWSPhone(test)).toBe(true);
		});
		invalid.forEach(test => {
			expect(isAWSPhone(test)).toBe(false);
		});
	});

	test('isAWSIPAddress', () => {
		const valid = [
			'127.0.0.1',
			'123.123.123.123',
			'1.1.1.1',
			'::',
			'::1',
			'2001:db8:a0b:12f0::1',
			'::ffff:10.0.0.1',
			'0064:ff9b:0000:0000:0000:0000:1234:5678',
		];
		const invalid = [
			'',
			' ',
			':',
			'1.',
			'test',
			'999.1.1.1',
			' 1.1.1.1',
			'1.1.1.1 ',
			'-1.1.1.1',
			'1111.111.111.111',
			'1.0.0',
			'::1 ',
			'::ffff:10.0.0',
			' ::ffff:10.0.0',
		];
		valid.forEach(test => {
			expect(isAWSIPAddress(test)).toBe(true);
		});
		invalid.forEach(test => {
			expect(isAWSIPAddress(test)).toBe(false);
		});
	});
<<<<<<< HEAD
	describe('extractKeyIfExists', () => {
		const testUserSchema = testSchema();
		test('model definition with custom pk', () => {
			const result = extractKeyIfExists(testUserSchema.models.PostCustomPK)!;
			expect(result.properties!.fields.length).toBe(1);
			expect(result.properties!.fields[0]).toBe('postId');
			expect(result.type).toBe('key');
		});
		test('model definition with custom pk + sk', () => {
			const result = extractKeyIfExists(
				testUserSchema.models.PostCustomPKSort
			)!;
			expect(result.properties!.fields.length).toBe(2);
			expect(result.properties!.fields[0]).toBe('id');
			expect(result.properties!.fields[1]).toBe('postId');
			expect(result.type).toBe('key');
		});
		test('model definition with id', () => {
			const result = extractKeyIfExists(testUserSchema.models.Model);
			expect(result).toBeUndefined();
		});
	});
	describe('extractPrimaryKeyFieldNames', () => {
		const testUserSchema = testSchema();
		test('model definition with custom pk', () => {
			const result = extractPrimaryKeyFieldNames(
				testUserSchema.models.PostCustomPK
			);
			expect(result.length).toBe(1);
			expect(result[0]).toBe('postId');
		});
		test('model definition with custom pk + sk', () => {
			const result = extractPrimaryKeyFieldNames(
				testUserSchema.models.PostCustomPKSort
			);
			expect(result.length).toBe(2);
			expect(result[0]).toBe('id');
			expect(result[1]).toBe('postId');
		});
		test('model definition with id', () => {
			const result = extractPrimaryKeyFieldNames(testUserSchema.models.Model);
			expect(result.length).toBe(1);
			expect(result[0]).toBe('id');
		});
	});
=======
>>>>>>> 85aa7d9e
	describe('mergePatches', () => {
		enablePatches();
		test('merge patches with no conflict', () => {
			const modelA = {
				foo: 'originalFoo',
				bar: 'originalBar',
			};
			let patchesAB;
			let patchesBC;
			const modelB = produce(
				modelA,
				draft => {
					draft.foo = 'newFoo';
				},
				patches => {
					patchesAB = patches;
				}
			);
			const modelC = produce(
				modelB,
				draft => {
					draft.bar = 'newBar';
				},
				patches => {
					patchesBC = patches;
				}
			);

			const mergedPatches = mergePatches(modelA, patchesAB, patchesBC);
			expect(mergedPatches).toEqual([
				{
					op: 'replace',
					path: ['foo'],
					value: 'newFoo',
				},
				{
					op: 'replace',
					path: ['bar'],
					value: 'newBar',
				},
			]);
		});
		test('merge patches with conflict', () => {
			const modelA = {
				foo: 'originalFoo',
				bar: 'originalBar',
			};
			let patchesAB;
			let patchesBC;
			const modelB = produce(
				modelA,
				draft => {
					draft.foo = 'newFoo';
					draft.bar = 'newBar';
				},
				patches => {
					patchesAB = patches;
				}
			);
			const modelC = produce(
				modelB,
				draft => {
					draft.bar = 'newestBar';
				},
				patches => {
					patchesBC = patches;
				}
			);

			const mergedPatches = mergePatches(modelA, patchesAB, patchesBC);
			expect(mergedPatches).toEqual([
				{
					op: 'replace',
					path: ['foo'],
					value: 'newFoo',
				},
				{
					op: 'replace',
					path: ['bar'],
					value: 'newestBar',
				},
			]);
		});
		test('merge patches with conflict - list', () => {
			const modelA = {
				foo: [1, 2, 3],
			};
			let patchesAB;
			let patchesBC;
			const modelB = produce(
				modelA,
				draft => {
					draft.foo.push(4);
				},
				patches => {
					patchesAB = patches;
				}
			);
			const modelC = produce(
				modelB,
				draft => {
					draft.foo.push(5);
				},
				patches => {
					patchesBC = patches;
				}
			);

			const mergedPatches = mergePatches(modelA, patchesAB, patchesBC);
			expect(mergedPatches).toEqual([
				{
					op: 'add',
					path: ['foo', 3],
					value: 4,
				},
				{
					op: 'add',
					path: ['foo', 4],
					value: 5,
				},
			]);
		});
	});
	describe('Key Utils', () => {
		describe('extractKeyIfExists', () => {
			const testUserSchema = testSchema();
			test('model definition with custom pk', () => {
				const result = extractKeyIfExists(testUserSchema.models.PostCustomPK);
				expect(result.properties.fields.length).toBe(1);
				expect(result.properties.fields[0]).toBe('postId');
				expect(result.type).toBe('key');
			});
			test('model definition with custom pk + sk', () => {
				const result = extractKeyIfExists(
					testUserSchema.models.PostCustomPKSort
				);
				expect(result.properties.fields.length).toBe(2);
				expect(result.properties.fields[0]).toBe('id');
				expect(result.properties.fields[1]).toBe('postId');
				expect(result.type).toBe('key');
			});
			test('model definition with id', () => {
				const result = extractKeyIfExists(testUserSchema.models.Model);
				expect(result).toBeUndefined();
			});
		});
		describe('extractPrimaryKeyFieldNames', () => {
			const testUserSchema = testSchema();
			test('model definition with custom pk', () => {
				const result = extractPrimaryKeyFieldNames(
					testUserSchema.models.PostCustomPK
				);
				expect(result.length).toBe(1);
				expect(result[0]).toBe('postId');
			});
			test('model definition with custom pk + sk', () => {
				const result = extractPrimaryKeyFieldNames(
					testUserSchema.models.PostCustomPKSort
				);
				expect(result.length).toBe(2);
				expect(result[0]).toBe('id');
				expect(result[1]).toBe('postId');
			});
			test('model definition with id', () => {
				const result = extractPrimaryKeyFieldNames(testUserSchema.models.Model);
				expect(result.length).toBe(1);
				expect(result[0]).toBe('id');
			});
		});
		describe('extractPrimaryKeyValues', () => {
			test('should extract key values from a model', () => {
				const result = extractPrimaryKeyValues(
					{
						id: 'abcdef',
						postId: '100',
						title: 'New Post',
						description: 'Desc',
						sort: 1,
					},
					['id', 'postId', 'sort']
				);
				expect(result).toEqual(['abcdef', '100', 1]);
			});
		});
		describe('isIdManaged', () => {
			test('should return `false` for model with custom primary key', () => {
				const testUserSchema = testSchema();
				const result = isIdManaged(testUserSchema.models.PostCustomPK);
				expect(result).toEqual(false);
			});
			test('should return `true` for model without custom primary key', () => {
				const testUserSchema = testSchema();
				const result = isIdManaged(testUserSchema.models.Model);
				expect(result).toEqual(true);
			});
		});
		describe('isIdOptionallyManaged', () => {
			test('should return `false` for model with custom primary key', () => {
				const testUserSchema = testSchema();
				const result = isIdOptionallyManaged(
					testUserSchema.models.PostCustomPK
				);
				expect(result).toBeFalsy();
			});
			test('should return `false` for model without custom primary key', () => {
				const testUserSchema = testSchema();
				const result = isIdOptionallyManaged(testUserSchema.models.Model);
				expect(result).toBeFalsy();
			});
		});
		describe('indexNameFromKeys', () => {
			test('should generate spinal-cased index name from key field names', () => {
				const result = indexNameFromKeys(['customId', 'sortKey']);
				expect(result).toEqual('customId-sortKey');
			});
		});
		describe('keysEqual', () => {
			test('should return `false` when equal keys are not sequentially equal', () => {
				const keys1 = ['id', 'sort'];
				const keys2 = ['sort', 'id'];
				const result = keysEqual(keys1, keys2);
				expect(result).toBeFalsy();
			});
			test('should return `true` when equal keys are sequentially equal', () => {
				const keys1 = ['id', 'sort'];
				const keys2 = ['id', 'sort'];
				const result = keysEqual(keys1, keys2);
				expect(result).toBeTruthy();
			});
			test('should return `false` when keys are not of equal length', () => {
				const keys1 = ['id', 'sort'];
				const keys2 = ['id'];
				const result = keysEqual(keys1, keys2);
				expect(result).toBeFalsy();
			});
		});
	});
});<|MERGE_RESOLUTION|>--- conflicted
+++ resolved
@@ -603,54 +603,7 @@
 			expect(isAWSIPAddress(test)).toBe(false);
 		});
 	});
-<<<<<<< HEAD
-	describe('extractKeyIfExists', () => {
-		const testUserSchema = testSchema();
-		test('model definition with custom pk', () => {
-			const result = extractKeyIfExists(testUserSchema.models.PostCustomPK)!;
-			expect(result.properties!.fields.length).toBe(1);
-			expect(result.properties!.fields[0]).toBe('postId');
-			expect(result.type).toBe('key');
-		});
-		test('model definition with custom pk + sk', () => {
-			const result = extractKeyIfExists(
-				testUserSchema.models.PostCustomPKSort
-			)!;
-			expect(result.properties!.fields.length).toBe(2);
-			expect(result.properties!.fields[0]).toBe('id');
-			expect(result.properties!.fields[1]).toBe('postId');
-			expect(result.type).toBe('key');
-		});
-		test('model definition with id', () => {
-			const result = extractKeyIfExists(testUserSchema.models.Model);
-			expect(result).toBeUndefined();
-		});
-	});
-	describe('extractPrimaryKeyFieldNames', () => {
-		const testUserSchema = testSchema();
-		test('model definition with custom pk', () => {
-			const result = extractPrimaryKeyFieldNames(
-				testUserSchema.models.PostCustomPK
-			);
-			expect(result.length).toBe(1);
-			expect(result[0]).toBe('postId');
-		});
-		test('model definition with custom pk + sk', () => {
-			const result = extractPrimaryKeyFieldNames(
-				testUserSchema.models.PostCustomPKSort
-			);
-			expect(result.length).toBe(2);
-			expect(result[0]).toBe('id');
-			expect(result[1]).toBe('postId');
-		});
-		test('model definition with id', () => {
-			const result = extractPrimaryKeyFieldNames(testUserSchema.models.Model);
-			expect(result.length).toBe(1);
-			expect(result[0]).toBe('id');
-		});
-	});
-=======
->>>>>>> 85aa7d9e
+
 	describe('mergePatches', () => {
 		enablePatches();
 		test('merge patches with no conflict', () => {
@@ -778,18 +731,18 @@
 		describe('extractKeyIfExists', () => {
 			const testUserSchema = testSchema();
 			test('model definition with custom pk', () => {
-				const result = extractKeyIfExists(testUserSchema.models.PostCustomPK);
-				expect(result.properties.fields.length).toBe(1);
-				expect(result.properties.fields[0]).toBe('postId');
+				const result = extractKeyIfExists(testUserSchema.models.PostCustomPK)!;
+				expect(result.properties!.fields.length).toBe(1);
+				expect(result.properties!.fields[0]).toBe('postId');
 				expect(result.type).toBe('key');
 			});
 			test('model definition with custom pk + sk', () => {
 				const result = extractKeyIfExists(
 					testUserSchema.models.PostCustomPKSort
-				);
-				expect(result.properties.fields.length).toBe(2);
-				expect(result.properties.fields[0]).toBe('id');
-				expect(result.properties.fields[1]).toBe('postId');
+				)!;
+				expect(result.properties!.fields.length).toBe(2);
+				expect(result.properties!.fields[0]).toBe('id');
+				expect(result.properties!.fields[1]).toBe('postId');
 				expect(result.type).toBe('key');
 			});
 			test('model definition with id', () => {
