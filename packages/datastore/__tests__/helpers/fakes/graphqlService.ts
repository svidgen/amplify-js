--- conflicted
+++ resolved
@@ -6,16 +6,11 @@
 	isModelAttributePrimaryKey,
 	__modelMeta__,
 } from '../../../src/types';
-<<<<<<< HEAD
-import { validatePredicate } from '../../../src/util';
+import { validatePredicate, getTimestampFields } from '../../../src/util';
 import {
 	ModelPredicateCreator,
 	isPredicatesAll,
 } from '../../../src/predicates';
-=======
-import { validatePredicate, getTimestampFields } from '../../../src/util';
-import { ModelPredicateCreator } from '../../../src/predicates';
->>>>>>> 92932dcb
 import { initSchema as _initSchema } from '../../../src/datastore/datastore';
 import { pause } from '../util';
 
@@ -456,7 +451,6 @@
 
 		const table = this.getTable(tableName);
 
-<<<<<<< HEAD
 		// API returns immediately if the operation is a subscription.
 		// if the subscription fails or is delayed, that will simply manifest as either
 		// errors or missed messages, respective -- neither of which we're testing yet.
@@ -468,81 +462,6 @@
 				// needs to send messages like `{ value: { data: { [opname]: record }, errors: [] } }`
 			});
 		}
-=======
-		if (operation === 'query') {
-			if (type === 'get') {
-				const record = table.get(this.getPK(tableName, variables.input));
-				data = { [selection]: record };
-			} else if (type === 'list' || type === 'sync') {
-				data = {
-					[selection]: {
-						items: [...table.values()].filter(item =>
-							this.satisfiesCondition(tableName, item, variables.filter)
-						),
-						nextToken: null,
-						startedAt: new Date().getTime(),
-					},
-				};
-			}
-		} else if (operation === 'mutation') {
-			const record = variables.input;
-			const timestampFields = this.timestampFields.get(tableName);
-
-			if (type === 'create') {
-				const existing = table.get(this.getPK(tableName, record));
-				const validationError = this.validate(tableName, 'create', record);
-
-				if (validationError) {
-					data = {
-						[selection]: null,
-					};
-					errors = [validationError];
-				} else if (existing) {
-					data = {
-						[selection]: null,
-					};
-					errors = [this.makeConditionalUpateFailedError(selection)];
-				} else {
-					data = {
-						[selection]: {
-							...record,
-							_deleted: false,
-							_version: 1,
-							_lastChangedAt: new Date().getTime(),
-							// TODO: update test expected values and re-enable
-							// [timestampFields!.createdAt]: new Date().toISOString(),
-							// [timestampFields!.updatedAt]: new Date().toISOString(),
-						},
-					};
-					table.set(this.getPK(tableName, record), data[selection]);
-				}
-			} else if (type === 'update') {
-				// Simulate update using the default (AUTO_MERGE) for now.
-				// NOTE: We're not doing list/set merging. :o
-				const existing = table.get(this.getPK(tableName, record));
-				const validationError = this.validate(tableName, 'update', record);
-				if (validationError) {
-					data = {
-						[selection]: null,
-					};
-					errors = [validationError];
-				} else if (!existing) {
-					data = {
-						[selection]: null,
-					};
-					errors = [this.makeMissingUpdateTarget(selection)];
-				} else {
-					const updated = this.autoMerge(existing, record);
-					data = {
-						[selection]: updated,
-					};
-					table.set(this.getPK(tableName, record), updated);
-				}
-			} else if (type === 'delete') {
-				const existing = table.get(this.getPK(tableName, record));
-				const validationError = this.validate(tableName, 'delete', record);
-				this.log('delete looking for existing', { existing });
->>>>>>> 92932dcb
 
 		return new Promise(async resolve => {
 			await this.jitteredPause(this.latencies.request);
@@ -554,29 +473,22 @@
 				} else if (type === 'list' || type === 'sync') {
 					data = {
 						[selection]: {
-<<<<<<< HEAD
 							items: [...table.values()].filter(item =>
 								this.satisfiesCondition(tableName, item, variables.filter)
 							),
 							nextToken: null,
 							startedAt: new Date().getTime(),
-=======
-							...existing,
-							...record,
-							_deleted: true,
-							_version: existing._version + 1,
-							_lastChangedAt: new Date().getTime(),
-							// TODO: update test expected values and re-enable
-							// [timestampFields!.updatedAt]: new Date().toISOString(),
->>>>>>> 92932dcb
 						},
 					};
 				}
 			} else if (operation === 'mutation') {
 				const record = variables.input;
+				const timestampFields = this.timestampFields.get(tableName);
+
 				if (type === 'create') {
 					const existing = table.get(this.getPK(tableName, record));
 					const validationError = this.validate(tableName, 'create', record);
+
 					if (validationError) {
 						data = {
 							[selection]: null,
@@ -594,6 +506,9 @@
 								_deleted: false,
 								_version: 1,
 								_lastChangedAt: new Date().getTime(),
+								// TODO: update test expected values and re-enable
+								// [timestampFields!.createdAt]: new Date().toISOString(),
+								// [timestampFields!.updatedAt]: new Date().toISOString(),
 							},
 						};
 						table.set(this.getPK(tableName, record), data[selection]);
@@ -660,13 +575,22 @@
 								_deleted: true,
 								_version: existing._version + 1,
 								_lastChangedAt: new Date().getTime(),
+								// TODO: update test expected values and re-enable
+								// [timestampFields!.updatedAt]: new Date().toISOString(),
 							},
 						};
 						table.set(this.getPK(tableName, record), data[selection]);
 						this.log('delete applying to table', { data });
 					}
 				}
-				this.notifySubscribers(tableName, type, data, selection);
+
+				await this.jitteredPause(this.latencies.response);
+				this.log('API Response', { data, errors });
+				resolve({
+					data,
+					errors,
+					extensions: {},
+				});
 			}
 
 			await this.jitteredPause(this.latencies.response);
