--- conflicted
+++ resolved
@@ -21,12 +21,7 @@
 	describe('Query', () => {
 		let Model: PersistentModelConstructor<Model>;
 		let model1Id: string;
-<<<<<<< HEAD
 		const spyOnGetOne = jest.spyOn(IDBAdapter, 'getByKey');
-=======
-
-		const spyOnGetOne = jest.spyOn(IDBAdapter, 'getById');
->>>>>>> 08e01b1c
 		const spyOnGetAll = jest.spyOn(IDBAdapter, 'getAll');
 		const spyOnEngine = jest.spyOn(IDBAdapter, 'enginePagination');
 		const spyOnMemory = jest.spyOn(IDBAdapter, 'inMemoryPagination');
@@ -370,13 +365,9 @@
 		});
 
 		it('should allow linking model via model field', async () => {
-<<<<<<< HEAD
-			expect.assertions(2);
-=======
 			const profile = await DataStore.save(
 				new Profile({ firstName: 'Rick', lastName: 'Bob' })
 			);
->>>>>>> 08e01b1c
 
 			const savedUser = await DataStore.save(
 				new User({ name: 'test', profile })
@@ -389,13 +380,9 @@
 		});
 
 		it('should allow linking model via FK', async () => {
-<<<<<<< HEAD
-			expect.assertions(2);
-=======
 			const profile = await DataStore.save(
 				new Profile({ firstName: 'Rick', lastName: 'Bob' })
 			);
->>>>>>> 08e01b1c
 
 			const savedUser = await DataStore.save(
 				new User({ name: 'test', profileID: profile.id })
